--- conflicted
+++ resolved
@@ -123,10 +123,7 @@
   | in:my_mass in:dist
     bh_mass_factor |
   1e9 !bh_mass_factor
-<<<<<<< HEAD
   @Msol @bh_mass_factor *  @my_mass  @dist  F_grav
-=======
-  @Msol @bh_mass_factor *  @m  @d  F_grav
 ;
 
 
@@ -149,5 +146,4 @@
   59.9 d->r    10.8 d->r
   49.3 d->r  -123.1 d->r
   haversine
->>>>>>> f2403dfa
 ;