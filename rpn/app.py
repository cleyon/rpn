'''
#############################################################################
#
#       M A I N   L O O P   &   P R I M A R Y   F U N C T I O N S
#
#############################################################################
'''

import getopt
import os
import random
import signal
import subprocess
import sys

try:
    import numpy as np                  # pylint: disable=import-error
except ImportError:
    pass

# Check if SciPy is available
try:
    import scipy.integrate              # pylint: disable=import-error
    import scipy.optimize               # pylint: disable=import-error
except ModuleNotFoundError:
    pass

# # Check if Matplotlib is available
# try:
#     import matplotlib                   # pylint: disable=import-error
# except ModuleNotFoundError:
#     pass

from   rpn.debug import dbg, typename
import rpn.flag
import rpn.globl
import rpn.tvm
import rpn.type
import rpn.util
import rpn.word


force_interactive = False
load_init_file = True
want_debug = False


def usage():
    print("""\
Usage: rpn [-d] [-f FILE] [-i] [-l FILE] [-q] cmds...

-d        Enable debugging
-f FILE   Load FILE and exit
-i        Force interactive mode
-l FILE   Load FILE
-q        Do not load init file (~/.rpnrc)""")
    sys.exit(64)                # EX_USAGE


def initialize(argv):
    # Set up low level stuff, stacks, variables
    rpn.globl.go_interactive = True
    sys.setrecursionlimit(2000) # default is 10002
    random.seed()
    rpn.globl.disp_stack.push(rpn.util.DisplayConfig())
    rpn.globl.push_scope(rpn.globl.root_scope, "Root scope")
    define_variables()

    # Set up signal handling
    signal.signal(signal.SIGQUIT, sigquit_handler)
    signal.signal(signal.SIGWINCH, sigwinch_handler)
    sigwinch_handler(0, 0)     # Read & define ROWS and COLS via stty(1)

    # Set initial conditions
    rpn.word.w_clreg('clreg')
    # rpn.word.clflag('clflag')
    rpn.word.w_clfin('clfin')
    rpn.word.w_std('std')
    define_secondary_words()

    # Switch to user mode; words & variables are no longer protected
    rpn.globl.default_protected = False
    define_tertiary_words()

    # Parse command line
    argv = parse_args(argv)

    # Hopefully load the user's init file
    global load_init_file               # pylint: disable=global-statement
    if load_init_file:
        init_file = os.path.expanduser("~/.rpnrc")
        if os.path.isfile(init_file):
            (rpnrc, _) = rpn.globl.lookup_variable('RPNRC')
            rpnrc.obj = rpn.type.String(init_file)
            load_file(init_file)

    if len(argv) > 0:
        global force_interactive        # pylint: disable=global-statement
        if not force_interactive:
            rpn.globl.go_interactive = False
        s = " ".join(argv)
        rpn.globl.eval_string(s)

    return rpn.globl.go_interactive


def define_variables():
    # Variables defined here are all protected=True by default
    rpn.globl.sharpout = rpn.globl.defvar('#OUT', rpn.type.Integer(0),
                                          readonly=True, noshadow=True)
    rpn.tvm.CF = rpn.globl.defvar('CF', rpn.type.Integer(1),
                                  noshadow=True,
                                  pre_hooks=[pre_require_int, pre_require_positive],
                                  post_hooks=[post_label_with_identifier],
                                  doc="Compounding Frequency")
    rpn.globl.scr_cols = rpn.globl.defvar('COLS', rpn.type.Integer(0),
                                          pre_hooks=[pre_require_int, pre_require_positive])
    rpn.tvm.FV = rpn.globl.defvar('FV', None,
                                  noshadow=True,
                                  pre_hooks=[pre_require_int_or_float],
                                  post_hooks=[post_label_with_identifier],
                                  doc="Future Value")
    rpn.tvm.INT = rpn.globl.defvar('INT', None,
                                   noshadow=True,
                                   pre_hooks=[pre_require_int_or_float, pre_require_non_negative],
                                   post_hooks=[post_label_with_identifier],
                                   doc="Interest rate")
    rpn.tvm.N = rpn.globl.defvar('N', None,
                                 noshadow=True,
                                 pre_hooks=[pre_require_int_or_float, pre_require_positive],
                                 post_hooks=[post_label_with_identifier],
                                 doc="Number of payments")
    rpn.globl.defvar('NUMPY', rpn.type.Integer(rpn.globl.bool_to_int(rpn.globl.have_module('numpy'))),
                     readonly=True, noshadow=True)
    if rpn.globl.have_module('numpy'):
        rpn.globl.defvar('NUMPY_VER', rpn.type.String(np.__version__),
                         readonly=True)
    rpn.tvm.PF = rpn.globl.defvar('PF', rpn.type.Integer(1),
                                  noshadow=True,
                                  pre_hooks=[pre_require_int, pre_require_positive],
                                  post_hooks=[post_label_with_identifier],
                                  doc="Payment Frequency")
    rpn.tvm.PMT = rpn.globl.defvar('PMT', None,
                                   noshadow=True,
                                   pre_hooks=[pre_require_int_or_float],
                                   post_hooks=[post_label_with_identifier],
                                   doc="Payment amount")
    rpn.tvm.PV = rpn.globl.defvar('PV', None,
                                  noshadow=True,
                                  pre_hooks=[pre_require_int_or_float],
                                  post_hooks=[post_label_with_identifier],
                                  doc="Present Value")
    rpn.globl.scr_rows = rpn.globl.defvar('ROWS', rpn.type.Integer(0),
                                          pre_hooks=[pre_require_int, pre_require_positive])
    rpn.globl.defvar('RPNRC', rpn.type.String(""),
                     readonly=True, hidden=True)
    rpn.globl.defvar('SCIPY', rpn.type.Integer(rpn.globl.bool_to_int(rpn.globl.have_module('scipy'))),
                     readonly=True, noshadow=True)
    if rpn.globl.have_module('scipy'):
        rpn.globl.defvar('SCIPY_VER', rpn.type.String(scipy.__version__),
                         readonly=True)
    rpn.globl.defvar('SIZE', rpn.type.Integer(20),
                     noshadow=True,
                     pre_hooks=[pre_validate_size_arg],
                     post_hooks=[post_clear_newly_unveiled_registers])
    rpn.globl.defvar('VER', rpn.type.Float(rpn.globl.RPN_VERSION),
                     readonly=True, noshadow=True)


def parse_args(argv):
    try:
        opts, argv = getopt.getopt(argv, "dDf:il:q")
    except getopt.GetoptError as e:
        print(str(e))           # OK
        usage()

    for opt, arg in opts:
        if opt == "-d":         # Sets debug only when main_loop is ready
            global want_debug           # pylint: disable=global-statement
            want_debug = True
        elif opt == "-D":
            rpn.flag.set_flag(rpn.flag.F_DEBUG_ENABLED) # Debug immediately, useful for built-in words
        elif opt == "-f":
            try:
                load_file(arg)
            except FileNotFoundError:
                rpn.globl.lnwriteln("-f: File '{}' does not exist".format(arg))
                sys.exit(1)
            except rpn.exception.RuntimeErr as err_f_opt:
                rpn.globl.lnwriteln(str(err_f_opt))
                sys.exit(1)
            else:
                sys.exit(0)
        elif opt == "-i":
            global force_interactive    # pylint: disable=global-statement
            force_interactive = True
        elif opt == "-l":
            try:
                load_file(arg)
            except FileNotFoundError:
                rpn.globl.lnwriteln("-l: File '{}' does not exist".format(arg))
            except rpn.exception.RuntimeErr as err_l_opt:
                rpn.globl.lnwriteln(str(err_l_opt))
        elif opt == "-q":
            global load_init_file       # pylint: disable=global-statement
            load_init_file = False
        else:
            print("Unhandled option {}".format(opt)) # OK
            sys.exit(1)

    return argv


def load_file(filename):
    try:
        with open(filename, "r") as file:
            contents = file.read()
    except PermissionError:
        raise rpn.exception.RuntimeErr(rpn.exception.X_FILE_IO, "load", "Cannot open file '{}'".format(filename))
    else:
        dbg("load_file", 3, "load_file({})='{}'".format(filename, contents))
        rpn.globl.eval_string(contents)


def main_loop():
    rpn.flag.clear_flag(rpn.flag.F_SHOW_X) # Reset, because some argv may have set it to True

    # Non-existence of ~/.rpnrc is indicator of novice mode
    (rpnrc, _) = rpn.globl.lookup_variable("RPNRC")
    if len(rpnrc.obj.value) == 0:
        rpn.globl.lnwriteln("Type ? for information, help <word> for help on a specific word.")
        rpn.globl.lnwriteln("Type vlist for a list of all words, vars to see your variables.")
        rpn.globl.lnwriteln("Type .s to display the stack non-destructively, and bye to exit.")

    if not rpn.globl.param_stack.empty():
        if rpn.globl.param_stack.size() == 1:
            rpn.word.w_dup('dup')
            rpn.word.w_dot('dot')
            rpn.word.w_cr('cr')
        else:
            rpn.word.w_dot_s('.s')

    global want_debug                   # pylint: disable=global-statement
    if want_debug:
        rpn.flag.set_flag(rpn.flag.F_DEBUG_ENABLED)
    while True:
        try:
            (error, tok_list) = generate_token_list()
        except StopIteration:
            return
        except rpn.exception.TopLevel:
            continue
        if error is True:
            rpn.globl.lnwriteln("Parse error: Could not get next token")
        s = " ".join([t.value for t in tok_list])
        dbg("parse", 1, "s='{}'".format(s))
        rpn.globl.eval_string(s)


def end_program():
    if rpn.globl.sharpout.obj.value != 0:
        rpn.globl.writeln()

    if not rpn.globl.string_stack.empty():
        if rpn.globl.string_stack.size() == 1:
            rpn.word.w_dollar_dot('$.')
            rpn.word.w_cr('cr')
        else:
            rpn.globl.lnwriteln("Strings:")
            rpn.word.w_dollar_dot_s('$.s')

    if not rpn.globl.param_stack.empty():
        if rpn.globl.param_stack.size() == 1:
            rpn.word.w_dot('.')
            rpn.word.w_cr('cr')
        else:
            rpn.globl.lnwriteln("Stack:")
            rpn.word.w_dot_s('.s')

    sys.exit(0)


def generate_token_list():
    '''Returns a tuple (flag, list)
flag is True if initial parse error, False if no error'''

    initial_parse_error = False
    rpn.globl.parse_stack.clear()
    tok_list = []
    depth = {
        'BRACKET' : 0,
        'PAREN'   : 0
    }

    while True:
        # Get next token
        tok = next(rpn.util.TokenMgr.next_token())
        dbg("token", 1, "token({},{})".format(tok.type, repr(tok.value)))

        # See if it's an immediate word; if so, call it
        if tok.type == 'IDENTIFIER':
            (word, _) = rpn.globl.lookup_word(tok.value)
            if word is not None and word.immediate():
                dbg("token", 3, "Word {} is immediate, calling...".format(word))
                word.__call__(word.name)
                continue
            tok_list.append(tok)

        # These need a second token or they will be very angry
        elif tok.type in ['AT_SIGN', 'CATCH', 'CONSTANT', 'EXCLAM', 'FORGET',
                          'HELP', 'HIDE', 'SHOW', 'UNDEF', 'VARIABLE' ]:
            rpn.globl.parse_stack.push(tok.type)
            try:
                tok2 = next(rpn.util.TokenMgr.next_token())
                dbg("token", 1, "token({},{})".format(tok2.type, repr(tok2.value)))
            except StopIteration:
                initial_parse_error = True
                dbg("token", 1, "{}: No more tokens, exiting".format(tok.type))
                break
            finally:
                tok_list.append(tok)
                rpn.globl.parse_stack.pop()
            tok_list.append(tok2)

        elif tok.type in ['OPEN_BRACKET', 'CLOSE_BRACKET',
                          'OPEN_PAREN',   'CLOSE_PAREN']:
            tok_list.append(tok)
            # borp == "bracket or paren"
            (open_close, borp) = tok.type.split("_")
            #print("borp={}".format(borp))
            if borp == 'PAREN':
                c = '('
            elif borp == 'BRACKET':
                c = '['

            if open_close == 'OPEN':
                if borp == 'PAREN' and depth[borp] > 0:
                    rpn.globl.lnwriteln("{}: Embedded {} not allowed".format(tok.type, c))
                    initial_parse_error = True
                else:
                    rpn.globl.parse_stack.push(c)
                    depth[borp] += 1

            if open_close == 'CLOSE':
                if rpn.globl.parse_stack.empty() or \
                        borp == 'BRACKET' and rpn.globl.parse_stack.top() != c or \
                        borp == 'PAREN'   and rpn.globl.parse_stack.top() != '(,':
                    rpn.globl.lnwriteln("{}: {} lost".format(tok.type, c))
                    initial_parse_error = True
                else:
                    rpn.globl.parse_stack.pop()
                    depth[borp] -= 1

        elif tok.type == 'COMMA':
            if rpn.globl.parse_stack.empty() or rpn.globl.parse_stack.top() != '(':
                rpn.globl.lnwriteln("{}: no matching (".format(tok.type))
                initial_parse_error = True
            else:
                tok_list.append(tok)
                rpn.globl.parse_stack.pop()
                rpn.globl.parse_stack.push('(,')

        elif tok.type in ['BEGIN', 'CASE', 'COLON', 'DO', 'IF']:
            tok_list.append(tok)
            rpn.globl.parse_stack.push(tok.type)

        elif tok.type in ['AGAIN', 'UNTIL']:
            if rpn.globl.parse_stack.empty() or rpn.globl.parse_stack.top() != 'BEGIN':
                rpn.globl.lnwriteln("{}: no matching BEGIN".format(tok.type))
                initial_parse_error = True
            else:
                tok_list.append(tok)
                rpn.globl.parse_stack.pop()

        elif tok.type == 'ELSE':
            if rpn.globl.parse_stack.empty() or rpn.globl.parse_stack.top() != 'IF':
                rpn.globl.lnwriteln("ELSE: no matching IF")
                initial_parse_error = True
            else:
                tok_list.append(tok)
                rpn.globl.parse_stack.pop()
                rpn.globl.parse_stack.push(tok.type)

        elif tok.type == 'ENDCASE':
            if rpn.globl.parse_stack.empty() or rpn.globl.parse_stack.top() not in ['CASE', 'OTHERWISE']:
                rpn.globl.lnwriteln("ENDCASE: no matching CASE")
                initial_parse_error = True
            else:
                tok_list.append(tok)
                rpn.globl.parse_stack.pop()

        elif tok.type == 'ENDOF':
            if rpn.globl.parse_stack.empty() or rpn.globl.parse_stack.top() != 'OF':
                rpn.globl.lnwriteln("ENDOF: no matching OF")
                initial_parse_error = True
            else:
                tok_list.append(tok)
                rpn.globl.parse_stack.pop()
                rpn.globl.parse_stack.push('CASE')

        elif tok.type == 'ERROR':
            rpn.globl.lnwriteln("ERROR {}".format(tok))
            initial_parse_error = True

        elif tok.type in ['LOOP', 'PLUS_LOOP']:
            if rpn.globl.parse_stack.empty() or rpn.globl.parse_stack.top() != 'DO':
                rpn.globl.lnwriteln("{}: no matching DO".format(tok.type))
                initial_parse_error = True
            else:
                tok_list.append(tok)
                rpn.globl.parse_stack.pop()

        elif tok.type in ['OF', 'OTHERWISE']:
            if rpn.globl.parse_stack.empty() or rpn.globl.parse_stack.top() != 'CASE':
                rpn.globl.lnwriteln("{}: no matching CASE".format(tok.type))
                initial_parse_error = True
            else:
                tok_list.append(tok)
                rpn.globl.parse_stack.pop()
                rpn.globl.parse_stack.push(tok.type)

        elif tok.type == 'REPEAT':
            if rpn.globl.parse_stack.empty() or rpn.globl.parse_stack.top() != 'WHILE':
                rpn.globl.lnwriteln("REPEAT: no matching WHILE")
                initial_parse_error = True
            else:
                tok_list.append(tok)
                rpn.globl.parse_stack.pop()

        elif tok.type == 'SEMICOLON':
            if rpn.globl.parse_stack.empty() or rpn.globl.parse_stack.top() != 'COLON':
                rpn.globl.lnwriteln("SEMICOLON: no matching COLON")
                initial_parse_error = True
            else:
                tok_list.append(tok)
                rpn.globl.parse_stack.pop()

        elif tok.type == 'THEN':
            if rpn.globl.parse_stack.empty() or rpn.globl.parse_stack.top() not in ['IF', 'ELSE']:
                rpn.globl.lnwriteln("THEN: no matching IF")
                initial_parse_error = True
            else:
                tok_list.append(tok)
                rpn.globl.parse_stack.pop()

        elif tok.type == 'WHILE':
            if rpn.globl.parse_stack.empty() or rpn.globl.parse_stack.top() != 'BEGIN':
                rpn.globl.lnwriteln("WHILE: no matching BEGIN")
                initial_parse_error = True
            else:
                tok_list.append(tok)
                rpn.globl.parse_stack.pop()
                rpn.globl.parse_stack.push(tok.type)

        else:
        # 'ABORT_QUOTE',
        # 'DOC_STR',
        # 'DOT_QUOTE',
        # 'VBAR',
        # 'WS',
            tok_list.append(tok)

        # Here's what breaks the while True loop, sauf StopIteration
        if rpn.globl.parse_stack.empty() and depth['PAREN'] == 0 and depth['BRACKET'] == 0:
            break

    return (initial_parse_error, tok_list)


# Simple SIGWINCH handler can become overwhelmed and crash if window
# changes come too fast.  Consider using shutil.get_terminal_size()
def sigwinch_handler(_signum, _frame):
    tty_rows = 0
    tty_columns = 0
    if sys.stdin.isatty():
        stty_size = subprocess.check_output(['stty', 'size']).decode().split()
        if len(stty_size) == 2:
            tty_rows, tty_columns = stty_size

    #rpn.globl.lnwriteln("{} x {}".format(tty_rows, tty_columns))
    if int(tty_columns) == 0:
        env_cols = os.getenv("COLUMNS")
        tty_columns = int(env_cols) if env_cols is not None else 80
    if int(tty_rows) == 0:
        env_rows = os.getenv("ROWS")
        tty_rows = int(env_rows) if env_rows is not None else 24
    rpn.globl.scr_rows.obj = rpn.type.Integer(tty_rows)
    rpn.globl.scr_cols.obj = rpn.type.Integer(tty_columns)


def sigquit_handler(_signum, _frame):
    rpn.globl.lnwriteln("[Quit]")
    raise rpn.exception.EndProgram()


# def example_pre_hook_func(ident, cur_obj, new_obj):
#     print("example_pre_hook_func:")
#     print("ident  ={}".format(ident))
#     print("cur_obj={}".format(repr(cur_obj)))
#     print("new_obj={}".format(repr(new_obj)))
#     # Check against None first due to undef case
#     if new_obj is not None and new_obj.value < 0:
#         raise rpn.exception.RuntimeErr(rpn.exception.X_INVALID_ARG, "!{}".format(identifier), "Must be positive")
#
# def example_post_hook_func(ident, old_obj, cur_obj):
#     print("example_post_hook_func:")
#     print("ident  ={}".format(ident))
#     print("old_obj={}".format(repr(old_obj)))
#     print("cur_obj={}".format(repr(cur_obj)))

def pre_require_int(identifier, _cur, new):
    if type(new) is not rpn.type.Integer:
        raise rpn.exception.RuntimeErr(rpn.exception.X_ARG_TYPE_MISMATCH, "!{}".format(identifier), "({})".format(typename(new)))

def pre_require_int_or_float(identifier, _cur, new):
    if type(new) not in [rpn.type.Integer, rpn.type.Float]:
        raise rpn.exception.RuntimeErr(rpn.exception.X_ARG_TYPE_MISMATCH, "!{}".format(identifier), "({})".format(typename(new)))

def pre_require_positive(identifier, _cur, new):
    if new.value <= 0:
        raise rpn.exception.RuntimeErr(rpn.exception.X_INVALID_ARG, "!{}".format(identifier), "Must be positive")

def pre_require_non_negative(identifier, _cur, new):
    if new.value < 0:
        raise rpn.exception.RuntimeErr(rpn.exception.X_INVALID_ARG, "!{}".format(identifier), "Must be non-negative")

def pre_validate_size_arg(identifier, _cur, new):
    if type(new) is not rpn.type.Integer:
        raise rpn.exception.RuntimeErr(rpn.exception.X_ARG_TYPE_MISMATCH, "!{}".format(identifier), "({})".format(typename(new)))
    new_size = new.value
    if new_size < rpn.globl.REG_SIZE_MIN or new_size > rpn.globl.REG_SIZE_MAX:
        raise rpn.exception.RuntimeErr(rpn.exception.X_INVALID_ARG, "!{}".format(identifier), "Size {} out of range ({}..{} expected)".format(new_size, rpn.globl.REG_SIZE_MIN, rpn.globl.REG_SIZE_MAX))

def post_clear_newly_unveiled_registers(_identifier, old, cur):
    old_size = old.value
    cur_size = cur.value
    # If we're increasing the number of registers, zero out the newly
    # available ones.  It is not really necessary to do this when
    # decreasing, because those registers will no longer be accessible.
    if cur_size > old_size:
        for r in range(cur_size - old_size):
            rpn.globl.register[old_size + r] = rpn.type.Float(0.0)

def post_label_with_identifier(identifier, _old, cur):
    cur.label = identifier


# Secondary words are protected by default
def define_secondary_words():
    rpn.globl.eval_string(r"""
\ : BEGIN_SECONDARY_WORDS----------------------------- doc:" " ;

<<<<<<< HEAD
=======
\ N.B. '19 cf' means "do not print X automatically"

>>>>>>> c5995528

\ Constants
: TRUE          doc:"TRUE  ( -- 1 )
Constant: Logical true"
  1     19 cf ;

: FALSE         doc:"FALSE  ( -- 0 )
Constant: Logical false"
  0     19 cf ;

: i             doc:"i  ( -- i )  Imaginary unit (0,1)

DEFINITION:
i = sqrt(-1)

Do not confuse this with the I command,
which returns the index of a DO loop."
  (0,1) 19 cf ;

: PHI           doc:"PHI  ( -- 1.618... )   Golden ratio

DEFINITION:
PHI = (1 + sqrt(5)) / 2"
  5 sqrt 1 + 2 / ;

: BL            doc:"BL  ( -- 32 )   ASCII code for a space character"
  32    19 cf ;
<<<<<<< HEAD


=======


>>>>>>> c5995528
\ I/O
: ?cr           doc:"?cr  Print a newline only if necessary to return to left margin"
  @#OUT 0 > if  cr  then ;

: prompt        doc:"prompt  ( -- n ) [ text -- ]  Prompt for numeric input"
  $depth 1 < if "(1 required)" X_INSUFF_STR_PARAMS $throw
  else $. #in  then ;

: space         doc:"space   Display one space character"
  BL emit ;

: spaces        doc:"spaces  ( n -- )   Display N space characters"
  | in:n |
  @n 0 do space loop ;


\ Stack manipulation
: -rot          doc:"-rot  ( z y x -- x z y )  Rotate back
Rotate top stack element back to third spot, pulling others down.
Equivalent to ROT ROT"
  depth 3 < if "(3 required)" X_INSUFF_PARAMS $throw
  else  rot rot  then
  19 cf ;

: nip           doc:"nip  ( y x -- x )
Drop second stack element
Equivalent to SWAP DROP.  J.V. Noble calls this PLUCK."
  depth 2 < if  "(2 required)" X_INSUFF_PARAMS $throw
  else  swap drop then
  19 cf ;

: tuck          doc:"tuck  ( y x -- x y x )
Duplicate top stack element into third position
Equivalent to SWAP OVER.  J.V. Noble calls this UNDER."
  depth 2 < if "(2 required)" X_INSUFF_PARAMS $throw
  else  swap over then
  19 cf ;

: sum           doc:"sum  ( ... -- sum )  Sum all numbers on the stack"
  depth 0= if
      0
  else
      depth 1 > if
          depth 1 - 0 do + loop
      then
  then
;

: debug         doc:"debug  ( -- )  Toggle debugging state"
  20 dup tf  fs? if ."Debugging is now ENABLED"
  else              ."Debugging is now disabled"
  cr then ;

: deg?          doc:"deg?  ( -- flag )  Test if angular mode is degrees"
  42 fc?  43 fc?  and ;

: rad?          doc:"rad?  ( -- flag )  Test if angular mode is radians"
  42 fc?  43 fs?  and ;

: grad?         doc:"grad?  ( -- flag )  Test if angular mode is gradians"
  42 fs?  43 fc?  and ;

: mod           doc:"mod  ( y x -- remainder )  Remainder"
  | in:y in:x |
  @x 0 = if  "X cannot be zero" X_FP_DIVISION_BY_ZERO $throw then
  @y @x /mod  drop ;

\ Conversion functions
: mm->in doc:"mm->in  ( mm -- inch )  Convert millimeters to inches"
  25.4 / ;

: m->ft  doc:"m->ft  ( m -- ft )  Convert meters to feet"
  1000 * mm->in   12 / ;

: km->mi doc:"km->mi  ( km -- mile )  Convert kilometers to miles"
  1000 *  m->ft 5280 / ;

: in->mm doc:"in->mm  ( inch -- mm )  Convert inches to millimeters"
  25.4 * ;

: ft->m doc:"ft->m  ( ft -- m )  Convert feet to meters"
  12   * in->mm 1000 / ;

: mi->km doc:"mi->km  ( mile -- km )  Convert miles to kilometers"
  5280   * ft->m  1000 / ;

: f->c doc:"f->c  ( f -- c )  Convert degrees fahrenheit to degrees celcius"
  32 - 5 * 9 / ;

: c->f doc:"c->f  ( c -- f )  Convert degrees celcius to degrees fahrenheit"
  9 * 5 / 32 + ;

: g->oz doc:"g->oz  ( g -- oz )  Convert grams to ounces"
  28.349523 / ;

: gal->l  doc:"gal->l  ( gal -- liter )  Convert gallons to liters"
  3.7854118 * ;

: l->gal  doc:"l->gal  ( liter -- gal )  Convert liters to gallons"
  3.7854118 / ;

: kg->lb doc:"kg->lb  ( kg -- lb )  Convert kilograms to pounds"
  0.45359237 / ;

\ : cm3->in3 doc:"cm3->in3  ( cm^3 -- in^3 )  Convert cubic centimeters to cubic inches"
\   16.3871     / ;

: oz->g    doc:"oz->g  ( oz -- g )  Convert ounces to grams"
  28.349523 * ;

: lb->kg   doc:"lb->kg  ( lb -- kg )  Convert pounds to kilograms"
  0.45359237 * ;

\ : in3->cm3  doc:"in3->cm3  ( in^3 -- cm^3 )  Convert cubic inches to cubic centimeters"
\   16.3871     * ;

\ String functions
: $date         doc:"$date  [ -- date ]  Current date as string"
  date d->jd jd->$ ;

: adate         doc:"adate  Append current date to top string stack element"
  $date
  $depth 1 > if $cat then ;

: atime         doc:"atime  Append current time to top string stack element"
  $time
  $depth 1 > if $cat then ;

\ : END_SECONDARY_WORDS----------------------------- doc:" " ;
""")


# Tertiary words are not protected
def define_tertiary_words():
    rpn.globl.eval_string("""
""")<|MERGE_RESOLUTION|>--- conflicted
+++ resolved
@@ -550,11 +550,8 @@
     rpn.globl.eval_string(r"""
 \ : BEGIN_SECONDARY_WORDS----------------------------- doc:" " ;
 
-<<<<<<< HEAD
-=======
 \ N.B. '19 cf' means "do not print X automatically"
 
->>>>>>> c5995528
 
 \ Constants
 : TRUE          doc:"TRUE  ( -- 1 )
@@ -582,13 +579,8 @@
 
 : BL            doc:"BL  ( -- 32 )   ASCII code for a space character"
   32    19 cf ;
-<<<<<<< HEAD
-
-
-=======
-
-
->>>>>>> c5995528
+
+
 \ I/O
 : ?cr           doc:"?cr  Print a newline only if necessary to return to left margin"
   @#OUT 0 > if  cr  then ;
