--- conflicted
+++ resolved
@@ -186,16 +186,10 @@
         rpn.globl.defvar('SCIPY_VER', rpn.type.String(scipy.__version__),
                          readonly=True)
     rpn.globl.defvar('SIZE', rpn.type.Integer(rpn.globl.reg_stack.top().size),
-<<<<<<< HEAD
-                     noshadow=True,
-                     pre_hooks=[pre_validate_size_arg],
-                     post_hooks=[post_clear_newly_unveiled_registers])
-=======
                      noshadow=True, readonly=True,
                      # pre_hooks=[pre_validate_size_arg],
                      # post_hooks=[post_clear_newly_unveiled_registers]
                     )
->>>>>>> eb891a61
     rpn.globl.defvar('SREG', rpn.type.Integer(rpn.globl.reg_stack.top().sreg),
                      pre_hooks=[pre_validate_sreg_arg])
     rpn.globl.defvar('VER', rpn.type.Float(rpn.globl.RPN_VERSION),
@@ -561,34 +555,6 @@
         throw(X_INVALID_ARG, "!{}".format(identifier), "Must be non-negative")
 
 def pre_validate_sreg_arg(identifier, _cur, new):
-<<<<<<< HEAD
-    if type(new) is not rpn.type.Integer:
-        throw(X_ARG_TYPE_MISMATCH, "!{}".format(identifier), "({})".format(typename(new)))
-    new_sreg = new.value
-    (reg_size, _) = rpn.globl.lookup_variable("SIZE")
-    if new_sreg < 0 or new_sreg > reg_size.obj.value - 6:
-        throw(X_INVALID_ARG, "!{}".format(identifier), "SREG {} out of range (0..{} expected); check SIZE".format(new_sreg, reg_size.obj.value - 6))
-
-def pre_validate_size_arg(identifier, _cur, new):
-    if type(new) is not rpn.type.Integer:
-        throw(X_ARG_TYPE_MISMATCH, "!{}".format(identifier), "({})".format(typename(new)))
-    new_size = new.value
-    if new_size < rpn.globl.REG_SIZE_MIN or new_size > rpn.globl.REG_SIZE_MAX:
-        throw(X_INVALID_ARG, "!{}".format(identifier), "Size {} out of range ({}..{} expected)".format(new_size, rpn.globl.REG_SIZE_MIN, rpn.globl.REG_SIZE_MAX))
-    (reg_sreg, _) = rpn.globl.lookup_variable("SREG")
-    if new_size < reg_sreg.obj.value + 6:
-        throw(X_INVALID_ARG, "!{}".format(identifier), "SIZE {} too small for SREG ({})".format(new_size, reg_sreg.obj.value))
-
-def post_clear_newly_unveiled_registers(_identifier, old, cur):
-    old_size = old.value
-    cur_size = cur.value
-    # If we're increasing the number of registers, zero out the newly
-    # available ones.  It is not really necessary to do this when
-    # decreasing, because those registers will no longer be accessible.
-    if cur_size > old_size:
-        for r in range(cur_size - old_size):
-            rpn.globl.reg_stack.top().register[old_size + r] = rpn.type.Float(0.0)
-=======
     if type(new) is not rpn.type.Integer:
         throw(X_ARG_TYPE_MISMATCH, "!{}".format(identifier), "({})".format(typename(new)))
     new_sreg = new.value
@@ -615,7 +581,6 @@
 #     if cur_size > old_size:
 #         for r in range(cur_size - old_size):
 #             rpn.globl.reg_stack.top().register[old_size + r] = rpn.type.Float(0.0)
->>>>>>> eb891a61
 
 def post_label_with_identifier(identifier, _old, cur):
     cur.label = identifier