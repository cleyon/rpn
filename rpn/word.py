'''
#############################################################################
#
#       W O R D   D E F I N I T I O N S
#
#############################################################################
'''

import calendar
import cmath
import datetime
import fcntl
from   fractions import Fraction
import functools
import math
import os
import readline                         # pylint: disable=unused-import
import random
import statistics
import subprocess
import sys
import tempfile         # edit
import termios
import time
import tty


# Check if NumPy is available
try:
    import numpy as np                  # pylint: disable=import-error
except ImportError:
    pass

# Check if SciPy is available
try:
    import scipy.integrate              # pylint: disable=import-error
    import scipy.optimize               # pylint: disable=import-error
except ModuleNotFoundError:
    pass

# Check if Matplotlib is available
try:
    import matplotlib                   # pylint: disable=import-error
except ModuleNotFoundError:
    pass

from   rpn.debug import dbg, typename
import rpn.flag
import rpn.globl
import rpn.tvm
import rpn.util


class defword():
    """Register the following word definition in the root scope"""

    def __init__(self, **kwargs):
        self._kwargs = kwargs

    def __call__(self, f):
        def wrapped_f(name, **kwargs):  # pylint: disable=unused-argument
            #print("Decorator args: {}".format(self._kwargs))
            f(name)
            if "print_x" in self._kwargs and \
               self._kwargs["print_x"] is not None:
                if self._kwargs["print_x"]:
                    rpn.flag.set_flag(rpn.flag.F_SHOW_X)
                else:
                    rpn.flag.clear_flag(rpn.flag.F_SHOW_X)

        if "name" not in self._kwargs:
            raise rpn.exception.FatalErr('Missing "name" attribute')
        if len(self._kwargs["name"]) == 0:
            raise rpn.exception.RuntimeErr(rpn.exception.X_ZERO_LEN_STR)
        name = self._kwargs["name"]
        del self._kwargs["name"]

        word = rpn.util.Word(name, "python", wrapped_f, **self._kwargs)
        rpn.globl.root_scope.define_word(name, word)
        return wrapped_f


@defword(name='#->$', args=1, print_x=rpn.globl.PX_IO, doc="""\
Convert top of stack to string  ( n -- )""")
def w_num_to_dollar(name):              # pylint: disable=unused-argument
    rpn.globl.string_stack.push(rpn.type.String("{}".format(rpn.globl.fmt(rpn.globl.param_stack.pop(), False))))


@defword(name='#in', print_x=rpn.globl.PX_IO, doc="""\
Read numeric input from the user.  #IN recognizes integers and floats,
but not rationals or complex numbers.  The value is put on the stack.
No prompt is provided.

qv PROMPT""")
def w_number_in(name):
    x = ""
    while len(x) == 0:
        try:
            x = input()
            dbg(name, 1, "#in: '{}'".format(x))
        except EOFError:
            raise rpn.exception.RuntimeErr(rpn.exception.X_EOF, name)
        finally:
            rpn.globl.sharpout.obj = rpn.type.Integer(0)

    newlexer = rpn.globl.lexer.clone()
    newlexer.input(x)
    tok = newlexer.token()

    if tok.type == 'INTEGER':
        rpn.globl.param_stack.push(rpn.type.Integer(int(tok.value)))
    elif tok.type == 'FLOAT':
        rpn.globl.param_stack.push(rpn.type.Float(float(tok.value)))
    else:
        raise rpn.exception.RuntimeErr(rpn.exception.X_SYNTAX, name, "Could not parse '{}'".format(x))


@defword(name='$.', str_args=1, print_x=rpn.globl.PX_IO, doc="""\
Print top item from string stack  [ str -- ]
No extraneous white space or newline is printed.""")
def w_dollar_dot(name):                 # pylint: disable=unused-argument
    rpn.globl.write(rpn.globl.string_stack.pop().value)


@defword(name='$.!', hidden=True, print_x=rpn.globl.PX_IO, str_args=1)
def w_dollar_dot_bang(name):            # pylint: disable=unused-argument
    rpn.globl.lnwriteln(repr(rpn.globl.string_stack.top()))


@defword(name='$in', print_x=rpn.globl.PX_IO, doc="""\
Read a string from the keyboard.  The value is placed on the string stack.
No prompt is provided.""")
def w_dollar_in(name):
    x = ""
    while len(x) == 0:
        try:
            x = input()
            dbg(name, 1, "$in: '{}'".format(x))
        except EOFError:
            raise rpn.exception.RuntimeErr(rpn.exception.X_EOF, name)
        finally:
            rpn.globl.sharpout.obj = rpn.type.Integer(0)

    rpn.globl.string_stack.push(rpn.type.String(x))



@defword(name='$.s', print_x=rpn.globl.PX_IO, doc="""\
Display string stack.""")
def w_dollar_dot_s(name):               # pylint: disable=unused-argument
    if not rpn.globl.string_stack.empty():
        rpn.globl.lnwriteln(rpn.globl.string_stack)


@defword(name='$.s!', print_x=rpn.globl.PX_IO, hidden=True)
def w_dollar_dot_s_bang(name):          # pylint: disable=unused-argument
    if not rpn.globl.string_stack.empty():
        rpn.globl.lnwriteln(repr(rpn.globl.string_stack))


@defword(name='$=', str_args=2, print_x=rpn.globl.PX_PREDICATE, doc="""\
Test if two strings are equal  ( -- flag )""")
def w_dollar_equal(name):               # pylint: disable=unused-argument
    s1 = rpn.globl.string_stack.pop()
    s2 = rpn.globl.string_stack.pop()
    rpn.globl.param_stack.push(rpn.type.Integer(rpn.globl.bool_to_int(s1.value == s2.value)))


@defword(name='$cat', str_args=2, print_x=rpn.globl.PX_IO, doc="""\
Concatentate two strings.

EXAMPLE:
"foo" "bar" $cat "baz" $cat  =>  "foobarbaz" """)
def w_dollar_cat(name):                 # pylint: disable=unused-argument
    s1 = rpn.globl.string_stack.pop()
    s2 = rpn.globl.string_stack.pop()
    rpn.globl.string_stack.push(rpn.type.String.from_string(s2.value + s1.value))


@defword(name='$clst', print_x=rpn.globl.PX_CONFIG, doc="""\
Clear the string stack""")
def w_dollar_clst(name):                # pylint: disable=unused-argument
    rpn.globl.string_stack.clear()


@defword(name='$depth', print_x=rpn.globl.PX_COMPUTE, doc="""\
String stack depth  ( -- n )""")
def w_dollar_depth(name):               # pylint: disable=unused-argument
    rpn.globl.param_stack.push(rpn.type.Integer(rpn.globl.string_stack.size()))


@defword(name='$drop', str_args=1, print_x=rpn.globl.PX_CONFIG, doc="""\
Drop top of string stack  ( -- )""")
def w_dollar_drop(name):                # pylint: disable=unused-argument
    rpn.globl.string_stack.pop()


@defword(name='$len', str_args=1, print_x=rpn.globl.PX_COMPUTE, doc="""\
Length of top element of string stack  ( -- n )""")
def w_dollar_len(name):                 # pylint: disable=unused-argument
    s = rpn.globl.string_stack.top()
    r = len(s.value)
    rpn.globl.param_stack.push(rpn.type.Integer(r))


@defword(name='$swap', str_args=2, print_x=rpn.globl.PX_CONFIG, doc="""\
Exchange top two string stack elements  [ "y" "x" -- "x" "y" ]""")
def w_dollar_swap(name):                # pylint: disable=unused-argument
    sx = rpn.globl.string_stack.pop()
    sy = rpn.globl.string_stack.pop()
    rpn.globl.string_stack.push(sx)
    rpn.globl.string_stack.push(sy)


@defword(name='$throw', args=1, str_args=1, print_x=rpn.globl.PX_CONTROL, doc="""\
Throw an exception with text  ( n -- )  [ msg -- ]

qv CATCH""")
def w_throw(name):
    x = rpn.globl.param_stack.pop()
    if type(x) is not rpn.type.Integer:
        rpn.globl.param_stack.push(x)
        raise rpn.exception.RuntimeErr(rpn.exception.X_ARG_TYPE_MISMATCH, name, "({})".format(typename(x)))
    if x.value == 0:
        rpn.globl.param_stack.push(x)
        raise rpn.exception.RuntimeErr(rpn.exception.X_INVALID_ARG, name, "X cannot be zero")
    message = rpn.globl.string_stack.pop().value
    thrown_from = ""
    if not rpn.globl.colon_stack.empty():
        thrown_from = rpn.globl.colon_stack.top().name
    dbg("catch", 1, "{}: Throwing {} from '{}'".format(name, x.value, thrown_from))
    raise rpn.exception.RuntimeErr(x.value, thrown_from, message)


@defword(name='$time', print_x=rpn.globl.PX_COMPUTE, doc="""\
Current time as string  [ -- HH:MM:SS ]""")
def w_dollar_time(name):                # pylint: disable=unused-argument
    t = datetime.datetime.now().strftime("%H:%M:%S")
    rpn.globl.string_stack.push(rpn.type.String(t))


@defword(name='%', args=2, print_x=rpn.globl.PX_COMPUTE, doc="""\
Percentage  ( base rate -- base percent )

Base is maintained in Y.

DEFINTION:
                 rate
percent = base * ----
                 100""")
def w_percent(name):
    x = rpn.globl.param_stack.pop()
    y = rpn.globl.param_stack.pop()
    if     type(x) in [rpn.type.Integer, rpn.type.Rational, rpn.type.Float] \
       and type(y) in [rpn.type.Integer, rpn.type.Rational, rpn.type.Float]:
        base = float(y.value)
        rate = float(x.value)
        r = base * rate / 100.0
        if type(x) is rpn.type.Integer and type(y) is rpn.type.Integer and r.is_integer():
            result = rpn.type.Integer(r)
        else:
            result = rpn.type.Float(r)
        result.label = "%"
    else:
        rpn.globl.param_stack.push(y)
        rpn.globl.param_stack.push(x)
        raise rpn.exception.RuntimeErr(rpn.exception.X_ARG_TYPE_MISMATCH, name, "({} {})".format(typename(y), typename(x)))
    rpn.globl.param_stack.push(y)
    rpn.globl.param_stack.push(result)


@defword(name='%ch', args=2, print_x=rpn.globl.PX_COMPUTE, doc="""\
Percentage change  ( old new -- %change )

DEFINITION:

          new - old
%Change = --------- * 100
             old

old cannot be zero.""")
def w_percent_ch(name):
    x = rpn.globl.param_stack.pop()
    y = rpn.globl.param_stack.pop()
    if     type(x) in [rpn.type.Integer, rpn.type.Rational, rpn.type.Float] \
       and type(y) in [rpn.type.Integer, rpn.type.Rational, rpn.type.Float]:
        if y.zerop():
            rpn.globl.param_stack.push(y)
            rpn.globl.param_stack.push(x)
            raise rpn.exception.RuntimeErr(rpn.exception.X_FP_DIVISION_BY_ZERO, name, "Y (old) cannot be zero")

        old = float(y.value)
        new = float(x.value)
        r = (new - old) * 100.0 / old
        if type(x) is rpn.type.Integer and type(y) is rpn.type.Integer and r.is_integer():
            result = rpn.type.Integer(r)
        else:
            result = rpn.type.Float(r)
        result.label = "%ch"
    else:
        rpn.globl.param_stack.push(y)
        rpn.globl.param_stack.push(x)
        raise rpn.exception.RuntimeErr(rpn.exception.X_ARG_TYPE_MISMATCH, name, "({} {})".format(typename(y), typename(x)))
    # The HP-32SII preserves the Y value (like %) but we do not
    rpn.globl.param_stack.push(result)


@defword(name='%t', args=2, print_x=rpn.globl.PX_COMPUTE, doc="""\
Percent of total  ( total amount -- %tot )

DEFINITION:

         amount
%Total = ------ * 100
         total

total cannot be zero.""")
def w_percent_t(name):
    x = rpn.globl.param_stack.pop()
    y = rpn.globl.param_stack.pop()
    if     type(x) in [rpn.type.Integer, rpn.type.Rational, rpn.type.Float] \
       and type(y) in [rpn.type.Integer, rpn.type.Rational, rpn.type.Float]:
        if y.zerop():
            rpn.globl.param_stack.push(y)
            rpn.globl.param_stack.push(x)
            raise rpn.exception.RuntimeErr(rpn.exception.X_FP_DIVISION_BY_ZERO, name, "Y (total) cannot be zero")

        total  = float(y.value)
        amount = float(x.value)
        r = amount * 100.0 / total
        if type(x) is rpn.type.Integer and type(y) is rpn.type.Integer and r.is_integer():
            result = rpn.type.Integer(r)
        else:
            result = rpn.type.Float(r)
        result.label = "%t"
    else:
        rpn.globl.param_stack.push(y)
        rpn.globl.param_stack.push(x)
        raise rpn.exception.RuntimeErr(rpn.exception.X_ARG_TYPE_MISMATCH, name, "({} {})".format(typename(y), typename(x)))
    # The HP-32SII preserves the Y value (like %) but we do not
    rpn.globl.param_stack.push(result)


@defword(name='*', args=2, print_x=rpn.globl.PX_COMPUTE, doc="""\
Multiplication  ( y x -- y*x )""")
def w_star(name):
    """\
|----------+----------+---------+----------+---------+--------+--------|
| Integer  | Integer  | Float   | Rational | Complex |        |        |
| Float    | Float    | Float   | Float    | Complex |        |        |
| Rational | Rational | Float   | Rational | Complex |        |        |
| Complex  | Complex  | Complex | Complex  | Complex |        |        |
| Vector   |          |         |          |         |        |        |
| Matrix   |          |         |          |         |        |        |
|----------+----------+---------+----------+---------+--------+--------|
| ^Y    X> | Integer  | Float   | Rational | Complex | Vector | Matrix |"""
    x = rpn.globl.param_stack.pop()
    y = rpn.globl.param_stack.pop()
    if type(x) is rpn.type.Integer and type(y) is rpn.type.Integer:
        result = rpn.type.Integer(y.value * x.value)
    elif    type(x) is rpn.type.Float and type(y) in [rpn.type.Integer, rpn.type.Float, rpn.type.Rational] \
         or type(y) is rpn.type.Float and type(x) in [rpn.type.Integer, rpn.type.Float, rpn.type.Rational]:
        result = rpn.type.Float(float(y.value) * float(x.value))
    elif    type(x) is rpn.type.Rational and type(y) in [rpn.type.Integer, rpn.type.Rational] \
         or type(y) is rpn.type.Rational and type(x) in [rpn.type.Integer, rpn.type.Rational]:
        result = rpn.type.Rational.from_Fraction(y.value * x.value)
    elif    type(x) is rpn.type.Complex and type(y) in [rpn.type.Integer, rpn.type.Float, rpn.type.Rational, rpn.type.Complex] \
         or type(y) is rpn.type.Complex and type(x) in [rpn.type.Integer, rpn.type.Float, rpn.type.Rational, rpn.type.Complex]:
        result = rpn.type.Complex.from_complex(complex(y.value) * complex(x.value))
    elif type(x) in [rpn.type.Vector, rpn.type.Matrix] or \
         type(y) in [rpn.type.Vector, rpn.type.Matrix]:
        try:
            r = np.dot(y.value, x.value)
        except ValueError:
            rpn.globl.param_stack.push(y)
            rpn.globl.param_stack.push(x)
            raise rpn.exception.RuntimeErr(rpn.exception.X_CONFORMABILITY, name)
        result = rpn.type.Matrix.from_numpy(r)
    else:
        rpn.globl.param_stack.push(y)
        rpn.globl.param_stack.push(x)
        raise rpn.exception.RuntimeErr(rpn.exception.X_ARG_TYPE_MISMATCH, name, "({} {})".format(typename(y), typename(x)))
    rpn.globl.param_stack.push(result)


@defword(name='*/', args=3, print_x=rpn.globl.PX_COMPUTE, doc="""\
Multiply and divide  ( z y x -- z*y/x )

X cannot be zero.""")
def w_star_slash(name):
    x = rpn.globl.param_stack.pop()
    y = rpn.globl.param_stack.pop()
    z = rpn.globl.param_stack.pop()
    if    type(x) not in [rpn.type.Integer, rpn.type.Rational, rpn.type.Float, rpn.type.Complex] \
       or type(y) not in [rpn.type.Integer, rpn.type.Rational, rpn.type.Float, rpn.type.Complex] \
       or type(z) not in [rpn.type.Integer, rpn.type.Rational, rpn.type.Float, rpn.type.Complex]:
        rpn.globl.param_stack.push(z)
        rpn.globl.param_stack.push(y)
        rpn.globl.param_stack.push(x)
        raise rpn.exception.RuntimeErr(rpn.exception.X_ARG_TYPE_MISMATCH, name, "({} {} {})".format(typename(z), typename(y), typename(x)))
    if z.zerop():
        rpn.globl.param_stack.push(z)
        rpn.globl.param_stack.push(y)
        rpn.globl.param_stack.push(x)
        raise rpn.exception.RuntimeErr(rpn.exception.X_FP_DIVISION_BY_ZERO, name, "X cannot be zero")

    rpn.globl.param_stack.push(z)
    rpn.globl.param_stack.push(y)
    rpn.word.w_star('*')
    rpn.globl.param_stack.push(x)
    rpn.word.w_slash('/')


@defword(name='+', args=2, print_x=rpn.globl.PX_COMPUTE, doc="""\
Addition  ( y x -- y+x )""")
def w_plus(name):
    """\
|----------+----------+---------+----------+---------+--------+--------|
| Integer  | Integer  | Float   | Rational | Complex | Vector | Matrix |
| Float    | Float    | Float   | Float    | Complex | Vector | Matrix |
| Rational | Rational | Float   | Rational | Complex | Vector | Matrix |
| Complex  | Complex  | Complex | Complex  | Complex | Vector | Matrix |
| Vector   | Vector   | Vector  | Vector   | Vector  | Vector |        |
| Matrix   | Matrix   | Matrix  | Matrix   | Matrix  |        | Matrix |
|----------+----------+---------+----------+---------+--------+--------|
| ^Y    X> | Integer  | Float   | Rational | Complex | Vector | Matrix |"""
    x = rpn.globl.param_stack.pop()
    y = rpn.globl.param_stack.pop()
    if type(x) is rpn.type.Integer and type(y) is rpn.type.Integer:
        result = rpn.type.Integer(y.value + x.value)
    elif    type(x) is rpn.type.Float and type(y) in [rpn.type.Integer, rpn.type.Float, rpn.type.Rational] \
         or type(y) is rpn.type.Float and type(x) in [rpn.type.Integer, rpn.type.Float, rpn.type.Rational]:
        result = rpn.type.Float(float(y.value) + float(x.value))
    elif    type(x) is rpn.type.Rational and type(y) in [rpn.type.Integer, rpn.type.Rational] \
         or type(y) is rpn.type.Rational and type(x) in [rpn.type.Integer, rpn.type.Rational]:
        result = rpn.type.Rational.from_Fraction(y.value + x.value)
    elif    type(x) is rpn.type.Complex and type(y) in [rpn.type.Integer, rpn.type.Float, rpn.type.Rational, rpn.type.Complex] \
         or type(y) is rpn.type.Complex and type(x) in [rpn.type.Integer, rpn.type.Float, rpn.type.Rational, rpn.type.Complex]:
        result = rpn.type.Complex.from_complex(complex(y.value) + complex(x.value))
    elif    type(x) is rpn.type.Vector and type(y) in [rpn.type.Integer, rpn.type.Float, rpn.type.Rational, rpn.type.Complex] \
         or type(y) is rpn.type.Vector and type(x) in [rpn.type.Integer, rpn.type.Float, rpn.type.Rational, rpn.type.Complex]:
        r = np.add(y.value, x.value)
        result = rpn.type.Vector.from_numpy(r)
    elif type(x) is rpn.type.Vector and type(y) is rpn.type.Vector:
        if x.size() != y.size():
            rpn.globl.param_stack.push(y)
            rpn.globl.param_stack.push(x)
            raise rpn.exception.RuntimeErr(rpn.exception.X_CONFORMABILITY, name, "Vectors are not same size")
        r = np.add(y.value, x.value)
        # print(type(r))
        # print(r)
        result = rpn.type.Vector.from_numpy(r)
    elif    type(x) is rpn.type.Matrix and type(y) in [rpn.type.Integer, rpn.type.Float, rpn.type.Rational, rpn.type.Complex] \
         or type(y) is rpn.type.Matrix and type(x) in [rpn.type.Integer, rpn.type.Float, rpn.type.Rational, rpn.type.Complex]:
        r = np.add(y.value, x.value)
        result = rpn.type.Matrix.from_numpy(r)
    elif type(x) is rpn.type.Matrix and type(y) is rpn.type.Matrix:
        if x.nrows() != y.nrows() or x.ncols() != y.ncols():
            rpn.globl.param_stack.push(y)
            rpn.globl.param_stack.push(x)
            raise rpn.exception.RuntimeErr(rpn.exception.X_CONFORMABILITY, name, "Vectors are not same size")
        r = np.add(y.value, x.value)
        # print(type(r))
        # print(r)
        result = rpn.type.Matrix.from_numpy(r)
    else:
        rpn.globl.param_stack.push(y)
        rpn.globl.param_stack.push(x)
        raise rpn.exception.RuntimeErr(rpn.exception.X_ARG_TYPE_MISMATCH, name, "({} {})".format(typename(y), typename(x)))
    rpn.globl.param_stack.push(result)


@defword(name='+loop', print_x=rpn.globl.PX_CONTROL, doc="""\
Execute a definite loop.
<limit> <initial> DO ... <incr> +LOOP

The iteration counter is available via I.  LEAVE will exit the loop early.

Example: 10 0 do I . 2 +loop
prints 0 2 4 6 8

qv DO, I, LEAVE, LOOP""")
def w_plusloop(name):                   # pylint: disable=unused-argument
    pass                        # Grammar rules handle this word


@defword(name='-', args=2, print_x=rpn.globl.PX_COMPUTE, doc="""\
Subtraction  ( y x -- y-x )""")
def w_minus(name):
    x = rpn.globl.param_stack.pop()
    y = rpn.globl.param_stack.pop()
    if type(x) is rpn.type.Integer and type(y) is rpn.type.Integer:
        result = rpn.type.Integer(y.value - x.value)
    elif    type(x) is rpn.type.Float and type(y) in [rpn.type.Integer, rpn.type.Float, rpn.type.Rational] \
         or type(y) is rpn.type.Float and type(x) in [rpn.type.Integer, rpn.type.Float, rpn.type.Rational]:
        result = rpn.type.Float(float(y.value) - float(x.value))
    elif    type(x) is rpn.type.Rational and type(y) in [rpn.type.Integer, rpn.type.Rational] \
         or type(y) is rpn.type.Rational and type(x) in [rpn.type.Integer, rpn.type.Rational]:
        result = rpn.type.Rational.from_Fraction(y.value - x.value)
    elif    type(x) is rpn.type.Complex and type(y) in [rpn.type.Integer, rpn.type.Float, rpn.type.Rational, rpn.type.Complex] \
         or type(y) is rpn.type.Complex and type(x) in [rpn.type.Integer, rpn.type.Float, rpn.type.Rational, rpn.type.Complex]:
        result = rpn.type.Complex.from_complex(complex(y.value) - complex(x.value))
    else:
        rpn.globl.param_stack.push(y)
        rpn.globl.param_stack.push(x)
        raise rpn.exception.RuntimeErr(rpn.exception.X_ARG_TYPE_MISMATCH, name, "({} {})".format(typename(y), typename(x)))
    rpn.globl.param_stack.push(result)


@defword(name='.', args=1, print_x=rpn.globl.PX_IO, doc="""\
Print top stack value  ( x -- )
A space is also printed after the number, but no newline.
If you need a newline, call CR.""")
def w_dot(name):                        # pylint: disable=unused-argument
    rpn.globl.write("{} ".format(rpn.globl.fmt(rpn.globl.param_stack.pop())))


@defword(name='.!', hidden=True, print_x=rpn.globl.PX_IO, args=1)
def w_dot_bang(name):                   # pylint: disable=unused-argument
    rpn.globl.lnwriteln(repr(rpn.globl.param_stack.top()))


@defword(name='."', print_x=rpn.globl.PX_IO, doc="""\
Display string enclosed by quotation marks.
No newline is printed afterwards.

NOTE: The string begins immediately after the first ", so
  ."Hello, world!"
is correct.  This is different from Forth, where the must be a space after ." """)
def w_dot_quote(name):                  # pylint: disable=unused-argument
    pass                        # Grammar rules handle this word


@defword(name='.all', args=1, print_x=rpn.globl.PX_IO, doc="""\
Print X in a variety of formats  ( x -- )""")
def w_dot_all(name):                    # pylint: disable=unused-argument
    x = rpn.globl.param_stack.pop()
    xval = x.value

    out = "{}".format(rpn.globl.fmt(x))
    more = ""
    if type(x) is rpn.type.Integer:
        more += "  Hex={}".format(hex(x.value))
        more += "  Oct={}".format(oct(x.value))

        ascii_char = ["NUL", "SOH", "STX", "ETX", "EOT", "ENQ", "ACK", "BEL",
                      "BS",  "HT",  "LF",  "VT",  "FF",  "CR",  "SO",  "SI",
                      "DLE", "DC1", "DC2", "DC3", "DC4", "NAK", "SYN", "ETB",
                      "CAN", "EM",  "SUB", "ESC", "FS",  "GS",  "RS",  "US",
                      # 32
                      "SP",  "!",   "\"",  "#",   "$",   "%",   "&",   "'",
                      "(",   ")",   "*",   "+",   ",",   "-",   ".",   "/",
                      "0",   "1",   "2",   "3",   "4",   "5",   "6",   "7",
                      "8",   "9",   ":",   ";",   "<",   "=",   ">",   "?",
                      # 64
                      "@",   "A",   "B",   "C",   "D",   "E",   "F",   "G",
                      "H",   "I",   "J",   "K",   "L",   "M",   "N",   "O",
                      "P",   "Q",   "R",   "S",   "T",   "U",   "V",   "W",
                      "X",   "Y",   "Z",   "[",   "\\",  "]",   "^",   "_",
                      # 96
                      "`",   "a",   "b",   "c",   "d",   "e",   "f",   "g",
                      "h",   "i",   "j",   "k",   "l",   "m",   "n",   "o",
                      "p",   "q",   "r",   "s",   "t",   "u",   "v",   "w",
                      "x",   "y",   "z",   "{",   "|",   "}",   "~",   "DEL"]

        if 0 <= xval < 128:
            glyph = "{}".format(ascii_char[xval])
            if 0 <= xval < 32:
                glyph += " (^{})".format(ascii_char[xval + 64])
            if 33 <= xval < 127:
                glyph = "'" + glyph + "'"
            more += "  Char={}".format(glyph)

    out += more
    rpn.globl.writeln(out)


@defword(name='.bin', args=1, print_x=rpn.globl.PX_IO, doc="""\
Print X in binary  ( i -- )
X must be an integer.""")
def w_dot_bin(name):
    x = rpn.globl.param_stack.pop()
    if type(x) is not rpn.type.Integer:
        rpn.globl.param_stack.push(x)
        raise rpn.exception.RuntimeErr(rpn.exception.X_ARG_TYPE_MISMATCH, name, "({})".format(typename(x)))

    rpn.globl.write("{} ".format(bin(x.value)))


@defword(name='.hex', args=1, print_x=rpn.globl.PX_IO, doc="""\
Print X in hexadecimal  ( i -- )
X must be an integer.""")
def w_dot_hex(name):
    x = rpn.globl.param_stack.pop()
    if type(x) is not rpn.type.Integer:
        rpn.globl.param_stack.push(x)
        raise rpn.exception.RuntimeErr(rpn.exception.X_ARG_TYPE_MISMATCH, name, "({})".format(typename(x)))

    rpn.globl.write("{} ".format(hex(x.value)))


@defword(name='.oct', args=1, print_x=rpn.globl.PX_IO, doc="""\
Print X in octal  ( i -- )
X must be an integer.""")
def w_dot_oct(name):
    x = rpn.globl.param_stack.pop()
    if type(x) is not rpn.type.Integer:
        rpn.globl.param_stack.push(x)
        raise rpn.exception.RuntimeErr(rpn.exception.X_ARG_TYPE_MISMATCH, name, "({})".format(typename(x)))

    rpn.globl.write("{} ".format(oct(x.value)))


@defword(name='.r', args=2, print_x=rpn.globl.PX_IO, doc="""\
Print N right-justified in WIDTH  ( n width -- )

This never outputs more than WIDTH characters, and will silently truncate the
representation to fit.  It is wise to check the size of your values before
printing - you have been warned!  No space is printed after the number.""")
def w_dot_r(name):
    x = rpn.globl.param_stack.pop()
    y = rpn.globl.param_stack.pop()
    if type(x) is not rpn.type.Integer:
        rpn.globl.param_stack.push(y)
        rpn.globl.param_stack.push(x)
        raise rpn.exception.RuntimeErr(rpn.exception.X_ARG_TYPE_MISMATCH, name, "({} {})".format(typename(y), typename(x)))
    width = x.value
    if width < 0:
        rpn.globl.param_stack.push(y)
        rpn.globl.param_stack.push(x)
        raise rpn.exception.RuntimeErr(rpn.exception.X_INVALID_ARG, name, "X (width) must not be negative")
    if width == 0:
        return

    s = rpn.globl.fmt(y, False)       # No label
    if len(s) > width:
        s = s[:width]       # This seems a bit harsh, but it's documented
    rpn.globl.write("{:>{width}}".format(s, width=width))


@defword(name='.s', print_x=rpn.globl.PX_IO, doc="""\
Print stack non-destructively""")
def w_dot_s(name):                      # pylint: disable=unused-argument
    if not rpn.globl.param_stack.empty():
        rpn.globl.lnwriteln(rpn.globl.param_stack)


@defword(name='.s!', hidden=True, print_x=rpn.globl.PX_IO, doc="""\
Print stack non-destructively""")
def w_dot_s_bang(name):                 # pylint: disable=unused-argument
    if not rpn.globl.param_stack.empty():
        rpn.globl.lnwriteln(repr(rpn.globl.param_stack))


@defword(name='/', args=2, print_x=rpn.globl.PX_COMPUTE, doc="""\
Division  ( y x -- y/x )
X cannot be zero.""")
def w_slash(name):
    """\
|----------+----------+---------+----------+---------+--------+--------|
| Integer  | Float    | Float   | Rational | Complex |        |        |
| Float    | Float    | Float   | Float    | Complex |        |        |
| Rational | Rational | Float   | Rational | Complex |        |        |
| Complex  | Complex  | Complex | Complex  | Complex |        |        |
| Vector   |          |         |          |         |        |        |
| Matrix   |          |         |          |         |        |        |
|----------+----------+---------+----------+---------+--------+--------|
| ^Y    X> | Integer  | Float   | Rational | Complex | Vector | Matrix |"""
    x = rpn.globl.param_stack.pop()
    y = rpn.globl.param_stack.pop()

    if     type(x) in [rpn.type.Integer, rpn.type.Float, rpn.type.Rational, rpn.type.Complex] \
       and x.zerop():
        rpn.globl.param_stack.push(y)
        rpn.globl.param_stack.push(x)
        raise rpn.exception.RuntimeErr(rpn.exception.X_FP_DIVISION_BY_ZERO, name, "X cannot be zero")

    if    type(x) is rpn.type.Rational and type(y) in [rpn.type.Integer, rpn.type.Rational] \
       or type(y) is rpn.type.Rational and type(x) in [rpn.type.Integer, rpn.type.Rational]:
        result = rpn.type.Rational.from_Fraction(y.value / x.value)
    elif    type(x) in [rpn.type.Integer, rpn.type.Float] and type(y) in [rpn.type.Integer, rpn.type.Float] \
         or type(x) is rpn.type.Rational and type(y) is rpn.type.Float \
         or type(y) is rpn.type.Rational and type(x) is rpn.type.Float:
        r = float(y.value) / float(x.value)
        if type(x) is rpn.type.Integer and type(y) is rpn.type.Integer and r.is_integer():
            result = rpn.type.Integer(r)
        else:
            result = rpn.type.Float(r)
    elif    type(x) is rpn.type.Complex and type(y) in [rpn.type.Integer, rpn.type.Float, rpn.type.Rational, rpn.type.Complex] \
         or type(y) is rpn.type.Complex and type(x) in [rpn.type.Integer, rpn.type.Float, rpn.type.Rational, rpn.type.Complex]:
        result = rpn.type.Complex.from_complex(complex(y.value) / complex(x.value))
    else:
        rpn.globl.param_stack.push(y)
        rpn.globl.param_stack.push(x)
        raise rpn.exception.RuntimeErr(rpn.exception.X_ARG_TYPE_MISMATCH, name, "({} {})".format(typename(y), typename(x)))
    rpn.globl.param_stack.push(result)


@defword(name='/mod', args=2, print_x=rpn.globl.PX_COMPUTE, doc="""\
Division quotient and remainder  ( y x -- remainder quotient )

Divide integers Y by X, returning integer remainder and quotient.
Signs are whatever Python // and % give you.""")
def w_slash_mod(name):
    x = rpn.globl.param_stack.pop()
    y = rpn.globl.param_stack.pop()
    if type(x) is not rpn.type.Integer or type(y) is not rpn.type.Integer:
        rpn.globl.param_stack.push(y)
        rpn.globl.param_stack.push(x)
        raise rpn.exception.RuntimeErr(rpn.exception.X_ARG_TYPE_MISMATCH, name, "({} {})".format(typename(y), typename(x)))
    if x.zerop():
        rpn.globl.param_stack.push(y)
        rpn.globl.param_stack.push(x)
        raise rpn.exception.RuntimeErr(rpn.exception.X_FP_DIVISION_BY_ZERO, name, "X cannot be zero")
    rem =  y.value %  x.value
    quot = y.value // x.value
    rpn.globl.param_stack.push(rpn.type.Integer(rem))
    rpn.globl.param_stack.push(rpn.type.Integer(quot))


@defword(name=':', print_x=rpn.globl.PX_CONTROL, doc="""\
Define a new word  ( -- )
: WORD  [def ...]  ;

Define WORD with the specified definition.
Terminate the definition with a semi-colon.

qv SHOW""")
def w_colon(name):                      # pylint: disable=unused-argument
    pass                        # Grammar rules handle this word


@defword(name=';', print_x=rpn.globl.PX_CONTROL, doc="""\
Terminate WORD definition  ( -- )
: WORD  [def ...]  ;""")
def w_semicolon(name):                  # pylint: disable=unused-argument
    pass                        # Grammar rules handle this word


@defword(name='<', args=2, print_x=rpn.globl.PX_PREDICATE, doc="""\
Test if Y is less than X  ( y x -- flag )""")
def w_less_than(name):
    x = rpn.globl.param_stack.pop()
    y = rpn.globl.param_stack.pop()
    if     type(x) in [rpn.type.Integer, rpn.type.Rational, rpn.type.Float] \
       and type(y) in [rpn.type.Integer, rpn.type.Rational, rpn.type.Float]:
        yval = float(y.value)
        xval = float(x.value)
        rpn.globl.param_stack.push(rpn.type.Integer(rpn.globl.bool_to_int(yval < xval)))
    else:
        rpn.globl.param_stack.push(y)
        rpn.globl.param_stack.push(x)
        raise rpn.exception.RuntimeErr(rpn.exception.X_ARG_TYPE_MISMATCH, name, "({} {})".format(typename(y), typename(x)))


@defword(name='<<', args=2, print_x=rpn.globl.PX_COMPUTE, doc="""\
<<  ( i2 i1 -- i2 << i1 )  Bitwise left shift""")
def w_leftshift(name):
    x = rpn.globl.param_stack.pop()
    y = rpn.globl.param_stack.pop()
    if type(x) is not rpn.type.Integer or type(y) is not rpn.type.Integer:
        rpn.globl.param_stack.push(y)
        rpn.globl.param_stack.push(x)
        raise rpn.exception.RuntimeErr(rpn.exception.X_ARG_TYPE_MISMATCH, name, "({} {})".format(typename(y), typename(x)))

    if x.value < 0:
        rpn.globl.param_stack.push(y)
        rpn.globl.param_stack.push(x)
        raise rpn.exception.RuntimeErr(rpn.exception.X_INVALID_ARG, name, "X (shift amount) must not be negative")

    rpn.globl.param_stack.push(rpn.type.Integer(y.value << x.value))


@defword(name='<=', args=2, print_x=rpn.globl.PX_PREDICATE, doc="""\
Test if Y is less than or equal to X  ( y x -- flag )""")
def w_less_than_or_equal(name):
    x = rpn.globl.param_stack.pop()
    y = rpn.globl.param_stack.pop()
    if     type(x) in [rpn.type.Integer, rpn.type.Rational, rpn.type.Float] \
       and type(y) in [rpn.type.Integer, rpn.type.Rational, rpn.type.Float]:
        yval = float(y.value)
        xval = float(x.value)
        rpn.globl.param_stack.push(rpn.type.Integer(rpn.globl.bool_to_int(yval <= xval)))
    else:
        rpn.globl.param_stack.push(y)
        rpn.globl.param_stack.push(x)
        raise rpn.exception.RuntimeErr(rpn.exception.X_ARG_TYPE_MISMATCH, name, "({} {})".format(typename(y), typename(x)))




@defword(name='<>', args=2, print_x=rpn.globl.PX_PREDICATE, doc="""\
Test if Y is not equal to X  ( y x -- flag )""")
def w_not_equal(name):
    x = rpn.globl.param_stack.pop()
    y = rpn.globl.param_stack.pop()

    equal = equal_helper(x, y)
    if equal == -1:
        rpn.globl.param_stack.push(y)
        rpn.globl.param_stack.push(x)
        raise rpn.exception.RuntimeErr(rpn.exception.X_ARG_TYPE_MISMATCH, name, "({} {})".format(typename(y), typename(x)))
    rpn.globl.param_stack.push(rpn.type.Integer(0 if equal else 1))


@defword(name='=', args=2, print_x=rpn.globl.PX_PREDICATE, doc="""\
Test if Y is equal to X  ( y x -- flag )""")
def w_equal(name):
    x = rpn.globl.param_stack.pop()
    y = rpn.globl.param_stack.pop()

    equal = equal_helper(x, y)
    if equal == -1:
        rpn.globl.param_stack.push(y)
        rpn.globl.param_stack.push(x)
        raise rpn.exception.RuntimeErr(rpn.exception.X_ARG_TYPE_MISMATCH, name, "({} {})".format(typename(y), typename(x)))
    rpn.globl.param_stack.push(rpn.type.Integer(equal))


@defword(name='>', args=2, print_x=rpn.globl.PX_PREDICATE, doc="""\
Test if Y is greater than X  ( y x -- flag )""")
def w_greater_than(name):
    x = rpn.globl.param_stack.pop()
    y = rpn.globl.param_stack.pop()
    if     type(x) in [rpn.type.Integer, rpn.type.Rational, rpn.type.Float] \
       and type(y) in [rpn.type.Integer, rpn.type.Rational, rpn.type.Float]:
        yval = float(y.value)
        xval = float(x.value)
        rpn.globl.param_stack.push(rpn.type.Integer(rpn.globl.bool_to_int(yval > xval)))
    else:
        rpn.globl.param_stack.push(y)
        rpn.globl.param_stack.push(x)
        raise rpn.exception.RuntimeErr(rpn.exception.X_ARG_TYPE_MISMATCH, name, "({} {})".format(typename(y), typename(x)))


@defword(name='>=', args=2, print_x=rpn.globl.PX_PREDICATE, doc="""\
Test if Y is greater than or equal to X  ( y x -- flag )""")
def w_greater_than_or_equal(name):
    x = rpn.globl.param_stack.pop()
    y = rpn.globl.param_stack.pop()
    if     type(x) in [rpn.type.Integer, rpn.type.Rational, rpn.type.Float] \
       and type(y) in [rpn.type.Integer, rpn.type.Rational, rpn.type.Float]:
        yval = float(y.value)
        xval = float(x.value)
        rpn.globl.param_stack.push(rpn.type.Integer(rpn.globl.bool_to_int(yval >= xval)))
    else:
        rpn.globl.param_stack.push(y)
        rpn.globl.param_stack.push(x)
        raise rpn.exception.RuntimeErr(rpn.exception.X_ARG_TYPE_MISMATCH, name, "({} {})".format(typename(y), typename(x)))


@defword(name='>>', args=2, print_x=rpn.globl.PX_COMPUTE, doc="""\
>>  ( i2 i1 -- i2 >> i1 )  Bitwise right shift""")
def w_rightshift(name):
    x = rpn.globl.param_stack.pop()
    y = rpn.globl.param_stack.pop()
    if type(x) is not rpn.type.Integer or type(y) is not rpn.type.Integer:
        rpn.globl.param_stack.push(y)
        rpn.globl.param_stack.push(x)
        raise rpn.exception.RuntimeErr(rpn.exception.X_ARG_TYPE_MISMATCH, name, "({} {})".format(typename(y), typename(x)))

    if x.value < 0:
        rpn.globl.param_stack.push(y)
        rpn.globl.param_stack.push(x)
        raise rpn.exception.RuntimeErr(rpn.exception.X_INVALID_ARG, name, "X (shift amount) must not be negative")

    rpn.globl.param_stack.push(rpn.type.Integer(y.value >> x.value))


@defword(name='>c', args=2, print_x=rpn.globl.PX_CONFIG, doc="""\
Construct a complex number from two reals  ( y x -- complex[x,y] )""")
def w_to_c(name):
    x = rpn.globl.param_stack.pop()
    y = rpn.globl.param_stack.pop()
    if    type(x) not in [rpn.type.Integer, rpn.type.Rational, rpn.type.Float] \
       or type(y) not in [rpn.type.Integer, rpn.type.Rational, rpn.type.Float]:
        rpn.globl.param_stack.push(y)
        rpn.globl.param_stack.push(x)
        raise rpn.exception.RuntimeErr(rpn.exception.X_ARG_TYPE_MISMATCH, name, "({} {})".format(typename(y), typename(x)))
    rpn.globl.param_stack.push(rpn.type.Complex(float(x.value), float(y.value)))


@defword(name='>r', args=1, print_x=rpn.globl.PX_CONFIG, doc="""\
Push X onto return stack  ( x -- )""")
def w_to_r(name):                       # pylint: disable=unused-argument
    rpn.globl.return_stack.push(rpn.globl.param_stack.pop())


if rpn.globl.have_module('numpy'):
    @defword(name='>v2', args=2, print_x=rpn.globl.PX_CONFIG, doc="""\
Create a 2-vector from the stack  ( y x -- v )""")
    def to_v_2(name):
        x = rpn.globl.param_stack.pop()
        y = rpn.globl.param_stack.pop()
        if    type(x) not in [rpn.type.Integer, rpn.type.Rational, rpn.type.Float, rpn.type.Complex] \
           or type(y) not in [rpn.type.Integer, rpn.type.Rational, rpn.type.Float, rpn.type.Complex]:
            rpn.globl.param_stack.push(y)
            rpn.globl.param_stack.push(x)
            raise rpn.exception.RuntimeErr(rpn.exception.X_ARG_TYPE_MISMATCH, name, "({} {})".format(typename(y), typename(x)))
        l = rpn.util.List()
        l.append(y)
        l.append(x)
        v = rpn.type.Vector(l)
        rpn.globl.param_stack.push(v)


if rpn.globl.have_module('numpy'):
    @defword(name='>v3', args=3, print_x=rpn.globl.PX_CONFIG, doc="""\
Create a 3-vector from the stack  ( z y x -- v )""")
    def to_v_3(name):
        x = rpn.globl.param_stack.pop()
        y = rpn.globl.param_stack.pop()
        z = rpn.globl.param_stack.pop()
        if    type(x) not in [rpn.type.Integer, rpn.type.Rational, rpn.type.Float, rpn.type.Complex] \
           or type(y) not in [rpn.type.Integer, rpn.type.Rational, rpn.type.Float, rpn.type.Complex] \
           or type(z) not in [rpn.type.Integer, rpn.type.Rational, rpn.type.Float, rpn.type.Complex]:
            rpn.globl.param_stack.push(z)
            rpn.globl.param_stack.push(y)
            rpn.globl.param_stack.push(x)
            raise rpn.exception.RuntimeErr(rpn.exception.X_ARG_TYPE_MISMATCH, name, "({} {} {})".format(typename(z), typename(y), typename(x)))
        l = rpn.util.List()
        l.append(z)
        l.append(y)
        l.append(x)
        v = rpn.type.Vector(l)
        rpn.globl.param_stack.push(v)


@defword(name='?', print_x=rpn.globl.PX_IO, doc="""\
?[topic]   Display information on a variety of topics""")
def w_info(name):                       # pylint: disable=unused-argument
    rpn.globl.writeln("rpn version: {}".format(rpn.globl.RPN_VERSION))

    rpn.globl.write("NumPy:       ")
    if rpn.globl.have_module('numpy'):
        rpn.globl.writeln("{}".format(np.__version__))
    else:
        rpn.globl.writeln("[not found]")

    rpn.globl.write("SciPy:       ")
    if rpn.globl.have_module('scipy'):
        rpn.globl.writeln("{}".format(scipy.__version__))
    else:
        rpn.globl.writeln("[not found]")

    rpn.globl.write("Matplotlib:  ")
    if rpn.globl.have_module('matplotlib'):
        rpn.globl.writeln("{}".format(matplotlib.__version__))
    else:
        rpn.globl.writeln("[not found]")

    print("""\

rpn is a general-purpose calculator and programming language based loosely
on Forth and Hewlett-Packard calculators.

The following topics provide additional information:
    ?datatypes
    ?variables""")


@defword(name='?datatypes', print_x=rpn.globl.PX_IO, hidden=True, doc="")
def w_info_datatypes(name):             # pylint: disable=unused-argument
    print("""\
rpn supports the following datatypes, which may be placed directly on the
parameter stack.  Examples are also shown.

- Integer       1234
- Float         3.14159
- Rational      355::113
- Complex       (1.2, 3.4)
- Vector        [1 2 3 4]
- Matrix        [[1 0 0 0]
                 [0 1 0 0]
                 [0 0 1 0]
                 [0 0 0 1]]

Additionally, a String datatype is defined, which are placed on a separate
string stack.  "This is a sample string" """)


@defword(name='?dup', args=1, print_x=rpn.globl.PX_CONFIG, doc="""\
Duplicate top stack element if non-zero  ( x -- x x | 0 )""")
def w_query_dup(name):
    x = rpn.globl.param_stack.top()
    if type(x) not in [rpn.type.Integer, rpn.type.Float, rpn.type.Rational, rpn.type.Complex]:
        rpn.globl.param_stack.push(x)
        raise rpn.exception.RuntimeErr(rpn.exception.X_ARG_TYPE_MISMATCH, name, "({})".format(typename(x)))
    if not x.zerop():
        rpn.word.w_dup('dup')


@defword(name='?key', print_x=rpn.globl.PX_IO, doc="""\
Read keystroke with flag ( -- key 1 | 0 | -1 )
?key will NOT block but rather return a success/fail flag to the stack.
ASCII code of keystroke will also be returned on success.
Keystroke WILL echo.  This works only on Unix/Linux.

EXAMPLE:
: test?key
  doc:"Display dots until a key is pressed  ( -- key )"
  begin  ?key case
    -1 of cr ."I/O error" cr leave endof
     0 of ."." 0.02 sleep endof
     1 of cr ."Key: " .all leave endof
    otherwise cr ."Found garbage on stack" cr .s leave
  endcase again  ;

qv key""")
def w_query_key(name):                  # pylint: disable=unused-argument
    # Input that is not a tty doesn't get to play
    if not sys.stdin.isatty():
        rpn.globl.param_stack.push(rpn.type.Integer(-1))
        return

    fd = sys.stdin.fileno()
    oldattr = termios.tcgetattr(fd)
    newattr = termios.tcgetattr(fd)
    newattr[3] = newattr[3] & ~termios.ICANON
    newattr[3] = newattr[3] & ~termios.ECHO # Doesn't disable echo, not sure why not
    termios.tcsetattr(fd, termios.TCSANOW, newattr)

    oldflags = fcntl.fcntl(fd, fcntl.F_GETFL)
    fcntl.fcntl(fd, fcntl.F_SETFL, oldflags | os.O_NONBLOCK)

    try:
        c = sys.stdin.read(1)
        if c == "":
            rpn.globl.param_stack.push(rpn.type.Integer(0))
            return
        rpn.globl.param_stack.push(rpn.type.Integer(ord(c)))
        rpn.globl.param_stack.push(rpn.type.Integer(1))
    except IOError:
        rpn.globl.param_stack.push(rpn.type.Integer(-1))
    finally:
        termios.tcsetattr(fd, termios.TCSAFLUSH, oldattr)
        fcntl.fcntl(fd, fcntl.F_SETFL, oldflags)


@defword(name='?variables', print_x=rpn.globl.PX_IO, hidden=True, doc="")
def w_info_variables(name):             # pylint: disable=unused-argument
    print("""\
Data from the stack may be stored in variables.  The syntax to store an object
is !VAR.  For example, to store the constant Pi (3.14...) into variable "mypi",
type:
        PI !mypi
Note that variables must be declared before they may be used.  To declare a
variable, which is initially created in an undefined state, type:
        variable mypi
Then the above example will work.  Variables local to a function can be defined
as follows:
        : myfunc  | x y z |   . . .  ;
x, y, and z will be locally defined only in the function "myfunc".

Values stored in variables may be pushed onto the stack with @VAR.

Note how this syntax differs from Forth's.  In Forth, one would say
        VAR @
This syntax is not allowed in Rpn because the "address" of a variable is never
exposed, and so it cannot ever be placed, however briefly, on the stack.  This
also means the that problem of accessing illegal memory cannot arise: the
variable is either findable by the system through its name, or it is not.""")


@defword(name='^', args=2, print_x=rpn.globl.PX_COMPUTE, doc="""\
Exponentiation  ( y x -- y^x )""")
def w_caret(name):
    x = rpn.globl.param_stack.pop()
    y = rpn.globl.param_stack.pop()
    if    type(x) not in [rpn.type.Integer, rpn.type.Rational, rpn.type.Float, rpn.type.Complex] \
       or type(y) not in [rpn.type.Integer, rpn.type.Rational, rpn.type.Float, rpn.type.Complex]:
        rpn.globl.param_stack.push(y)
        rpn.globl.param_stack.push(x)
        raise rpn.exception.RuntimeErr(rpn.exception.X_ARG_TYPE_MISMATCH, name, "({} {})".format(typename(y), typename(x)))

    try:
        r = pow(y.value, x.value)
    except OverflowError:
        rpn.globl.param_stack.push(x)
        raise rpn.exception.RuntimeErr(rpn.exception.X_FP_RESULT_OO_RANGE, name)

    if type(r) is int:
        result = rpn.type.Integer(r)
    elif type(r) is float:
        result = rpn.type.Float(r)
    elif type(r) is complex:
        result = rpn.type.Complex.from_complex(r)
    else:
        raise rpn.exception.FatalErr("pow() returned a strange type '{}'".format(type(r)))
    rpn.globl.param_stack.push(result)


@defword(name='abort', print_x=rpn.globl.PX_CONTROL, doc="""\
Abort execution and return to top level

qv ABORT", EXIT, LEAVE""")
def w_abort(name):
    raise rpn.exception.Abort()


@defword(name='abort"', print_x=rpn.globl.PX_CONTROL, doc="""\
Conditionally abort execution  ( flag -- )
If flag is non-zero, abort execution and print a message
(up to the closing quotation mark) and return to top level

qv ABORT, EXIT, LEAVE""")
def w_abort_quote(name):                # pylint: disable=unused-argument
    pass                        # Grammar rules handle this word


@defword(name='abs', args=1, print_x=rpn.globl.PX_COMPUTE, doc="""\
Absolute value  ( x -- |x| )

NOTE: For complex numbers, ABS return the modulus (as a float).""")
def w_abs(name):
    x = rpn.globl.param_stack.pop()
    if type(x) is rpn.type.Integer:
        result = rpn.type.Integer(abs(x.value))
    elif type(x) in [rpn.type.Float, rpn.type.Complex]:
        result = rpn.type.Float(abs(x.value))
    elif type(x) is rpn.type.Rational:
        result = rpn.type.Rational.from_Fraction(abs(x.value))
    elif type(x) is rpn.type.Vector:
        if x.size() == 0:
            rpn.globl.param_stack.push(x)
            raise rpn.exception.RuntimeErr(rpn.exception.X_ARG_TYPE_MISMATCH, name, "X cannot be an empty vector")
        sumsq = 0.0
        for val in x.value:
            sumsq += abs(val) ** 2
        r = rpn.globl.to_python_class(sumsq)
        t = type(r)
        if t is float:
            result = rpn.type.Float(math.sqrt(r))
        elif t is complex:
            result = rpn.type.Complex.from_complex(cmath.sqrt(r))
        else:
            raise rpn.exception.FatalErr("{}: Cannot handle type {}".format(name, t))
    else:
        rpn.globl.param_stack.push(x)
        raise rpn.exception.RuntimeErr(rpn.exception.X_ARG_TYPE_MISMATCH, name, "({})".format(typename(x)))
    rpn.globl.param_stack.push(result)


@defword(name='acos', args=1, print_x=rpn.globl.PX_COMPUTE, doc="""\
Inverse cosine  ( cosine -- angle )
|x| <= 1""")
def w_acos(name):
    x = rpn.globl.param_stack.pop()
    if type(x) in [rpn.type.Integer, rpn.type.Float, rpn.type.Rational]:
        try:
            r = math.acos(float(x.value))
        except ValueError:
            rpn.globl.param_stack.push(x)
            raise rpn.exception.RuntimeErr(rpn.exception.X_FP_INVALID_ARG, name)
        result = rpn.type.Float(rpn.globl.convert_radians_to_mode(r))
        result.label = rpn.globl.angle_mode_label()
    elif type(x) is rpn.type.Complex:
        try:
            r = cmath.acos(x.value)
        except ValueError:
            rpn.globl.param_stack.push(x)
            raise rpn.exception.RuntimeErr(rpn.exception.X_FP_INVALID_ARG, name)
        result = rpn.type.Complex.from_complex(r)
    else:
        rpn.globl.param_stack.push(x)
        raise rpn.exception.RuntimeErr(rpn.exception.X_ARG_TYPE_MISMATCH, name, "({})".format(typename(x)))
    rpn.globl.param_stack.push(result)


@defword(name='acosh', args=1, print_x=rpn.globl.PX_COMPUTE, doc="""\
Inverse hyperbolic cosine  ( cosine_h -- angle )

DEFINITION:
acosh(x) = ln(x + sqrt(x^2 - 1)), x >= 1""")
def w_acosh(name):
    x = rpn.globl.param_stack.pop()
    if type(x) in [rpn.type.Integer, rpn.type.Float, rpn.type.Rational]:
        try:
            r = math.acosh(float(x.value))
        except ValueError:
            rpn.globl.param_stack.push(x)
            raise rpn.exception.RuntimeErr(rpn.exception.X_FP_INVALID_ARG, name)
        result = rpn.type.Float(r)
    elif type(x) is rpn.type.Complex:
        try:
            r = cmath.acosh(x.value)
        except ValueError:
            rpn.globl.param_stack.push(x)
            raise rpn.exception.RuntimeErr(rpn.exception.X_FP_INVALID_ARG, name)
        result = rpn.type.Complex.from_complex(r)
    else:
        rpn.globl.param_stack.push(x)
        raise rpn.exception.RuntimeErr(rpn.exception.X_ARG_TYPE_MISMATCH, name, "({})".format(typename(x)))
    rpn.globl.param_stack.push(result)


@defword(name='again', print_x=rpn.globl.PX_CONTROL, doc="""\
Execute an indefinite loop forever.
BEGIN ... AGAIN

LEAVE will exit the loop early.

qv BEGIN, LEAVE, REPEAT, UNTIL, WHILE""")
def w_again(name):                      # pylint: disable=unused-argument
    pass                        # Grammar rules handle this word


@defword(name='alog', args=1, print_x=rpn.globl.PX_COMPUTE, doc="""\
Common exponential [antilogarithm]  ( x -- 10^x )""")
def w_alog(name):
    x = rpn.globl.param_stack.pop()
    if type(x) not in [rpn.type.Integer, rpn.type.Float, rpn.type.Rational, rpn.type.Complex]:
        rpn.globl.param_stack.push(x)
        raise rpn.exception.RuntimeErr(rpn.exception.X_ARG_TYPE_MISMATCH, name, "({})".format(typename(x)))
    r = 10.0 ** x.value
    if type(x) in [rpn.type.Integer, rpn.type.Float, rpn.type.Rational]:
        result = rpn.type.Float(r)
    elif type(x) is rpn.type.Complex:
        result = rpn.type.Complex.from_complex(r)
    rpn.globl.param_stack.push(result)


@defword(name='and', args=2, print_x=rpn.globl.PX_PREDICATE, doc="""\
Logical AND  ( flag flag -- flag )
(This is not a bitwise AND - use BITAND for that.)""")
def w_logand(name):
    x = rpn.globl.param_stack.pop()
    y = rpn.globl.param_stack.pop()
    if type(x) is not rpn.type.Integer or type(y) is not rpn.type.Integer:
        rpn.globl.param_stack.push(y)
        rpn.globl.param_stack.push(x)
        raise rpn.exception.RuntimeErr(rpn.exception.X_ARG_TYPE_MISMATCH, name, "({} {})".format(typename(y), typename(x)))

    rpn.globl.param_stack.push(rpn.type.Integer(bool(x.value) and bool(y.value)))


@defword(name='ascii', immediate=True, doc="""\
ASCII code of following char  ( -- n )

Returns -1 on any sort of error""")
def w_ascii(name):                      # pylint: disable=unused-argument
    pass


@defword(name='asin', args=1, print_x=rpn.globl.PX_COMPUTE, doc="""\
Inverse sine  ( sine -- angle )
|x| <= 1""")
def w_asin(name):
    x = rpn.globl.param_stack.pop()
    if type(x) in [rpn.type.Integer, rpn.type.Float, rpn.type.Rational]:
        try:
            r = math.asin(float(x.value))
        except ValueError:
            rpn.globl.param_stack.push(x)
            raise rpn.exception.RuntimeErr(rpn.exception.X_FP_INVALID_ARG, name)
        result = rpn.type.Float(rpn.globl.convert_radians_to_mode(r))
        result.label = rpn.globl.angle_mode_label()
    elif type(x) is rpn.type.Complex:
        try:
            r = cmath.asin(x.value)
        except ValueError:
            rpn.globl.param_stack.push(x)
            raise rpn.exception.RuntimeErr(rpn.exception.X_FP_INVALID_ARG, name)
        result = rpn.type.Complex.from_complex(r)
    else:
        rpn.globl.param_stack.push(x)
        raise rpn.exception.RuntimeErr(rpn.exception.X_ARG_TYPE_MISMATCH, name, "({})".format(typename(x)))
    rpn.globl.param_stack.push(result)


@defword(name='asinh', args=1, print_x=rpn.globl.PX_COMPUTE, doc="""\
Inverse hyperbolic sine  ( sine_h -- angle )

DEFINITION:
asinh(x) = ln(x + sqrt(x^2 + 1))""")
def w_asinh(name):
    x = rpn.globl.param_stack.pop()
    if type(x) in [rpn.type.Integer, rpn.type.Float, rpn.type.Rational]:
        try:
            r = math.asinh(float(x.value))
        except ValueError:
            rpn.globl.param_stack.push(x)
            raise rpn.exception.RuntimeErr(rpn.exception.X_FP_INVALID_ARG, name)
        result = rpn.type.Float(r)
    elif type(x) is rpn.type.Complex:
        try:
            r = cmath.asinh(x.value)
        except ValueError:
            rpn.globl.param_stack.push(x)
            raise rpn.exception.RuntimeErr(rpn.exception.X_FP_INVALID_ARG, name)
        result = rpn.type.Complex.from_complex(r)
    else:
        rpn.globl.param_stack.push(x)
        raise rpn.exception.RuntimeErr(rpn.exception.X_ARG_TYPE_MISMATCH, name, "({})".format(typename(x)))
    rpn.globl.param_stack.push(result)


@defword(name='atan', args=1, print_x=rpn.globl.PX_COMPUTE, doc="""\
Inverse tangent  ( tangent -- angle )

NOTE:
Consider using atan2 instead, especially if you are computing atan(y/x).""")
def w_atan(name):
    x = rpn.globl.param_stack.pop()
    if type(x) in [rpn.type.Integer, rpn.type.Float, rpn.type.Rational]:
        try:
            r = math.atan(float(x.value))
        except ValueError:
            rpn.globl.param_stack.push(x)
            raise rpn.exception.RuntimeErr(rpn.exception.X_FP_INVALID_ARG, name)
        result = rpn.type.Float(rpn.globl.convert_radians_to_mode(r))
        result.label = rpn.globl.angle_mode_label()
    elif type(x) is rpn.type.Complex:
        try:
            r = cmath.atan(x.value)
        except ValueError:
            rpn.globl.param_stack.push(x)
            raise rpn.exception.RuntimeErr(rpn.exception.X_FP_INVALID_ARG, name)
        result = rpn.type.Complex.from_complex(r)
    else:
        rpn.globl.param_stack.push(x)
        raise rpn.exception.RuntimeErr(rpn.exception.X_ARG_TYPE_MISMATCH, name, "({})".format(typename(x)))
    rpn.globl.param_stack.push(result)


@defword(name='atan2', args=2, print_x=rpn.globl.PX_COMPUTE, doc="""\
Inverse tangent of y/x  ( y x -- angle )""")
def w_atan2(name):
    x = rpn.globl.param_stack.pop()
    y = rpn.globl.param_stack.pop()
    if type(x) in [rpn.type.Integer, rpn.type.Float, rpn.type.Rational]:
        try:
            r = math.atan2(float(y.value), float(x.value))
        except ValueError:
            rpn.globl.param_stack.push(y)
            rpn.globl.param_stack.push(x)
            raise rpn.exception.RuntimeErr(rpn.exception.X_FP_INVALID_ARG, name)
        result = rpn.type.Float(rpn.globl.convert_radians_to_mode(r))
        result.label = rpn.globl.angle_mode_label()
    elif type(x) is rpn.type.Complex:
        # Python cmath doesn't have atan2, so fake it
        if x.zerop():
            rpn.globl.param_stack.push(y)
            rpn.globl.param_stack.push(x)
            raise rpn.exception.RuntimeErr(rpn.exception.X_FP_INVALID_ARG, name)
        r = cmath.atan(y / x)
        result = rpn.type.Complex.from_complex(r)
    else:
        rpn.globl.param_stack.push(y)
        rpn.globl.param_stack.push(x)
        raise rpn.exception.RuntimeErr(rpn.exception.X_ARG_TYPE_MISMATCH, name, "({} {})".format(typename(y), typename(x)))
    rpn.globl.param_stack.push(result)


@defword(name='atanh', args=1, print_x=rpn.globl.PX_COMPUTE, doc="""\
Inverse hyperbolic tangent  ( tangent_h -- angle )

DEFINITION:
atanh(x) = 1/2 ln((1+x) / (1-x)), |x| < 1""")
def w_atanh(name):
    x = rpn.globl.param_stack.pop()
    if type(x) in [rpn.type.Integer, rpn.type.Float, rpn.type.Rational]:
        try:
            r = math.atanh(float(x.value))
        except ValueError:
            rpn.globl.param_stack.push(x)
            raise rpn.exception.RuntimeErr(rpn.exception.X_FP_INVALID_ARG, name)
        result = rpn.type.Float(r)
    elif type(x) is rpn.type.Complex:
        try:
            r = cmath.atanh(x.value)
        except ValueError:
            rpn.globl.param_stack.push(x)
            raise rpn.exception.RuntimeErr(rpn.exception.X_FP_INVALID_ARG, name)
        result = rpn.type.Complex.from_complex(r)
    else:
        rpn.globl.param_stack.push(x)
        raise rpn.exception.RuntimeErr(rpn.exception.X_ARG_TYPE_MISMATCH, name, "({})".format(typename(x)))
    rpn.globl.param_stack.push(result)


@defword(name='beg', print_x=rpn.globl.PX_CONFIG, doc="""\
Set "Begin" (annuity due) financial mode.

Do not confuse this with the "begin" command, which starts a loop.""")
def w_beg(name):                        # pylint: disable=unused-argument
    rpn.flag.set_flag(rpn.flag.F_TVM_BEGIN_MODE)


@defword(name='begin', print_x=rpn.globl.PX_CONTROL, doc="""\
Execute an indefinite loop.
BEGIN ... AGAIN
BEGIN ... <flag> UNTIL
BEGIN ... <flag> WHILE ... REPEAT

LEAVE will exit the loop early.  Note that the effect of the test in
BEGIN...WHILE is opposite that in BEGIN...UNTIL.  The loop repeats
while something is true, rather than until it becomes true.

Do not confuse this with the "beg" command, which sets 'begin mode' for
Time Value of Money calculations.

qv AGAIN, LEAVE, REPEAT, UNTIL, WHILE""")
def w_begin(name):                      # pylint: disable=unused-argument
    pass                        # Grammar rules handle this word


@defword(name='binom', args=3, print_x=rpn.globl.PX_COMPUTE, doc="""\
Binomial probability ( n k p -- prob )

Return the probability of an event occurring exactly k times in n attempts,
where the probability of it occurring in a single attempt is p.

DEFINITION:
binom(n,k,p) = comb(n,k) * p^k * (1-p)^(n-k)""")
def w_binom(name):
    x = rpn.globl.param_stack.pop()
    y = rpn.globl.param_stack.pop()
    z = rpn.globl.param_stack.pop()
    if    type(x) not in [rpn.type.Integer, rpn.type.Rational, rpn.type.Float] \
       or type(y) is not rpn.type.Integer \
       or type(z) is not rpn.type.Integer:
        rpn.globl.param_stack.push(z)
        rpn.globl.param_stack.push(y)
        rpn.globl.param_stack.push(x)
        raise rpn.exception.RuntimeErr(rpn.exception.X_ARG_TYPE_MISMATCH, name, "({} {} {})".format(typename(z), typename(y), typename(x)))
    p = float(x.value)
    k = y.value
    n = z.value

    if p == 0:
        r = 1 if k == 0 else 0
    elif p == 1:
        r = 1 if k == n else 0
    else:
        r = comb_helper(n, k) * p**k * (1.0-p)**(n-k)

    rpn.globl.param_stack.push(rpn.type.Float(r))


@defword(name='bitand', args=2, print_x=rpn.globl.PX_COMPUTE, doc="""\
bitand  ( i2 i1 -- i2 AND i1 )  Bitwise AND

Perform a bitwise boolean AND on two integers""")
def w_bitand(name):
    x = rpn.globl.param_stack.pop()
    y = rpn.globl.param_stack.pop()
    if type(x) is not rpn.type.Integer or type(y) is not rpn.type.Integer:
        rpn.globl.param_stack.push(y)
        rpn.globl.param_stack.push(x)
        raise rpn.exception.RuntimeErr(rpn.exception.X_ARG_TYPE_MISMATCH, name, "({} {})".format(typename(y), typename(x)))

    rpn.globl.param_stack.push(rpn.type.Integer(y.value & x.value))


@defword(name='bitnot', args=1, print_x=rpn.globl.PX_COMPUTE, doc="""\
bitnot  ( i1 -- NOT i1 )  Bitwise NOT

Perform a bitwise boolean NOT on an integer.  Sometimes known as INVERT.""")
def w_bitnot(name):
    x = rpn.globl.param_stack.pop()
    if type(x) is not rpn.type.Integer:
        rpn.globl.param_stack.push(x)
        raise rpn.exception.RuntimeErr(rpn.exception.X_ARG_TYPE_MISMATCH, name, "({})".format(typename(x)))

    rpn.globl.param_stack.push(rpn.type.Integer(~ x.value))


@defword(name='bitor', args=2, print_x=rpn.globl.PX_COMPUTE, doc="""\
bitor  ( i2 i1 -- i2 OR i1 )  Bitwise OR

Perform a bitwise boolean OR on two integers""")
def w_bitor(name):
    x = rpn.globl.param_stack.pop()
    y = rpn.globl.param_stack.pop()
    if type(x) is not rpn.type.Integer or type(y) is not rpn.type.Integer:
        rpn.globl.param_stack.push(y)
        rpn.globl.param_stack.push(x)
        raise rpn.exception.RuntimeErr(rpn.exception.X_ARG_TYPE_MISMATCH, name, "({} {})".format(typename(y), typename(x)))

    rpn.globl.param_stack.push(rpn.type.Integer(y.value | x.value))


@defword(name='bitxor', args=2, print_x=rpn.globl.PX_COMPUTE, doc="""\
bitxor  ( i2 i1 -- i2 XOR i1 )  Bitwise XOR

Perform a bitwise boolean Exclusive OR on two integers""")
def w_bitxor(name):
    x = rpn.globl.param_stack.pop()
    y = rpn.globl.param_stack.pop()
    if type(x) is not rpn.type.Integer or type(y) is not rpn.type.Integer:
        rpn.globl.param_stack.push(y)
        rpn.globl.param_stack.push(x)
        raise rpn.exception.RuntimeErr(rpn.exception.X_ARG_TYPE_MISMATCH, name, "({} {})".format(typename(y), typename(x)))

    rpn.globl.param_stack.push(rpn.type.Integer(y.value ^ x.value))


@defword(name='bye', print_x=rpn.globl.PX_CONTROL, doc="""\
Exit program""")
def w_bye(name):
    raise rpn.exception.EndProgram()


@defword(name='c>', args=1, print_x=rpn.globl.PX_CONFIG, doc="""\
c>  ( c -- y x )  Extract imaginary and real parts of a complex number""")
def w_c_from(name):
    x = rpn.globl.param_stack.pop()
    if type(x) is not rpn.type.Complex:
        rpn.globl.param_stack.push(x)
        raise rpn.exception.RuntimeErr(rpn.exception.X_ARG_TYPE_MISMATCH, name, "({})".format(typename(x)))
    rpn.globl.param_stack.push(rpn.type.Float(x.imag()))
    rpn.globl.param_stack.push(rpn.type.Float(x.real()))


@defword(name='case', print_x=rpn.globl.PX_CONTROL, doc="""\
Execute a sequence of words based on stack value.  Once a match is
executed, no other clauses are considered.  OTHERWISE is optional.
<n> and OF labels must be integers.  CASE consumes the top of stack
like any word; however the integer value is available to the sequence
in variable "caseval".

<n> CASE
  <x> OF ... ENDOF
  <y> OF ... ENDOF
  <z> OF ... ENDOF
  [ OTHERWISE ... ]
ENDCASE

qv ENDCASE, ENDOF, OF, OTHERWISE""")
def w_case(name):                       # pylint: disable=unused-argument
    pass                        # Grammar rules handle this word


@defword(name='catch', print_x=rpn.globl.PX_CONTROL, doc="""\
Catch any exceptions.

catch WORD

qv THROW""")
def w_catch(name):                      # pylint: disable=unused-argument
    pass                        # Grammar rules handle this word


@defword(name='ceil', args=1, print_x=rpn.globl.PX_COMPUTE, doc="""\
Ceiling  ( x -- ceil )   Smallest integer greater than or equal to X""")
def w_ceil(name):
    x = rpn.globl.param_stack.pop()
    if type(x) is rpn.type.Integer:
        result = x
    elif type(x) in [rpn.type.Float, rpn.type.Rational]:
        result = rpn.type.Integer(math.ceil(x.value))
    else:
        rpn.globl.param_stack.push(x)
        raise rpn.exception.RuntimeErr(rpn.exception.X_ARG_TYPE_MISMATCH, name, "({})".format(typename(x)))
    rpn.globl.param_stack.push(result)


@defword(name='cf', args=1, print_x=rpn.globl.PX_CONFIG, doc="""\
Clear flag  ( f -- )

Do not confuse this with "CF", which is for Compounding Frequency""")
def w_cf(name):
    x = rpn.globl.param_stack.pop()
    if type(x) is not rpn.type.Integer:
        rpn.globl.param_stack.push(x)
        raise rpn.exception.RuntimeErr(rpn.exception.X_ARG_TYPE_MISMATCH, name, "({})".format(typename(x)))
    flag = x.value
    if flag < 0 or flag >= rpn.flag.MAX:
        rpn.globl.param_stack.push(x)
        raise rpn.exception.RuntimeErr(rpn.exception.X_INVALID_MEMORY, name, "Flag {} out of range (0..{} expected)".format(flag, rpn.flag.MAX - 1))
    if flag >= rpn.flag.FENCE:
        rpn.globl.param_stack.push(x)
        raise rpn.exception.RuntimeErr(rpn.exception.X_READ_ONLY, name, "Flag {} cannot be modified".format(flag))
    rpn.flag.clear_flag(flag)


@defword(name='chr', args=1, print_x=rpn.globl.PX_IO, doc="""\
chr  ( x -- )  Push string for a single ASCII character.""")
def w_chr(name):
    x = rpn.globl.param_stack.pop()
    if type(x) is not rpn.type.Integer:
        rpn.globl.param_stack.push(x)
        raise rpn.exception.RuntimeErr(rpn.exception.X_ARG_TYPE_MISMATCH, name, "({})".format(typename(x)))
    rpn.globl.string_stack.push(rpn.type.String("{}".format(chr(x.value))))


# Some HP calcs call this NEGATE, but why type 6 characters when 3 will do?
@defword(name='chs', args=1, print_x=rpn.globl.PX_COMPUTE, doc="""\
Negation (change sign)  ( x -- -x )""")
def w_chs(name):
    x = rpn.globl.param_stack.pop()
    if type(x) is rpn.type.Integer:
        result = rpn.type.Integer(-1 * x.value)
    elif type(x) is rpn.type.Float:
        result = rpn.type.Float(-1.0 * x.value)
    elif type(x) is rpn.type.Rational:
        result = rpn.type.Rational.from_Fraction(Fraction(-1, 1) * x.value)
    elif type(x) is rpn.type.Complex:
        result = rpn.type.Complex(-1.0*x.real(), -1.0*x.imag())
    else:
        rpn.globl.param_stack.push(x)
        raise rpn.exception.RuntimeErr(rpn.exception.X_ARG_TYPE_MISMATCH, name, "({})".format(typename(x)))
    rpn.globl.param_stack.push(result)


@defword(name='clfin', print_x=rpn.globl.PX_CONFIG, doc="""\
Clear financial variables""")
def w_clfin(name):                      # pylint: disable=unused-argument
    rpn.flag.clear_flag(rpn.flag.F_TVM_CONTINUOUS)
    rpn.flag.clear_flag(rpn.flag.F_TVM_BEGIN_MODE)

    rpn.tvm.N.obj   = None
    rpn.tvm.INT.obj = None
    rpn.tvm.PV.obj  = None
    rpn.tvm.PMT.obj = None
    rpn.tvm.FV.obj  = None

    rpn.globl.param_stack.push(rpn.type.Integer(1))
    rpn.word.w_cpf('CPF')


@defword(name='clflag', print_x=rpn.globl.PX_CONFIG, doc="""\
Clear all flags  ( -- )""")
def w_clflag(name):                     # pylint: disable=unused-argument
    for i in range(rpn.flag.FENCE):
        rpn.flag.clear_flag(i)


@defword(name='clreg', print_x=rpn.globl.PX_CONFIG, doc="""]
Clear all registers.""")
def w_clreg(name):                      # pylint: disable=unused-argument
    rpn.globl.register = dict()
    for i in range(rpn.globl.REG_SIZE_MAX):
        rpn.globl.register[i] = rpn.type.Float(0.0)
    rpn.globl.register['I'] = rpn.type.Float(0.0)


@defword(name='clrst', print_x=rpn.globl.PX_CONFIG, doc="""\
Clear the return stack.

Do not confuse this with the "clst" command, which clears the parameter stack.""")
def w_clrst(name):                      # pylint: disable=unused-argument
    rpn.globl.return_stack.clear()


@defword(name='clstat', print_x=rpn.globl.PX_CONFIG, doc="""\
Clear the statistics array""")
def w_clstat(name):                     # pylint: disable=unused-argument
    rpn.globl.stat_data = []


@defword(name='clst', print_x=rpn.globl.PX_CONFIG, doc="""\
Clear the stack

Do not confuse this with the "clrst" command, which clears the return stack.

DEFINITION:
: clst  depth 0 do drop loop ;""")
def w_clst(name):                       # pylint: disable=unused-argument
    rpn.globl.param_stack.clear()


@defword(name='comb', args=2, print_x=rpn.globl.PX_COMPUTE, doc="""\
Combinations  ( n r -- nCr )
Choose from N objects R at a time, without regard to ordering.

DEFINITION:
          n!
nCr = -----------
      r! * (n-r)!""")
def w_comb(name):
    x = rpn.globl.param_stack.pop()
    y = rpn.globl.param_stack.pop()
    if type(x) is not rpn.type.Integer or type(y) is not rpn.type.Integer:
        rpn.globl.param_stack.push(y)
        rpn.globl.param_stack.push(x)
        raise rpn.exception.RuntimeErr(rpn.exception.X_ARG_TYPE_MISMATCH, name, "({} {})".format(typename(y), typename(x)))

    # Python 3.8 has math.comb()
    n = y.value
    r = x.value
    result = rpn.type.Integer(comb_helper(n, r))

    rpn.globl.param_stack.push(result)


@defword(name='constant', print_x=rpn.globl.PX_CONFIG, doc="""\
Declare a constant variable  ( n -- )
CONSTANT <ccc>""")
def w_constant(name):                   # pylint: disable=unused-argument
    pass                        # Grammar rules handle this word


@defword(name='cos', args=1, print_x=rpn.globl.PX_COMPUTE, doc="""\
Cosine  ( angle -- cosine )""")
def w_cos(name):
    x = rpn.globl.param_stack.pop()
    if type(x) in [rpn.type.Integer, rpn.type.Float, rpn.type.Rational]:
        result = rpn.type.Float(math.cos(rpn.globl.convert_mode_to_radians(float(x.value))))
    elif type(x) is rpn.type.Complex:
        result = rpn.type.Complex.from_complex(cmath.cos(x.value))
    else:
        rpn.globl.param_stack.push(x)
        raise rpn.exception.RuntimeErr(rpn.exception.X_ARG_TYPE_MISMATCH, name, "({})".format(typename(x)))
    rpn.globl.param_stack.push(result)


@defword(name='cosh', args=1, print_x=rpn.globl.PX_COMPUTE, doc="""\
Hyperbolic cosine  ( angle -- cosine_h )

DEFINITION:
          e^x + e^(-x)
cosh(x) = ------------
               2""")
def w_cosh(name):
    x = rpn.globl.param_stack.pop()
    if type(x) in [rpn.type.Integer, rpn.type.Float, rpn.type.Rational]:
        result = rpn.type.Float(math.cosh(float(x.value)))
    elif type(x) is rpn.type.Complex:
        result = rpn.type.Complex.from_complex(cmath.cosh(x.value))
    else:
        rpn.globl.param_stack.push(x)
        raise rpn.exception.RuntimeErr(rpn.exception.X_ARG_TYPE_MISMATCH, name, "({})".format(typename(x)))
    rpn.globl.param_stack.push(result)


@defword(name='CPF', args=1, print_x=rpn.globl.PX_CONFIG, doc="""\
Set CF and PF to N  ( n -- )""")
def w_cpf(name):
    x = rpn.globl.param_stack.pop()
    if type(x) is not rpn.type.Integer:
        rpn.globl.param_stack.push(x)
        raise rpn.exception.RuntimeErr(rpn.exception.X_ARG_TYPE_MISMATCH, name, "({})".format(typename(x)))
    n = x.value
    if n < 1 or n > 365:
        rpn.globl.param_stack.push(x)
        raise rpn.exception.RuntimeErr(rpn.exception.X_INVALID_ARG, name, "(1..365 expected)")

    cf = rpn.type.Integer(n)
    cf.label = "CF"
    rpn.tvm.CF.obj = cf

    pf = rpn.type.Integer(n)
    pf.label = "PF"
    rpn.tvm.PF.obj = pf


@defword(name='cr', print_x=rpn.globl.PX_IO, doc="""\
Print a newline""")
def w_cr(name):                         # pylint: disable=unused-argument
    rpn.globl.writeln()


def w_sum3(y):
    return int(y * 365.25) - int(y / 100) + int(y / 400)

def w_m306(m):
    return int(m * 30.6001)

@defword(name='d->hp', args=1, print_x=rpn.globl.PX_COMPUTE, doc="""\
Convert date to HP day number  ( MM.DDYYYY -- day# )

Day # 0 = October 15, 1582""")
def w_d_to_hp(name):
    day0_julian = 2299160
    x = rpn.globl.param_stack.pop()
    if type(x) is not rpn.type.Float:
        rpn.globl.param_stack.push(x)
        raise rpn.exception.RuntimeErr(rpn.exception.X_ARG_TYPE_MISMATCH, name, "({})".format(typename(x)))

    (valid, dateobj, julian) = x.date_info()
    if not valid:
        rpn.globl.param_stack.push(x)
        raise rpn.exception.RuntimeErr(rpn.exception.X_INVALID_ARG, name, "{} is not a valid date".format(x.value))

    if dateobj.month < 3:
        m = dateobj.month + 13
        y = dateobj.year - 1
    else:
        m = dateobj.month + 1
        y = dateobj.year

    daynum = sum3(y) + m306(m) + dateobj.day - 578164
    if julian - daynum + day0_julian != 0:
        rpn.globl.lnwriteln("d->hp: Result differs from Julian")

    result = rpn.type.Integer(daynum)
    result.label = "HP day"
    rpn.globl.param_stack.push(result)


@defword(name='d->jd', args=1, print_x=rpn.globl.PX_COMPUTE, doc="""\
Convert date to Julian day number ( MM.DDYYYY -- julian )""")
def w_d_to_jd(name):
    x = rpn.globl.param_stack.pop()
    if type(x) is not rpn.type.Float:
        rpn.globl.param_stack.push(x)
        raise rpn.exception.RuntimeErr(rpn.exception.X_ARG_TYPE_MISMATCH, name, "({})".format(typename(x)))

    (valid, _, julian) = x.date_info() # middle value is dateobj
    if not valid:
        rpn.globl.param_stack.push(x)
        raise rpn.exception.RuntimeErr(rpn.exception.X_INVALID_ARG, name, "{} is not a valid date".format(x.value))

    result = rpn.type.Integer(julian)
    result.label = "Julian day"
    rpn.globl.param_stack.push(result)


@defword(name='d->r', args=1, print_x=rpn.globl.PX_COMPUTE, doc="""\
Convert degrees to radians ( deg -- rad )""")
def w_d_to_r(name):
    x = rpn.globl.param_stack.pop()
    if type(x) in [rpn.type.Integer, rpn.type.Float, rpn.type.Rational]:
        result = rpn.type.Float(rpn.globl.convert_mode_to_radians(float(x.value), "d"))
        result.label = "Rad"
    else:
        rpn.globl.param_stack.push(x)
        raise rpn.exception.RuntimeErr(rpn.exception.X_ARG_TYPE_MISMATCH, name, "({})".format(typename(x)))
    rpn.globl.param_stack.push(result)


@defword(name='date', print_x=rpn.globl.PX_COMPUTE, doc="""\
Current date  ( -- MM.DDYYYY )""")
def w_date(name):                       # pylint: disable=unused-argument
    d = datetime.date.today().strftime("%m.%d%Y")
    result = rpn.type.Float(d)
    result.label = "MM.DDYYYY (Current)"
    rpn.globl.param_stack.push(result)


@defword(name='dateinfo', args=1, hidden=True, print_x=rpn.globl.PX_IO, doc="""\
Show date_info() for Float  ( x -- )""")
def w_dateinfo(name):
    x = rpn.globl.param_stack.pop()
    if type(x) is not rpn.type.Float:
        rpn.globl.param_stack.push(x)
        raise rpn.exception.RuntimeErr(rpn.exception.X_ARG_TYPE_MISMATCH, name, "({})".format(typename(x)))
    rpn.globl.writeln("dateinfo: {}".format(x.date_info()))


@defword(name='date+', args=2, print_x=rpn.globl.PX_COMPUTE, doc="""\
Add N days to date  ( date1 N -- date2 )""")
def w_date_plus(name):
    x = rpn.globl.param_stack.pop()
    y = rpn.globl.param_stack.pop()
    if type(x) is not rpn.type.Integer or type(y) is not rpn.type.Float:
        rpn.globl.param_stack.push(y)
        rpn.globl.param_stack.push(x)
        raise rpn.exception.RuntimeErr(rpn.exception.X_ARG_TYPE_MISMATCH, name, "({} {})".format(typename(y), typename(x)))

    (valid, dateobj, julian) = y.date_info()
    if not valid:
        rpn.globl.param_stack.push(y)
        rpn.globl.param_stack.push(x)
        raise rpn.exception.RuntimeErr(rpn.exception.X_INVALID_ARG, name, "{} is not a valid date".format(y.value))

    new_julian = julian + x.value
    dateobj = datetime.date.fromordinal(new_julian - rpn.globl.JULIAN_OFFSET)
    result = rpn.type.Float("%d.%02d%04d" % (dateobj.month, dateobj.day, dateobj.year))
    result.label = "DD.MMYYYY"
    rpn.globl.param_stack.push(result)


@defword(name='date-', args=2, print_x=rpn.globl.PX_COMPUTE, doc="""\
Subtract N days from date  ( date1 N -- date2 )""")
def w_date_minus(name):
    x = rpn.globl.param_stack.pop()
    y = rpn.globl.param_stack.pop()
    if type(x) is not rpn.type.Integer or type(y) is not rpn.type.Float:
        rpn.globl.param_stack.push(y)
        rpn.globl.param_stack.push(x)
        raise rpn.exception.RuntimeErr(rpn.exception.X_ARG_TYPE_MISMATCH, name, "({} {})".format(typename(y), typename(x)))

    (valid, dateobj, julian) = y.date_info()
    if not valid:
        rpn.globl.param_stack.push(y)
        rpn.globl.param_stack.push(x)
        raise rpn.exception.RuntimeErr(rpn.exception.X_INVALID_ARG, name, "{} is not a valid date".format(y.value))

    new_julian = julian - x.value
    dateobj = datetime.date.fromordinal(new_julian - rpn.globl.JULIAN_OFFSET)
    result = rpn.type.Float("%d.%02d%04d" % (dateobj.month, dateobj.day, dateobj.year))
    result.label = "DD.MMYYYY"
    rpn.globl.param_stack.push(result)


@defword(name='dbg.token', hidden=True, print_x=rpn.globl.PX_CONFIG)
def w_dbg_token(name):                  # pylint: disable=unused-argument
    rpn.flag.set_flag(rpn.flag.F_DEBUG_ENABLED)
    rpn.globl.lnwriteln("Debugging is now ENABLED")
    rpn.debug.set_debug_level("token", 3)


@defword(name='ddays', args=2, print_x=rpn.globl.PX_COMPUTE, doc="""\
Number of days between two dates  ( date1 date2 -- ddays )
Usually the earlier date is in Y, and later date in X.""")
def w_ddays(name):
    x = rpn.globl.param_stack.pop()
    y = rpn.globl.param_stack.pop()
    if type(x) is not rpn.type.Float or type(y) is not rpn.type.Float:
        rpn.globl.param_stack.push(y)
        rpn.globl.param_stack.push(x)
        raise rpn.exception.RuntimeErr(rpn.exception.X_ARG_TYPE_MISMATCH, name, "({} {})".format(typename(y), typename(x)))

    (valid, _, xjulian) = x.date_info() # middle value is dateobj
    if not valid:
        rpn.globl.param_stack.push(y)
        rpn.globl.param_stack.push(x)
        raise rpn.exception.RuntimeErr(rpn.exception.X_INVALID_ARG, name, "{} is not a valid date".format(x.value))

    (valid, _, yjulian) = y.date_info() # middle value is dateobj
    if not valid:
        rpn.globl.param_stack.push(y)
        rpn.globl.param_stack.push(x)
        raise rpn.exception.RuntimeErr(rpn.exception.X_INVALID_ARG, name, "{} is not a valid date".format(y.value))

    # Y is expected to be earlier, so we subtract in this order to get a
    # positive value for "later"
    result = rpn.type.Integer(xjulian - yjulian)
    result.label = "Delta days"
    rpn.globl.param_stack.push(rpn.type.Integer(xjulian - yjulian))


@defword(name='DEG', print_x=rpn.globl.PX_COMPUTE, doc="""\
Constant: Degrees per radian  ( -- 57.29577... )

DEFINITION:
DEG == 360/TAU == 180/PI

WARNING:
Do not confuse this with \"deg\" (which sets the angular mode to degrees).""")
def w_DEG(name):                        # pylint: disable=unused-argument
    result = rpn.type.Float(rpn.globl.DEG_PER_RAD)
    result.label = "Deg/Rad"
    rpn.globl.param_stack.push(result)


@defword(name='deg', print_x=rpn.globl.PX_CONFIG, doc="""\
Set angular mode to degrees.

WARNING:
Do not confuse this with \"DEG\" (which is the number of degress per radian).""")
def w_deg(name):                        # pylint: disable=unused-argument
    rpn.flag.clear_flag(rpn.flag.F_RAD)
    rpn.flag.clear_flag(rpn.flag.F_GRAD)


@defword(name='depth', print_x=rpn.globl.PX_COMPUTE, doc="""\
Current number of elements on stack  ( -- n )""")
def w_depth(name):                      # pylint: disable=unused-argument
    rpn.globl.param_stack.push(rpn.type.Integer(rpn.globl.param_stack.size()))


@defword(name='dim', args=1, print_x=rpn.globl.PX_COMPUTE, doc="""\
Dimension(s) of X.

For integers, floats, and rationals (scalars):
                              return 0
For complex numbers:          return 2
For vectors of length N:      return a vector [N]
For an M-row by N-col matrix: return a vector [M N]""")
def w_dim(name):
    x = rpn.globl.param_stack.pop()
    if type(x) in [rpn.type.Integer, rpn.type.Float, rpn.type.Rational]:
        result = rpn.type.Integer(0)
    elif type(x) is rpn.type.Complex:
        result = rpn.type.Integer(2)
    elif type(x) is rpn.type.Vector:
        result = rpn.type.Vector(rpn.util.List(rpn.type.Integer(x.size())))
    elif type(x) is rpn.type.Matrix:
        # Pretty ugly.  Need a better method to append items.  Ugh,
        # things get added at the beginning of the list, so we have to
        # add the cols, THEN the rows in order to end up with
        # [ rows cols ].
        l = rpn.util.List(rpn.type.Integer(x.ncols()))
        l2 = rpn.util.List(rpn.type.Integer(x.nrows()), l)
        result = rpn.type.Vector(l2) # [ rows cols ]
    else:
        rpn.globl.param_stack.push(x)
        raise rpn.exception.RuntimeErr(rpn.exception.X_ARG_TYPE_MISMATCH, name, "({})".format(typename(x)))
    rpn.globl.param_stack.push(result)


@defword(name='do', print_x=rpn.globl.PX_CONTROL, doc="""\
Execute a definite loop.
<limit> <initial> DO ...        LOOP
<limit> <initial> DO ... <incr> +LOOP

The iteration counter is available via I.  LEAVE will exit the loop early.

Example: 10 0 do I . loop
prints 0 1 2 3 4 5 6 7 8 9

qv I, LEAVE, LOOP, +LOOP""")
def w_do(name):                         # pylint: disable=unused-argument
    pass                        # Grammar rules handle this word


if rpn.globl.have_module('numpy'):
    @defword(name='dot', args=2, print_x=rpn.globl.PX_COMPUTE, doc="""\
Vector dot product  ( vec_y vec_x -- real )""")
    def dot_prod(name):
        x = rpn.globl.param_stack.pop()
        y = rpn.globl.param_stack.pop()
        if type(x) is rpn.type.Vector and type(y) is rpn.type.Vector:
            try:
                r = y.value.dot(x.value)
            except ValueError:
                rpn.globl.param_stack.push(y)
                rpn.globl.param_stack.push(x)
                raise rpn.exception.RuntimeErr(rpn.exception.X_CONFORMABILITY, name, "Vectors are not same size")

            result = rpn.globl.to_rpn_class(r)
        else:
            rpn.globl.param_stack.push(y)
            rpn.globl.param_stack.push(x)
            raise rpn.exception.RuntimeErr(rpn.exception.X_ARG_TYPE_MISMATCH, name, "({} {})".format(typename(y), typename(x)))

        rpn.globl.param_stack.push(result)


@defword(name='dow', args=1, print_x=rpn.globl.PX_COMPUTE, doc="""\
Day of week  ( MM.DDYYYY -- dow )
1=Mon, 2=Tue, 3=Wed, 4=Thu, 5=Fri, 6=Sat, 7=Sun""")
def w_dow(name):
    x = rpn.globl.param_stack.pop()
    if type(x) is not rpn.type.Float:
        rpn.globl.param_stack.push(x)
        raise rpn.exception.RuntimeErr(rpn.exception.X_ARG_TYPE_MISMATCH, name, "({})".format(typename(x)))

    (valid, dateobj, _) = x.date_info() # third value is julian
    if not valid:
        rpn.globl.param_stack.push(x)
        raise rpn.exception.RuntimeErr(rpn.exception.X_INVALID_ARG, name, "{} is not a valid date".format(x.value))

    result = rpn.type.Integer(dateobj.isoweekday())
    result.label = "Day of week"
    rpn.globl.param_stack.push(result)


@defword(name='dow$', args=1, print_x=rpn.globl.PX_IO, doc="""\
Day of week name  ( dow -- )  [ -- abbrev ]
Return abbreviated day of week name as string.  dow should be between 1 and 7.

qv DOW""")
def w_dow_dollar(name):
    x = rpn.globl.param_stack.pop()
    if type(x) is not rpn.type.Integer:
        rpn.globl.param_stack.push(x)
        raise rpn.exception.RuntimeErr(rpn.exception.X_ARG_TYPE_MISMATCH, name, "({})".format(typename(x)))
    dow = x.value
    if dow < 1 or dow > 7:
        rpn.globl.param_stack.push(x)
        raise rpn.exception.RuntimeErr(rpn.exception.X_INVALID_ARG, name, "Day of week out of range (1..7 expected)")
    dow_abbrev = { 1: "Mon", 2: "Tue", 3: "Wed", 4: "Thu",
                   5: "Fri", 6: "Sat", 7: "Sun" }
    rpn.globl.string_stack.push(rpn.type.String.from_string(dow_abbrev[dow]))


@defword(name='drop', args=1, print_x=rpn.globl.PX_CONFIG, doc="""\
Remove top stack element  ( x -- )""")
def w_drop(name):                       # pylint: disable=unused-argument
    rpn.globl.param_stack.pop()


@defword(name='dup', args=1, print_x=rpn.globl.PX_CONFIG, doc="""\
Duplicate top stack element  ( x -- x x )
<<<<<<< HEAD
Equivalent to 0 PICK""")
=======
Equivalent to 1 PICK""")
>>>>>>> c5995528
def w_dup(name):                        # pylint: disable=unused-argument
    x = rpn.globl.param_stack.top()
    rpn.globl.param_stack.push(x)


@defword(name='E', print_x=rpn.globl.PX_COMPUTE, doc="""\
Constant: Base of natural logarithms ( -- 2.71828... )""")
def w_E(name):                          # pylint: disable=unused-argument
    result = rpn.type.Float(rpn.globl.E)
    result.label = "E"
    rpn.globl.param_stack.push(result)


@defword(name='edit', hidden=True, print_x=rpn.globl.PX_CONFIG, doc="""\
Edit some text""")
def w_edit(name):                       # pylint: disable=unused-argument
    env = os.environ
    if "VISUAL" in env:
        editor = env.get("VISUAL")
    elif "EDITOR" in env:
        editor = env.get("EDITOR")
    else:
        editor = "ed"

    # Set initial value
    initial_value = b"Initial string"

    with tempfile.NamedTemporaryFile(suffix=".tmp") as tf:
        tf.write(initial_value)
        tf.flush()
        subprocess.call([editor, tf.name])
        tf.seek(0)
        edited_message = tf.read()

    print(edited_message.decode("utf-8"))


@defword(name='expm1', args=1, print_x=rpn.globl.PX_COMPUTE, doc="""\
Calculate (e^X)-1 accurately  ( x -- (e^x)-1 )""")
def w_e_x_minus_1(name):
    x = rpn.globl.param_stack.pop()
    if type(x) in [rpn.type.Integer, rpn.type.Float, rpn.type.Rational]:
        result = rpn.type.Float(math.expm1(x.value))
    elif type(x) is rpn.type.Complex:
        result = rpn.type.Complex.from_complex(cmath.exp(x.value) - 1.0)
    else:
        rpn.globl.param_stack.push(x)
        raise rpn.exception.RuntimeErr(rpn.exception.X_ARG_TYPE_MISMATCH, name, "({})".format(typename(x)))
    rpn.globl.param_stack.push(result)


@defword(name='else', args=1, print_x=rpn.globl.PX_CONTROL, doc="""\
Execute a conditional test.
<flag> IF ... [ ELSE ... ] THEN

qv IF, THEN""")
def w_else(name):                       # pylint: disable=unused-argument
    pass                        # Grammar rules handle this word


@defword(name='emit', args=1, print_x=rpn.globl.PX_IO, doc="""\
emit  ( x -- )  Print a single ASCII character
No space or newline is appended.""")
def w_emit(name):
    x = rpn.globl.param_stack.pop()
    if type(x) is not rpn.type.Integer:
        rpn.globl.param_stack.push(x)
        raise rpn.exception.RuntimeErr(rpn.exception.X_ARG_TYPE_MISMATCH, name, "({})".format(typename(x)))
    rpn.globl.write(chr(x.value))


@defword(name='end', print_x=rpn.globl.PX_CONFIG, doc="""\
Set "End" (ordinary annuity) financial mode.""")
def w_end(name):                        # pylint: disable=unused-argument
    rpn.flag.clear_flag(rpn.flag.F_TVM_BEGIN_MODE)


@defword(name='endcase', print_x=rpn.globl.PX_CONTROL, doc="""\
Execute a sequence of words based on stack value.  Once a match is
executed, no other clauses are considered.  OTHERWISE is optional.
<n> and OF labels must be integers.

<n> CASE
  <x> OF ... ENDOF
  <y> OF ... ENDOF
  <z> OF ... ENDOF
  [ OTHERWISE ... ]
ENDCASE

qv CASE, ENDOF, OF, OTHERWISE""")
def w_endcase(name):                    # pylint: disable=unused-argument
    pass                        # Grammar rules handle this word


@defword(name='endof', print_x=rpn.globl.PX_CONTROL, doc="""\
Execute a sequence of words based on stack value.  Once a match is
executed, no other clauses are considered.  OTHERWISE is optional.
<n> and OF labels must be integers.

<n> CASE
  <x> OF ... ENDOF
  <y> OF ... ENDOF
  <z> OF ... ENDOF
  [ OTHERWISE ... ]
ENDCASE

qv CASE, ENDCASE, OF, OTHERWISE""")
def w_endof(name):                      # pylint: disable=unused-argument
    pass                        # Grammar rules handle this word


@defword(name='eng', args=1, print_x=rpn.globl.PX_CONFIG, doc="""\
Set engineering display  ( n -- )

N specifies the total number of significant digits.""")
def w_eng(name):
    x = rpn.globl.param_stack.pop()
    if type(x) is not rpn.type.Integer:
        rpn.globl.param_stack.push(x)
        raise rpn.exception.RuntimeErr(rpn.exception.X_ARG_TYPE_MISMATCH, name, "({})".format(typename(x)))

    if x.value < 0 or x.value >= rpn.globl.PRECISION_MAX:
        rpn.globl.param_stack.push(x)
        raise rpn.exception.RuntimeErr(rpn.exception.X_INVALID_ARG, name, "Precision '{}' out of range (0..{} expected)".format(x.value, rpn.globl.PRECISION_MAX - 1))

    rpn.globl.disp_stack.top().style = "eng"
    rpn.globl.disp_stack.top().prec = x.value
    rpn.flag.clear_flag(rpn.flag.F_DISP_FIX)
    rpn.flag.set_flag(rpn.flag.F_DISP_ENG)


@defword(name='epoch', print_x=rpn.globl.PX_COMPUTE, doc="""\
Seconds since epoch  ( -- secs )""")
def w_epoch(name):                      # pylint: disable=unused-argument
    now = calendar.timegm(time.gmtime())
    result = rpn.type.Integer(now)
    result.label = "Epoch"
    rpn.globl.param_stack.push(result)


@defword(name='erf', args=1, print_x=rpn.globl.PX_COMPUTE, doc="""\
Error function  ( x -- erf[x] )""")
def w_erf(name):
    x = rpn.globl.param_stack.pop()
    if type(x) in [rpn.type.Integer, rpn.type.Float, rpn.type.Rational]:
        try:
            r = math.erf(float(x.value))
        except ValueError:
            rpn.globl.param_stack.push(x)
            raise rpn.exception.RuntimeErr(rpn.exception.X_FP_INVALID_ARG, name)
        result = rpn.type.Float(r)
    elif type(x) is rpn.type.Complex:
        if not rpn.globl.have_module('scipy'):
            rpn.globl.param_stack.push(x)
            raise rpn.exception.RuntimeErr(rpn.exception.X_UNSUPPORTED, name, "Complex support requires 'scipy' library")
        r = scipy.special.erf(x.value)
        result = rpn.type.Complex.from_complex(r)
    else:
        rpn.globl.param_stack.push(x)
        raise rpn.exception.RuntimeErr(rpn.exception.X_ARG_TYPE_MISMATCH, name, "({})".format(typename(x)))
    result.label = "erf"
    rpn.globl.param_stack.push(result)


@defword(name='erfc', args=1, print_x=rpn.globl.PX_COMPUTE, doc="""\
Complementary error function  ( x -- erfc[x] )

DEFINITION:
erfc(x) = 1 - erf(x)""")
def w_erfc(name):
    x = rpn.globl.param_stack.pop()
    if type(x) in [rpn.type.Integer, rpn.type.Float, rpn.type.Rational]:
        try:
            r = math.erfc(float(x.value))
        except ValueError:
            rpn.globl.param_stack.push(x)
            raise rpn.exception.RuntimeErr(rpn.exception.X_FP_INVALID_ARG, name)
        result = rpn.type.Float(r)
    elif type(x) is rpn.type.Complex:
        if not rpn.globl.have_module('scipy'):
            rpn.globl.param_stack.push(x)
            raise rpn.exception.RuntimeErr(rpn.exception.X_UNSUPPORTED, name, "Complex support requires 'scipy' library")
        r = scipy.special.erfc(x.value)
        result = rpn.type.Complex.from_complex(r)
    else:
        rpn.globl.param_stack.push(x)
        raise rpn.exception.RuntimeErr(rpn.exception.X_ARG_TYPE_MISMATCH, name, "({})".format(typename(x)))
    result.label = "erfc"
    rpn.globl.param_stack.push(result)


@defword(name='eval', str_args=1, print_x=rpn.globl.PX_CONFIG, doc="""\
Evaluate string on top of stack as a command sequence.""")
def w_eval(name):                       # pylint: disable=unused-argument
    s = rpn.globl.string_stack.pop().value
    rpn.globl.eval_string(s)


@defword(name='exit', print_x=rpn.globl.PX_CONTROL, doc="""\
Terminate execution of current word""")
def w_exit(name):
    raise rpn.exception.RuntimeErr(rpn.exception.X_EXIT)


@defword(name='exp', args=1, print_x=rpn.globl.PX_COMPUTE, doc="""\
Natural exponential ( x -- e^x )""")
def w_exp(name):
    x = rpn.globl.param_stack.pop()
    if type(x) in [rpn.type.Integer, rpn.type.Float, rpn.type.Rational]:
        try:
            r = math.exp(float(x.value))
        except OverflowError:
            rpn.globl.param_stack.push(x)
            raise rpn.exception.RuntimeErr(rpn.exception.X_FP_RESULT_OO_RANGE, name)
        result = rpn.type.Float(r)
    elif type(x) is rpn.type.Complex:
        try:
            r = cmath.exp(complex(x.value))
        except OverflowError:
            rpn.globl.param_stack.push(x)
            raise rpn.exception.RuntimeErr(rpn.exception.X_FP_RESULT_OO_RANGE, name)
        result = rpn.type.Complex.from_complex(r)
    else:
        rpn.globl.param_stack.push(x)
        raise rpn.exception.RuntimeErr(rpn.exception.X_ARG_TYPE_MISMATCH, name, "({})".format(typename(x)))
    rpn.globl.param_stack.push(result)


@defword(name='fact', args=1, print_x=rpn.globl.PX_COMPUTE, doc="""\
Factorial ( x -- x! )

DEFINITION:
x! = x * (x-1) * (x-2) ... * 2 * 1
0! = 1
X cannot be negative.

qv gamma""")
def w_fact(name):
    x = rpn.globl.param_stack.pop()
    if type(x) is not rpn.type.Integer:
        rpn.globl.param_stack.push(x)
        raise rpn.exception.RuntimeErr(rpn.exception.X_ARG_TYPE_MISMATCH, name, "({})".format(typename(x)))
    if x.value < 0:
        rpn.globl.param_stack.push(x)
        raise rpn.exception.RuntimeErr(rpn.exception.X_FP_INVALID_ARG, name, "X cannot be negative")
    result = rpn.type.Integer(fact_helper(x.value))
    rpn.globl.param_stack.push(result)


@defword(name='fc?', args=1, print_x=rpn.globl.PX_PREDICATE, doc="""\
Test if flag is clear  ( -- bool )""")
def w_fc_query(name):
    x = rpn.globl.param_stack.pop()
    if type(x) is not rpn.type.Integer:
        rpn.globl.param_stack.push(x)
        raise rpn.exception.RuntimeErr(rpn.exception.X_ARG_TYPE_MISMATCH, name, "({})".format(typename(x)))

    flag = x.value
    if flag < 0 or flag >= rpn.flag.MAX:
        rpn.globl.param_stack.push(x)
        raise rpn.exception.RuntimeErr(rpn.exception.X_INVALID_MEMORY, name, "Flag {} out of range (0..{} expected)".format(flag, rpn.flag.MAX - 1))
    result = rpn.type.Integer(rpn.globl.bool_to_int(not rpn.flag.flag_set_p(flag)))
    rpn.globl.param_stack.push(result)


@defword(name='fc?c', args=1, print_x=rpn.globl.PX_PREDICATE, doc="""\
Test if flag is clear, then clear  ( -- bool )""")
def w_fc_query_clear(name):
    x = rpn.globl.param_stack.pop()
    if type(x) is not rpn.type.Integer:
        rpn.globl.param_stack.push(x)
        raise rpn.exception.RuntimeErr(rpn.exception.X_ARG_TYPE_MISMATCH, name, "({})".format(typename(x)))

    flag = x.value
    if flag < 0 or flag >= rpn.flag.MAX:
        rpn.globl.param_stack.push(x)
        raise rpn.exception.RuntimeErr(rpn.exception.X_INVALID_MEMORY, name, "Flag {} out of range (0..{} expected)".format(flag, rpn.flag.MAX - 1))
    result = rpn.type.Integer(rpn.globl.bool_to_int(not rpn.flag.flag_set_p(flag)))
    rpn.globl.param_stack.push(result)
    if flag < rpn.flag.FENCE:
        rpn.flag.clear_flag(flag)


@defword(name='fc?s', args=1, print_x=rpn.globl.PX_PREDICATE, doc="""\
Test if flag is clear, then set  ( -- bool )""")
def w_fc_query_set(name):
    x = rpn.globl.param_stack.pop()
    if type(x) is not rpn.type.Integer:
        rpn.globl.param_stack.push(x)
        raise rpn.exception.RuntimeErr(rpn.exception.X_ARG_TYPE_MISMATCH, name, "({})".format(typename(x)))

    flag = x.value
    if flag < 0 or flag >= rpn.flag.MAX:
        rpn.globl.param_stack.push(x)
        raise rpn.exception.RuntimeErr(rpn.exception.X_INVALID_MEMORY, name, "Flag {} out of range (0..{} expected)".format(flag, rpn.flag.MAX - 1))
    result = rpn.type.Integer(rpn.globl.bool_to_int(not rpn.flag.flag_set_p(flag)))
    rpn.globl.param_stack.push(result)
    if flag < rpn.flag.FENCE:
        rpn.flag.set_flag(flag)


@defword(name='fib', args=1, print_x=rpn.globl.PX_COMPUTE, doc="""\
N'th Fibonacci number  ( n -- fib )

DEFINITION:
fib(0) = 0
fib(1) = 1
fib(n) = fib(n-1) + fib(n-2)

n cannot be negative.""")
def w_fib(name):
    x = rpn.globl.param_stack.pop()
    if type(x) is not rpn.type.Integer:
        rpn.globl.param_stack.push(x)
        raise rpn.exception.RuntimeErr(rpn.exception.X_ARG_TYPE_MISMATCH, name, "({})".format(typename(x)))
    if x.value < 0:
        rpn.globl.param_stack.push(x)
        raise rpn.exception.RuntimeErr(rpn.exception.X_FP_INVALID_ARG, name, "X cannot be negative")
    result = rpn.type.Integer(fib_helper(x.value))
    rpn.globl.param_stack.push(result)


@defword(name='fix', args=1, print_x=rpn.globl.PX_CONFIG, doc="""\
Set fixed display  ( n -- )

N specifies the number of digits after the decimal point.""")
def w_fix(name):
    x = rpn.globl.param_stack.pop()
    if type(x) is not rpn.type.Integer:
        rpn.globl.param_stack.push(x)
        raise rpn.exception.RuntimeErr(rpn.exception.X_ARG_TYPE_MISMATCH, name, "({})".format(typename(x)))

    if x.value < 0 or x.value >= rpn.globl.PRECISION_MAX:
        rpn.globl.param_stack.push(x)
        raise rpn.exception.RuntimeErr(rpn.exception.X_INVALID_ARG, name, "Precision '{}' out of range (0..{} expected)".format(x.value, rpn.globl.PRECISION_MAX - 1))

    rpn.globl.disp_stack.top().style = "fix"
    rpn.globl.disp_stack.top().prec = x.value
    rpn.flag.set_flag(rpn.flag.F_DISP_FIX)
    rpn.flag.clear_flag(rpn.flag.F_DISP_ENG)


@defword(name='floor', args=1, print_x=rpn.globl.PX_COMPUTE, doc="""\
Floor  ( x -- floor )   Largest integer not greater than X""")
def w_floor(name):
    x = rpn.globl.param_stack.pop()
    if type(x) is rpn.type.Integer:
        result = x
    elif type(x) in [rpn.type.Float, rpn.type.Rational]:
        result = rpn.type.Integer(math.floor(x.value))
    else:
        rpn.globl.param_stack.push(x)
        raise rpn.exception.RuntimeErr(rpn.exception.X_ARG_TYPE_MISMATCH, name, "({})".format(typename(x)))
    rpn.globl.param_stack.push(result)


@defword(name='fmod', args=2, print_x=rpn.globl.PX_COMPUTE, doc="""\
Floating point remainder  ( y x -- rem )

Return the remainder of dividing y by x.  Preferred for floats;
'mod' is preferred for integers.""")
def w_fmod(name):
    x = rpn.globl.param_stack.pop()
    y = rpn.globl.param_stack.pop()
    if    type(x) not in [rpn.type.Integer, rpn.type.Rational, rpn.type.Float] \
       or type(y) not in [rpn.type.Integer, rpn.type.Rational, rpn.type.Float]:
        rpn.globl.param_stack.push(y)
        rpn.globl.param_stack.push(x)
        raise rpn.exception.RuntimeErr(rpn.exception.X_ARG_TYPE_MISMATCH, name, "({} {})".format(typename(y), typename(x)))
    if x.zerop():
        rpn.globl.param_stack.push(y)
        rpn.globl.param_stack.push(x)
        raise rpn.exception.RuntimeErr(rpn.exception.X_FP_DIVISION_BY_ZERO, name, "X cannot be zero")
    r = math.fmod(float(y.value), float(x.value))
    rpn.globl.param_stack.push(rpn.type.Float(r))


@defword(name='hide', print_x=rpn.globl.PX_CONFIG, doc="""\
Make the following word hidden.  Only user-defined words can be hidden.
NB - there is no way to "unhide" a word!""")
def w_hide(name):                       # pylint: disable=unused-argument
    pass                        # Grammar rules handle this word


@defword(name='forget', print_x=rpn.globl.PX_CONFIG, doc="""\
Forget the definition of the following word.""")
def w_forget(name):                     # pylint: disable=unused-argument
    pass                        # Grammar rules handle this word


# HP-41 calls this FRC, HP-42 calls this FP.  I like FRAC (which appeared
# on the HP-34C) because it is very clear but still short enough.
@defword(name='frac', print_x=rpn.globl.PX_COMPUTE, args=1, doc="""\
Fractional part ( x.q -- 0.q )""")
def w_frac(name):
    x = rpn.globl.param_stack.pop()
    if type(x) is rpn.type.Integer:
        rpn.globl.param_stack.push(rpn.type.Integer(0))
    elif type(x) in [rpn.type.Rational, rpn.type.Float]:
        result = rpn.type.Float(x.value - int(x.value))
        rpn.globl.param_stack.push(result)
    else:
        rpn.globl.param_stack.push(x)
        raise rpn.exception.RuntimeErr(rpn.exception.X_ARG_TYPE_MISMATCH, name, "({})".format(typename(x)))


@defword(name='fs?', print_x=rpn.globl.PX_PREDICATE, args=1, doc="""\
Test if flag is set  ( -- bool )""")
def w_fs_query(name):
    x = rpn.globl.param_stack.pop()
    if type(x) is not rpn.type.Integer:
        rpn.globl.param_stack.push(x)
        raise rpn.exception.RuntimeErr(rpn.exception.X_ARG_TYPE_MISMATCH, name, "({})".format(typename(x)))

    flag = x.value
    if flag < 0 or flag >= rpn.flag.MAX:
        rpn.globl.param_stack.push(x)
        raise rpn.exception.RuntimeErr(rpn.exception.X_INVALID_MEMORY, name, "Flag {} out of range (0..{} expected)".format(flag, rpn.flag.MAX - 1))
    result = rpn.type.Integer(rpn.globl.bool_to_int(rpn.flag.flag_set_p(flag)))
    rpn.globl.param_stack.push(result)


@defword(name='fs?c', print_x=rpn.globl.PX_PREDICATE, args=1, doc="""\
Test if flag is set, then clear  ( -- bool )""")
def w_fs_query_clear(name):
    x = rpn.globl.param_stack.pop()
    if type(x) is not rpn.type.Integer:
        rpn.globl.param_stack.push(x)
        raise rpn.exception.RuntimeErr(rpn.exception.X_ARG_TYPE_MISMATCH, name, "({})".format(typename(x)))

    flag = x.value
    if flag < 0 or flag >= rpn.flag.MAX:
        rpn.globl.param_stack.push(x)
        raise rpn.exception.RuntimeErr(rpn.exception.X_INVALID_MEMORY, name, "Flag {} out of range (0..{} expected)".format(flag, rpn.flag.MAX - 1))
    result = rpn.type.Integer(rpn.globl.bool_to_int(rpn.flag.flag_set_p(flag)))
    rpn.globl.param_stack.push(result)
    if flag < rpn.flag.FENCE:
        rpn.flag.clear_flag(flag)


@defword(name='fs?s', print_x=rpn.globl.PX_PREDICATE, args=1, doc="""\
Test if flag is set, then set  ( -- bool )""")
def w_fs_query_set(name):
    x = rpn.globl.param_stack.pop()
    if type(x) is not rpn.type.Integer:
        rpn.globl.param_stack.push(x)
        raise rpn.exception.RuntimeErr(rpn.exception.X_ARG_TYPE_MISMATCH, name, "({})".format(typename(x)))

    flag = x.value
    if flag < 0 or flag >= rpn.flag.MAX:
        rpn.globl.param_stack.push(x)
        raise rpn.exception.RuntimeErr(rpn.exception.X_INVALID_MEMORY, name, "Flag {} out of range (0..{} expected)".format(flag, rpn.flag.MAX - 1))
    result = rpn.type.Integer(rpn.globl.bool_to_int(rpn.flag.flag_set_p(flag)))
    rpn.globl.param_stack.push(result)
    if flag < rpn.flag.FENCE:
        rpn.flag.set_flag(flag)


@defword(name='fsolve', args=1, str_args=1, print_x=rpn.globl.PX_COMPUTE, doc="""\
Root solving  ( init.guess -- root )
Name of function must be on string stack.

Implemented via scipy.optimize.fsolve()""")
def w_fsolve(name):
    func_to_solve = rpn.globl.string_stack.pop().value
    (word, scope) = rpn.globl.lookup_word(func_to_solve)
    if word is None:
        raise rpn.exception.RuntimeErr(rpn.exception.X_UNDEFINED_WORD, name, "'{}'".format(func_to_solve))

    x = rpn.globl.param_stack.pop()
    if    type(x) not in [rpn.type.Integer, rpn.type.Rational, rpn.type.Float]:
        rpn.globl.param_stack.push(x)
        raise rpn.exception.RuntimeErr(rpn.exception.X_ARG_TYPE_MISMATCH, name, "({})".format(typename(x)))
    #init_guess = float(x.value)

    # XXX There are probably error conditions/exceptions I need to catch
    def func(x):
        rpn.globl.param_stack.push(rpn.type.Float(x))
        rpn.globl.eval_string(func_to_solve)
        return rpn.globl.param_stack.pop().value

    r = scipy.optimize.fsolve(func, 3)
    # The return value of fsolve is a numpy array of length n for a root
    # finding problem with n variables.
    result = rpn.type.Float(r[0])
    result.label = "fsolve"
    rpn.globl.param_stack.push(result)


@defword(name='FV', print_x=rpn.globl.PX_COMPUTE, doc="""\
Calculate Future Value (FV)

DEFINITION:
     PMT * k         N    (      PMT * k )
FV = ------- - (1+ip)  * (  PV + -------  )
       ip                 (        ip    )

k = 1 if END, 1+ip if BEGIN""")
def w_FV(name):
    if any_undefined_p([rpn.tvm.N, rpn.tvm.INT, rpn.tvm.PV, rpn.tvm.PMT]):
        raise rpn.exception.RuntimeErr(rpn.exception.X_BAD_DATA, name, "Need N, INT, PV, and PMT")

    pv  = rpn.tvm.PV .obj.value
    A   = rpn.tvm.A_helper()
    C   = rpn.tvm.C_helper()

    # FV = -[PV + A(PV + C)]
    fv = -1.0 * (pv + A*(pv + C))
    dbg("tvm", 1, "fv={}".format(fv))

    result = rpn.type.Float(fv)
    result.label = "FV"
    rpn.tvm.FV.obj = result
    rpn.globl.param_stack.push(result)


@defword(name='GAMMA', print_x=rpn.globl.PX_COMPUTE, doc="""\
Constant: Euler-Mascheroni number ( -- 0.5772... )

DEFINITION:
GAMMA = lim(n->inf, (-ln n + SUM(k=1,n, 1/k)))

Do not confuse this with the "gamma" function.""")
def w_GAMMA(name):                      # pylint: disable=unused-argument
    result = rpn.type.Float(rpn.globl.GAMMA)
    result.label = "GAMMA"
    rpn.globl.param_stack.push(result)


@defword(name='gamma', args=1, print_x=rpn.globl.PX_COMPUTE, doc="""\
Gamma function  ( x -- gamma[x] )

Do not confuse this with the constant "GAMMA".""")
def w_gamma(name):
    x = rpn.globl.param_stack.pop()
    if type(x) in [rpn.type.Integer, rpn.type.Float, rpn.type.Rational]:
        try:
            r = math.gamma(float(x.value))
        except ValueError:
            rpn.globl.param_stack.push(x)
            raise rpn.exception.RuntimeErr(rpn.exception.X_FP_INVALID_ARG, name, "X cannot be a non-positive integer")
        if type(x) is rpn.type.Integer:
            result = rpn.type.Integer(r)
        else:
            result = rpn.type.Float(r)
    elif type(x) is rpn.type.Complex:
        if not rpn.globl.have_module('scipy'):
            rpn.globl.param_stack.push(x)
            raise rpn.exception.RuntimeErr(rpn.exception.X_UNSUPPORTED, name, "Complex support requires 'scipy' library")
        r = scipy.special.gamma(x.value)
        if math.isnan(r.real) or math.isnan(r.imag):
            rpn.globl.param_stack.push(x)
            raise rpn.exception.RuntimeErr(rpn.exception.X_FP_INVALID_ARG, name, "X cannot be a non-positive integer")
        result = rpn.type.Complex.from_complex(r)
    else:
        rpn.globl.param_stack.push(x)
        raise rpn.exception.RuntimeErr(rpn.exception.X_ARG_TYPE_MISMATCH, name, "({})".format(typename(x)))
    result.label = "gamma"
    rpn.globl.param_stack.push(result)


@defword(name='gcd', args=2, print_x=rpn.globl.PX_COMPUTE, doc="""\
Greatest common divisor ( y x -- gcd )

: gcd  begin ?dup while tuck mod repeat ;""")
def w_gcd(name):
    x = rpn.globl.param_stack.pop()
    y = rpn.globl.param_stack.pop()
    if    type(x) is not rpn.type.Integer \
       or type(y) is not rpn.type.Integer:
        rpn.globl.param_stack.push(y)
        rpn.globl.param_stack.push(x)
        raise rpn.exception.RuntimeErr(rpn.exception.X_ARG_TYPE_MISMATCH, name, "({} {})".format(typename(y), typename(x)))

    xval = x.value
    yval = y.value
    if xval < 0 or yval < 0:
        rpn.globl.param_stack.push(y)
        rpn.globl.param_stack.push(x)
        raise rpn.exception.RuntimeErr(rpn.exception.X_FP_INVALID_ARG, name, "Neither X nor Y can be negative")
    if xval == 0 or yval == 0:
        rpn.globl.param_stack.push(rpn.type.Integer(0))
    else:
        r = gcd_helper(xval, yval)
        rpn.globl.param_stack.push(rpn.type.Integer(r))


if sys.version_info >= (3, 8):
    @defword(name='gmean', print_x=rpn.globl.PX_COMPUTE, doc="""\
    Print the geometric mean of the statistics data""")
    def gmean(name):
        if len(rpn.globl.stat_data) == 0:
            raise rpn.exception.RuntimeErr(rpn.exception.X_BAD_DATA, name, "No statistics data")
        try:
            m = statistics.geometric_mean(rpn.globl.stat_data)
        except statistics.StatisticsError as e:
            raise rpn.exception.RuntimeErr(rpn.exception.X_BAD_DATA, name, "{}".format(str(e)))
        result = rpn.type.Float(m)
        result.label = "gmean"
        rpn.globl.param_stack.push(result)


@defword(name='grad', print_x=rpn.globl.PX_CONFIG, doc="""\
Set angular mode to gradians""")
def w_grad(name):                       # pylint: disable=unused-argument
    rpn.flag.clear_flag(rpn.flag.F_RAD)
    rpn.flag.set_flag(rpn.flag.F_GRAD)


@defword(name='help', print_x=rpn.globl.PX_IO, doc="""\
Show documentation for the following word.""")
def w_help(name):                       # pylint: disable=unused-argument
    pass                        # Grammar rules handle this word


@defword(name='hmean', print_x=rpn.globl.PX_COMPUTE, doc="""\
Print the harmonic mean of the statistics data""")
def w_hmean(name):
    if len(rpn.globl.stat_data) == 0:
        raise rpn.exception.RuntimeErr(rpn.exception.X_BAD_DATA, name, "No statistics data")
    try:
        m = statistics.harmonic_mean(rpn.globl.stat_data)
    except statistics.StatisticsError as e:
        raise rpn.exception.RuntimeErr(rpn.exception.X_BAD_DATA, name, "{}".format(str(e)))
    result = rpn.type.Float(m)
    result.label = "hmean"
    rpn.globl.param_stack.push(result)


@defword(name='hms', args=1, print_x=rpn.globl.PX_COMPUTE, doc="""\
Convert decimal hours to hours/minutes/seconds  ( HH.nnn -- HH.MMSS )""")
def w_hms(name):
    x = rpn.globl.param_stack.pop()
    if type(x) is rpn.type.Integer:
        result = rpn.type.Float(x.value)
    elif type(x) in [rpn.type.Float, rpn.type.Rational]:
        negative = x.value < 0
        hr = abs(x.value)
        (minutes, seconds) = divmod(hr * 3600, 60)
        (hours, minutes) = divmod(minutes, 60)
        if negative:
            hours *= -1.0
        result = rpn.type.Float("%d.%02d%02d" % (hours, minutes, seconds))
    else:
        rpn.globl.param_stack.push(x)
        raise rpn.exception.RuntimeErr(rpn.exception.X_ARG_TYPE_MISMATCH, name, "({})".format(typename(x)))
    result.label = "HH.MMSS"
    rpn.globl.param_stack.push(result)


@defword(name='hms+', args=2, print_x=rpn.globl.PX_COMPUTE, doc="""\
Add hours/minutes/seconds  ( HH.MMSS HH.MMSS -- HH.MMSS )""")
def w_hms_plus(name):
    x = rpn.globl.param_stack.pop()
    y = rpn.globl.param_stack.pop()
    if    type(x) not in [rpn.type.Integer, rpn.type.Float] \
       or type(y) not in [rpn.type.Integer, rpn.type.Float]:
        rpn.globl.param_stack.push(y)
        rpn.globl.param_stack.push(x)
        raise rpn.exception.RuntimeErr(rpn.exception.X_ARG_TYPE_MISMATCH, name, "({} {})".format(typename(y), typename(x)))

    #ynegative = y.value < 0
    if type(y) is rpn.type.Integer:
        (yvalid, yhh, ymm, yss, _) = rpn.type.Float(y.value).time_info()
    else:
        (yvalid, yhh, ymm, yss, _) = y.time_info()
    if not yvalid:
        rpn.globl.param_stack.push(y)
        rpn.globl.param_stack.push(x)
        raise rpn.exception.RuntimeErr(rpn.exception.X_INVALID_ARG, name, "{} is not a valid time".format(y.value))

    #xnegative = y.value < 0
    if type(x) is rpn.type.Integer:
        (xvalid, xhh, xmm, xss, _) = rpn.type.Float(x.value).time_info()
    else:
        (xvalid, xhh, xmm, xss, _) = x.time_info()
    if not xvalid:
        rpn.globl.param_stack.push(y)
        rpn.globl.param_stack.push(x)
        raise rpn.exception.RuntimeErr(rpn.exception.X_INVALID_ARG, name, "{} is not a valid time".format(x.value))

    (hh, mm, ss) = rpn.globl.normalize_hms(yhh + xhh, ymm + xmm, yss + xss)
    #print("hh=",hh,"mm=",mm,"ss=",ss)
    result = rpn.type.Float("%d.%02d%02d" % (hh, mm, ss))
    result.label = "HH.MMSS"
    rpn.globl.param_stack.push(result)


@defword(name='hms-', args=2, print_x=rpn.globl.PX_COMPUTE, doc="""\
Subtract hours/minutes/seconds  ( HH.MMSS HH.MMSS -- HH.MMSS )""")
def w_hms_minus(name):
    x = rpn.globl.param_stack.pop()
    y = rpn.globl.param_stack.pop()
    if    type(x) not in [rpn.type.Integer, rpn.type.Float] \
       or type(y) not in [rpn.type.Integer, rpn.type.Float]:
        rpn.globl.param_stack.push(y)
        rpn.globl.param_stack.push(x)
        raise rpn.exception.RuntimeErr(rpn.exception.X_ARG_TYPE_MISMATCH, name, "({} {})".format(typename(y), typename(x)))

    if type(y) is rpn.type.Integer:
        (yvalid, yhh, ymm, yss, _) = rpn.type.Float(y.value).time_info()
    else:
        (yvalid, yhh, ymm, yss, _) = y.time_info()
    if not yvalid:
        rpn.globl.param_stack.push(y)
        rpn.globl.param_stack.push(x)
        raise rpn.exception.RuntimeErr(rpn.exception.X_INVALID_ARG, name, "{} is not a valid time".format(y.value))

    if type(x) is rpn.type.Integer:
        (xvalid, xhh, xmm, xss, _) = rpn.type.Float(x.value).time_info()
    else:
        (xvalid, xhh, xmm, xss, _) = x.time_info()
    if not xvalid:
        rpn.globl.param_stack.push(y)
        rpn.globl.param_stack.push(x)
        raise rpn.exception.RuntimeErr(rpn.exception.X_INVALID_ARG, name, "{} is not a valid time".format(x.value))

    (hh, mm, ss) = rpn.globl.normalize_hms(yhh - xhh, ymm - xmm, yss - xss)
    #print("hh=",hh,"mm=",mm,"ss=",ss)
    result = rpn.type.Float("%d.%02d%02d" % (hh, mm, ss))
    result.label = "HH.MMSS"
    rpn.globl.param_stack.push(result)


@defword(name='hp->d', args=1, print_x=rpn.globl.PX_COMPUTE, doc="""\
Convert HP day number to date  ( day# -- MM.DDYYYY )

Day # 0 = October 15, 1582""")
def w_hp_to_d(name):
    x = rpn.globl.param_stack.pop()
    if type(x) is not rpn.type.Integer:
        rpn.globl.param_stack.push(x)
        raise rpn.exception.RuntimeErr(rpn.exception.X_ARG_TYPE_MISMATCH, name, "({})".format(typename(x)))

    daynum = x.value
    if daynum < 0 or daynum > datetime.date.max.toordinal():
        rpn.globl.param_stack.push(x)
        raise rpn.exception.RuntimeErr(rpn.exception.X_INVALID_ARG, name, "{} is not a valid day number".format(x.value))

    # dateobj = datetime.date.fromordinal(x.value - JULIAN_OFFSET)
    # result = rpn.type.Float("%d.%02d%04d" % (dateobj.month, dateobj.day, dateobj.year))
    d0 = daynum + 578164
    y0 = int((d0 - 121.5) / 365.2425)
    # m0 = int((d0 - sum3(y0)) / 30.6001)
    # while m0 < 4:
    #     y0 -= 1
    #     m0 = int((d0 -
    #
    # result.label = "MM.DDYYYY"
    # rpn.globl.param_stack.push(result)


@defword(name='hr', args=1, print_x=rpn.globl.PX_COMPUTE, doc="""\
Convert hours/minutes/seconds to decimal hours  ( HH.MMSS -- HH.nnn )""")
def w_hr(name):
    x = rpn.globl.param_stack.pop()
    if type(x) is rpn.type.Integer:
        result = rpn.type.Float(x.value)
    elif type(x) in [rpn.type.Float, rpn.type.Rational]:
        negative = -1.0 if x.value < 0 else 1.0
        hms = rpn.type.Float(abs(float(x.value) if type(x) is rpn.type.Rational else x.value))
        (valid, hh, mm, ss, _) = hms.time_info()
        if not valid:
            rpn.globl.param_stack.push(x)
            raise rpn.exception.RuntimeErr(rpn.exception.X_INVALID_ARG, name, "{} is not a valid time".format(x.value))

        hr = float(hh) + float(mm)/60.0 + float(ss)/3600.0
        result = rpn.type.Float(negative * hr)
    else:
        rpn.globl.param_stack.push(x)
        raise rpn.exception.RuntimeErr(rpn.exception.X_ARG_TYPE_MISMATCH, name, "({})".format(typename(x)))
    result.label = "HH.nnn"
    rpn.globl.param_stack.push(result)


@defword(name='hypot', args=2, print_x=rpn.globl.PX_COMPUTE, doc="""\
hypot  ( y x -- hypot )  Hypotenuse distance

Square root of the sum of squares.

DEFINITION:
hypot = sqrt(x^2 + y^2)""")
def w_hypot(name):
    x = rpn.globl.param_stack.pop()
    y = rpn.globl.param_stack.pop()
    if    type(x) not in [rpn.type.Integer, rpn.type.Rational, rpn.type.Float] \
       or type(y) in [rpn.type.Integer, rpn.type.Rational, rpn.type.Float]:
        rpn.globl.param_stack.push(y)
        rpn.globl.param_stack.push(x)
        raise rpn.exception.RuntimeErr(rpn.exception.X_ARG_TYPE_MISMATCH, name, "({} {})".format(typename(y), typename(x)))

    yval = float(y.value)
    xval = float(x.value)
    rpn.globl.param_stack.push(rpn.type.Float(math.hypot(xval, yval)))


@defword(name='I', print_x=rpn.globl.PX_CONFIG, doc="""\
Index of DO current loop  ( -- x )

Return the index of the most recent DO loop.

Do not confuse this with the "i" command,
which returns the complex number (0,1).""")
def w_I(name):
    (_I, _) = rpn.globl.lookup_variable('_I')
    if _I is None:
        raise rpn.exception.RuntimeErr(rpn.exception.X_LOOP_PARAMS, name, "'I' not valid here, only in DO loops")
    if type(_I.obj) is not rpn.type.Integer:
        raise rpn.exception.FatalErr("I is not an rpn.type.Integer")
    rpn.globl.param_stack.push(_I.obj)


if rpn.globl.have_module('numpy'):
    @defword(name='idn', args=1, print_x=rpn.globl.PX_COMPUTE, doc="""\
Create an NxN identity matrix  ( n -- mat )""")
    def idn(name):
        x = rpn.globl.param_stack.pop()
        size = 0
        if type(x) is rpn.type.Integer:
            size = x.value
            if size < 1 or size > rpn.globl.MATRIX_MAX:
                rpn.globl.param_stack.push(x)
                raise rpn.exception.RuntimeErr(rpn.exception.X_INVALID_ARG, name, "X out of range (1..{} expected)".format(rpn.globl.MATRIX_MAX))
        elif type(x) is rpn.type.Vector:
            vsize = x.size()
            if vsize != 2:
                rpn.globl.param_stack.push(x)
                raise rpn.exception.RuntimeErr(rpn.exception.X_INVALID_ARG, name, "Only matrices can be created")
            if int(x.value[0]) != int(x.value[1]):
                rpn.globl.param_stack.push(x)
                raise rpn.exception.RuntimeErr(rpn.exception.X_INVALID_ARG, name, "Only square matrices can be created")
            size = x.value[0]
        else:
            rpn.globl.param_stack.push(x)
            raise rpn.exception.RuntimeErr(rpn.exception.X_ARG_TYPE_MISMATCH, name, "({})".format(typename(x)))


        result = rpn.type.Matrix.from_numpy(np.identity(size, dtype=np.int64))
        rpn.globl.param_stack.push(result)


@defword(name='if', args=1, print_x=rpn.globl.PX_CONTROL, doc="""\
Test condition  ( flag -- )
Execute a conditional test.
<flag> IF ... [ ELSE ... ] THEN

qv ELSE, THEN""")
def w_if(name):                         # pylint: disable=unused-argument
    pass                        # Grammar rules handle this word


@defword(name='INT', print_x=rpn.globl.PX_COMPUTE, doc="""\
Calculate INTerest rate (INT)

Do not confuse this with the "int" command, which truncates values to integers.""")
def w_INT(name):
    if any_undefined_p([rpn.tvm.N, rpn.tvm.PV, rpn.tvm.PMT, rpn.tvm.FV]):
        raise rpn.exception.RuntimeErr(rpn.exception.X_BAD_DATA, name, "Need N, PV, PMT, and FV")

    n   = rpn.tvm.N  .obj.value
    pv  = rpn.tvm.PV .obj.value
    pmt = rpn.tvm.PMT.obj.value
    fv  = rpn.tvm.FV .obj.value

    # For PMT == 0:
    #   i = (FV/PV)^(1/n) - 1
    # For PMT != 0, i must be solved by iteration
    if pmt == 0:
        # XXX Trap math exceptions
        i_eff = math.expm1(math.log(-1.0*(fv/pv)) / n)
    else:
        i_eff = rpn.tvm.solve_for_interest()

    i = rpn.tvm.int_eff_to_nom(i_eff)
    dbg("tvm", 1, "i={}".format(i))
    result = rpn.type.Float(100.0 * i)
    result.label = "INT"
    rpn.tvm.INT.obj = result
    rpn.globl.param_stack.push(result)


@defword(name='int', args=1, print_x=rpn.globl.PX_COMPUTE, doc="""\
int  ( x -- int )   Truncate to integer

The result is whatever Python's int() function returns.  Do not confuse this
with the "INT" command, which solves for financial interest rates.
Consider using floor or ceil instead.""")
def w_int(name):
    x = rpn.globl.param_stack.pop()
    if type(x) is rpn.type.Integer:
        result = x
    elif type(x) in [rpn.type.Float, rpn.type.Rational]:
        result = rpn.type.Integer(int(x.value))
    else:
        rpn.globl.param_stack.push(x)
        raise rpn.exception.RuntimeErr(rpn.exception.X_ARG_TYPE_MISMATCH, name, "({})".format(typename(x)))
    rpn.globl.param_stack.push(result)


@defword(name='J', print_x=rpn.globl.PX_CONFIG, doc="""\
Index of DO outer DO loop  ( -- x )

Return the index of the DO loop enclosing the current one""")
def w_J(name):
    (_J, _) = rpn.globl.lookup_variable('_I', 2)
    if _J is None:
        raise rpn.exception.RuntimeErr(rpn.exception.X_LOOP_PARAMS, name, "'J' not valid here, only in nested DO loops")
    if type(_J.obj) is not rpn.type.Integer:
        raise rpn.exception.FatalErr("J is not an rpn.type.Integer")
    rpn.globl.param_stack.push(_J.obj)


@defword(name='jd->$', args=1, print_x=rpn.globl.PX_CONFIG, doc="""\
Convert julian day number to ISO date string  ( julian -- ) [ -- "YYYY-MM-DD" ]

EXAMPLE:
2369915 jd->$  ==>  "1776-07-04" """)
def w_jd_to_dollar(name):
    x = rpn.globl.param_stack.pop()
    if type(x) is not rpn.type.Integer:
        rpn.globl.param_stack.push(x)
        raise rpn.exception.RuntimeErr(rpn.exception.X_ARG_TYPE_MISMATCH, name, "({})".format(typename(x)))

    if x.value < 1 or x.value > datetime.date.max.toordinal():
        rpn.globl.param_stack.push(x)
        raise rpn.exception.RuntimeErr(rpn.exception.X_INVALID_ARG, name, "X out of range (1..{} expected)".format(datetime.date.max.toordinal()))

    dateobj = datetime.date.fromordinal(x.value - rpn.globl.JULIAN_OFFSET)
    result = rpn.type.String("%d-%02d-%02d" % (dateobj.year, dateobj.month, dateobj.day))
    rpn.globl.string_stack.push(result)


@defword(name='jd->d', args=1, print_x=rpn.globl.PX_COMPUTE, doc="""\
Convert julian day number to date  ( julian -- MM.DDYYYY )

EXAMPLE:
2369915 jd->d  ==>  7.041776""")
def w_jd_to_d(name):
    x = rpn.globl.param_stack.pop()
    if type(x) is not rpn.type.Integer:
        rpn.globl.param_stack.push(x)
        raise rpn.exception.RuntimeErr(rpn.exception.X_ARG_TYPE_MISMATCH, name, "({})".format(typename(x)))

    if x.value < 1 or x.value > datetime.date.max.toordinal():
        rpn.globl.param_stack.push(x)
        raise rpn.exception.RuntimeErr(rpn.exception.X_INVALID_ARG, name, "X out of range (1..{} expected)".format(datetime.date.max.toordinal()))

    dateobj = datetime.date.fromordinal(x.value - rpn.globl.JULIAN_OFFSET)
    result = rpn.type.Float("%d.%02d%04d" % (dateobj.month, dateobj.day, dateobj.year))
    result.label = "MM.DDYYYY"
    rpn.globl.param_stack.push(result)


if rpn.globl.have_module('scipy'):
    @defword(name='Jv', args=2, print_x=rpn.globl.PX_COMPUTE, doc="""\
Jv  ( order x -- J_v(x) )

Bessel function of the first kind of real order and complex argument.
Implemented via scipy.special.jv(order, x)""")
    def Jv(name):
        x = rpn.globl.param_stack.pop()
        y = rpn.globl.param_stack.pop()
        if    type(x) not in [rpn.type.Integer, rpn.type.Rational, rpn.type.Float, rpn.type.Complex] \
           or type(y) not in [rpn.type.Integer, rpn.type.Rational, rpn.type.Float]:
            rpn.globl.param_stack.push(y)
            rpn.globl.param_stack.push(x)
            raise rpn.exception.RuntimeErr(rpn.exception.X_ARG_TYPE_MISMATCH, name, "({} {})".format(typename(y), typename(x)))
        order = float(y.value)
        xval = x.value
        r = scipy.special.jv(order, xval)
        if type(r) is np.float64 and math.isnan(r):
            rpn.globl.param_stack.push(y)
            rpn.globl.param_stack.push(x)
            raise rpn.exception.RuntimeErr(rpn.exception.X_FP_NAN, name)

        if type(x) is rpn.type.Complex:
            result = rpn.type.Complex.from_complex(r)
        else:
            result = rpn.type.Float(r)
        rpn.globl.param_stack.push(result)


@defword(name='inv', args=1, print_x=rpn.globl.PX_COMPUTE, doc="""\
Inverse  ( x -- 1/x )
X cannot be zero.""")
def w_inv(name):
    x = rpn.globl.param_stack.pop()
    if type(x) in [rpn.type.Integer, rpn.type.Float, rpn.type.Rational, rpn.type.Complex] \
       and x.zerop():
        rpn.globl.param_stack.push(x)
        raise rpn.exception.RuntimeErr(rpn.exception.X_FP_DIVISION_BY_ZERO, name, "X cannot be zero")

    if type(x) is rpn.type.Integer:
        result = rpn.type.Float(1.0 / float(x.value))
    elif type(x) is rpn.type.Rational:
        result = rpn.type.Rational(x.denominator(), x.numerator())
    elif type(x) is rpn.type.Float:
        result = rpn.type.Float(1.0 / x.value)
    elif type(x) is rpn.type.Complex:
        r = complex(1, 0) / x.value
        result = rpn.type.Complex.from_complex(r)
    elif type(x) is rpn.type.Vector:
        rpn.globl.param_stack.push(x)
        raise rpn.exception.RuntimeErr(rpn.exception.X_ARG_TYPE_MISMATCH, name, "Vectors are not invertible")
    elif type(x) is rpn.type.Matrix:
        try:
            r = np.linalg.inv(x.value)
        except np.linalg.LinAlgError:
            rpn.globl.param_stack.push(x)
            raise rpn.exception.RuntimeErr(rpn.exception.X_FP_INVALID_ARG, name, "Singular matrix has no inverse")
        result = rpn.type.Matrix.from_numpy(r)
    else:
        rpn.globl.param_stack.push(x)
        raise rpn.exception.RuntimeErr(rpn.exception.X_ARG_TYPE_MISMATCH, name, "({})".format(typename(x)))

    rpn.globl.param_stack.push(result)


@defword(name='key', print_x=rpn.globl.PX_IO, doc="""\
ASCII code of single keystroke  ( -- key )
key will block until input is provided.  Keystroke is not echoed.

qv ?key""")
def w_key(name):                        # pylint: disable=unused-argument
    try:
        k = _Getch()()
    except termios.error as e:
        raise rpn.exception.RuntimeErr(rpn.exception.X_CHAR_IO, name, e.args[1])
    val = ord(k) if k != "" else 0
    #rpn.globl.lnwriteln("You pressed <{}>, value={}".format(k, val))
    rpn.globl.param_stack.push(rpn.type.Integer(val))


@defword(name='label', args=1, str_args=1, print_x=rpn.globl.PX_CONFIG, doc="""\
Set label of X  ( x -- x )  [ "label" -- ]""")
def w_label(name):                      # pylint: disable=unused-argument
    x = rpn.globl.param_stack.top()
    label = rpn.globl.string_stack.pop().value
    x.label = label


@defword(name='lcm', args=2, print_x=rpn.globl.PX_COMPUTE, doc="""\
Least common multiple ( y x -- lcm )

DEFINITION:
              x * y
lcm(x, y) = ---------
            gcd(x, y)""")
def w_lcm(name):
    x = rpn.globl.param_stack.pop()
    y = rpn.globl.param_stack.pop()
    if    type(x) is not rpn.type.Integer \
       or type(y) is not rpn.type.Integer:
        rpn.globl.param_stack.push(y)
        rpn.globl.param_stack.push(x)
        raise rpn.exception.RuntimeErr(rpn.exception.X_ARG_TYPE_MISMATCH, name, "({} {})".format(typename(y), typename(x)))

    xval = x.value
    yval = y.value
    if xval < 0 or yval < 0:
        rpn.globl.param_stack.push(y)
        rpn.globl.param_stack.push(x)
        raise rpn.exception.RuntimeErr(rpn.exception.X_FP_INVALID_ARG, name, "Neither X nor Y can be negative")
    if xval == 0 or yval == 0:
        rpn.globl.param_stack.push(rpn.type.Integer(0))
    else:
        r = (xval * yval) / gcd_helper(xval, yval)
        rpn.globl.param_stack.push(rpn.type.Integer(r))


@defword(name='leave', print_x=rpn.globl.PX_CONTROL, doc="""\
Exit a DO or BEGIN loop immediately.""")
def w_leave(name):
    #raise rpn.exception.Leave
    raise rpn.exception.RuntimeErr(rpn.exception.X_LEAVE)


@defword(name='lg', args=1, print_x=rpn.globl.PX_COMPUTE, doc="""\
Logarithm [base 2]  ( x -- lg )
X cannot be zero.
Use "ln" for the natural logarithm, and "log" for the common logarithm.""")
def w_lg(name):
    x = rpn.globl.param_stack.pop()
    if     type(x) in [rpn.type.Integer, rpn.type.Float, rpn.type.Rational, rpn.type.Complex] \
       and x.zerop():
        rpn.globl.param_stack.push(x)
        raise rpn.exception.RuntimeErr(rpn.exception.X_FP_INVALID_ARG, name, "X cannot be zero")

    if    type(x) is rpn.type.Integer  and x.value > 0 \
       or type(x) is rpn.type.Float    and x.value > 0.0 \
       or type(x) is rpn.type.Rational and x.value > 0:
        r = math.log2(float(x.value))
        if type(x) is rpn.type.Integer and r.is_integer():
            result = rpn.type.Integer(r)
        else:
            result = rpn.type.Float(r)
    elif    type(x) is rpn.type.Complex \
         or type(x) is rpn.type.Integer  and x.value < 0 \
         or type(x) is rpn.type.Float    and x.value < 0.0 \
         or type(x) is rpn.type.Rational and x.value < 0:
        result = rpn.type.Complex.from_complex(cmath.log(complex(x.value), 2))
    else:
        rpn.globl.param_stack.push(x)
        raise rpn.exception.RuntimeErr(rpn.exception.X_ARG_TYPE_MISMATCH, name, "({})".format(typename(x)))
    rpn.globl.param_stack.push(result)


@defword(name='ln', args=1, print_x=rpn.globl.PX_COMPUTE, doc="""\
Natural logarithm [base e]  ( x -- ln )
X cannot be zero.
Use "log" for the common (base 10) logarithm.""")
def w_ln(name):
    x = rpn.globl.param_stack.pop()
    if     type(x) in [rpn.type.Integer, rpn.type.Float, rpn.type.Rational, rpn.type.Complex] \
       and x.zerop():
        rpn.globl.param_stack.push(x)
        raise rpn.exception.RuntimeErr(rpn.exception.X_FP_INVALID_ARG, name, "X cannot be zero")

    if    type(x) is rpn.type.Integer  and x.value > 0 \
       or type(x) is rpn.type.Float    and x.value > 0.0 \
       or type(x) is rpn.type.Rational and x.value > 0:
        result = rpn.type.Float(math.log(float(x.value)))
    elif    type(x) is rpn.type.Complex \
         or type(x) is rpn.type.Integer  and x.value < 0 \
         or type(x) is rpn.type.Float    and x.value < 0.0 \
         or type(x) is rpn.type.Rational and x.value < 0:
        result = rpn.type.Complex.from_complex(cmath.log(complex(x.value)))
    else:
        rpn.globl.param_stack.push(x)
        raise rpn.exception.RuntimeErr(rpn.exception.X_ARG_TYPE_MISMATCH, name, "({})".format(typename(x)))
    rpn.globl.param_stack.push(result)


@defword(name='lnp1', args=1, print_x=rpn.globl.PX_COMPUTE, doc="""\
Calculate ln(1+X) accurately  ( x -- ln(1+x) )""")
def w_ln_1_plus_x(name):
    x = rpn.globl.param_stack.pop()
    if type(x) in [rpn.type.Integer, rpn.type.Float, rpn.type.Rational]:
        if float(x.value) == -1.0:
            rpn.globl.param_stack.push(x)
            raise rpn.exception.RuntimeErr(rpn.exception.X_FP_INVALID_ARG, name, "X cannot be -1")
        result = rpn.type.Float(math.log1p(x.value))
    elif type(x) is rpn.type.Complex:
        if x.value == complex(-1, 0):
            rpn.globl.param_stack.push(x)
            raise rpn.exception.RuntimeErr(rpn.exception.X_FP_INVALID_ARG, name, "X cannot be (-1,0)")
        result = rpn.type.Complex.from_complex(cmath.log(x.value + complex(1,0)))
    else:
        rpn.globl.param_stack.push(x)
        raise rpn.exception.RuntimeErr(rpn.exception.X_ARG_TYPE_MISMATCH, name, "({})".format(typename(x)))
    rpn.globl.param_stack.push(result)


@defword(name='load', str_args=1, print_x=rpn.globl.PX_CONTROL, doc="""\
Load file specified on string stack  [ file -- ]""")
def w_load(name):                       # pylint: disable=unused-argument
    filename = rpn.globl.string_stack.pop().value
    if not os.path.isfile(filename):
        rpn.globl.lnwriteln("load: Invalid file '{}'".format(filename))
    else:
        rpn.app.load_file(filename)


@defword(name='log', args=1, print_x=rpn.globl.PX_COMPUTE, doc="""\
Common logarithm [base 10]  ( x -- log )
X cannot be zero.
Use "ln" for the natural (base e) logarithm.""")
def w_log(name):
    x = rpn.globl.param_stack.pop()
    if     type(x) in [rpn.type.Integer, rpn.type.Float, rpn.type.Rational, rpn.type.Complex] \
       and x.zerop():
        rpn.globl.param_stack.push(x)
        raise rpn.exception.RuntimeErr(rpn.exception.X_FP_INVALID_ARG, name, "X cannot be zero")

    if    type(x) is rpn.type.Integer  and x.value > 0 \
       or type(x) is rpn.type.Float    and x.value > 0.0 \
       or type(x) is rpn.type.Rational and x.value > 0:
        r = math.log10(float(x.value))
        if type(x) is rpn.type.Integer and r.is_integer():
            result = rpn.type.Integer(r)
        else:
            result = rpn.type.Float(r)
    elif    type(x) is rpn.type.Complex \
         or type(x) is rpn.type.Integer  and x.value < 0 \
         or type(x) is rpn.type.Float    and x.value < 0.0 \
         or type(x) is rpn.type.Rational and x.value < 0:
        result = rpn.type.Complex.from_complex(cmath.log10(complex(x.value)))
    else:
        rpn.globl.param_stack.push(x)
        raise rpn.exception.RuntimeErr(rpn.exception.X_ARG_TYPE_MISMATCH, name, "({})".format(typename(x)))
    rpn.globl.param_stack.push(result)


@defword(name='loop', print_x=rpn.globl.PX_CONTROL, doc="""\
Execute a definite loop.
<limit> <initial> DO ... LOOP

The iteration counter is available via I.  LEAVE will exit the loop early.

Example: 10 0 do I . loop
prints 0 1 2 3 4 5 6 7 8 9

qv DO, I, LEAVE, +LOOP""")
def w_loop(name):                       # pylint: disable=unused-argument
    pass                        # Grammar rules handle this word


@defword(name='max', args=2, print_x=rpn.globl.PX_COMPUTE, doc="""\
Smaller of X or Y  ( y x -- max )""")
def w_max(name):
    x = rpn.globl.param_stack.pop()
    y = rpn.globl.param_stack.pop()
    if     type(x) in [rpn.type.Integer, rpn.type.Rational, rpn.type.Float] \
       and type(y) in [rpn.type.Integer, rpn.type.Rational, rpn.type.Float]:
        yval = float(y.value)
        xval = float(x.value)
        rpn.globl.param_stack.push(x if xval > yval else y)
    else:
        rpn.globl.param_stack.push(y)
        rpn.globl.param_stack.push(x)
        raise rpn.exception.RuntimeErr(rpn.exception.X_ARG_TYPE_MISMATCH, name, "({} {})".format(typename(y), typename(x)))


@defword(name='mean', print_x=rpn.globl.PX_COMPUTE, doc="""\
Print the arithmetic mean of the statistics data""")
def w_mean(name):
    if len(rpn.globl.stat_data) == 0:
        raise rpn.exception.RuntimeErr(rpn.exception.X_BAD_DATA, name, "No statistics data")
    try:
        m = statistics.mean(rpn.globl.stat_data)
    except statistics.StatisticsError as e:
        raise rpn.exception.RuntimeErr(rpn.exception.X_BAD_DATA, name, "{}".format(str(e)))
    result = rpn.type.Float(m)
    result.label = "mean"
    rpn.globl.param_stack.push(result)


@defword(name='median', print_x=rpn.globl.PX_COMPUTE, doc="""\
Print the median of the statistics data""")
def w_median(name):
    if len(rpn.globl.stat_data) == 0:
        raise rpn.exception.RuntimeErr(rpn.exception.X_BAD_DATA, name, "No statistics data")
    try:
        m = statistics.median(rpn.globl.stat_data)
    except statistics.StatisticsError as e:
        raise rpn.exception.RuntimeErr(rpn.exception.X_BAD_DATA, name, "{}".format(str(e)))
    result = rpn.type.Float(m)
    result.label = "median"
    rpn.globl.param_stack.push(result)


@defword(name='min', args=2, print_x=rpn.globl.PX_COMPUTE, doc="""\
Smaller of X or Y  ( y x -- min )""")
def w_min(name):
    x = rpn.globl.param_stack.pop()
    y = rpn.globl.param_stack.pop()
    if     type(x) in [rpn.type.Integer, rpn.type.Rational, rpn.type.Float] \
       and type(y) in [rpn.type.Integer, rpn.type.Rational, rpn.type.Float]:
        yval = float(y.value)
        xval = float(x.value)
        rpn.globl.param_stack.push(x if xval < yval else y)
    else:
        rpn.globl.param_stack.push(y)
        rpn.globl.param_stack.push(x)
        raise rpn.exception.RuntimeErr(rpn.exception.X_ARG_TYPE_MISMATCH, name, "({} {})".format(typename(y), typename(x)))


@defword(name='N', print_x=rpn.globl.PX_COMPUTE, doc="""\
Calculate Number of payments (N)

DEFINITION:
    log((FV*i)/(PV*i))
N = ------------------
        log(1 + i)""")
def w_N(name):
    if any_undefined_p([rpn.tvm.INT, rpn.tvm.PV, rpn.tvm.PMT, rpn.tvm.FV]):
        raise rpn.exception.RuntimeErr(rpn.exception.X_BAD_DATA, name, "Need INT, PV, PMT, and FV")

    fv = rpn.tvm.FV.obj.value
    pv = rpn.tvm.PV.obj.value
    C  = rpn.tvm.C_helper()
    i  = rpn.tvm.i_helper()

    # n = ln[(C-FV)/(C+PV)] / ln(1+i)
    n = math.log((C - fv) / (C + pv)) / math.log1p(i)
    dbg("tvm", 1, "n={}".format(n))

    result = rpn.type.Float(n)
    result.label = "N"
    rpn.tvm.N.obj = result
    rpn.globl.param_stack.push(result)


@defword(name='not', args=1, print_x=rpn.globl.PX_PREDICATE, doc="""\
Logical not  ( flag -- !flag )

Invert a flag - return TRUE (1) if x is zero, otherwise FALSE (0).
NOT is intended for boolean manipulations and is only defined on truth
integers (0,1).  0= is meant to compare a number to zero, and works for
all number types.

NOTE: This is not a bitwise not - use BITNOT for that.""")
def w_lognot(name):
    x = rpn.globl.param_stack.pop()
    if type(x) is not rpn.type.Integer:
        rpn.globl.param_stack.push(x)
        raise rpn.exception.RuntimeErr(rpn.exception.X_ARG_TYPE_MISMATCH, name, "({})".format(typename(x)))

    rpn.globl.param_stack.push(rpn.type.Integer(not bool(x.value)))


@defword(name='of', print_x=rpn.globl.PX_CONTROL, doc="""\
Execute a sequence of words based on stack value.  Once a match is
executed, no other clauses are considered.  OTHERWISE is optional.
<n> and OF labels must be integers.

<n> CASE
  <x> OF ... ENDOF
  <y> OF ... ENDOF
  <z> OF ... ENDOF
  [ OTHERWISE ... ]
ENDCASE

qv CASE, ENDCASE, ENDOF, OTHERWISE""")
def w_of(name):                         # pylint: disable=unused-argument
    pass                        # Grammar rules handle this word


@defword(name='or', args=2, print_x=rpn.globl.PX_PREDICATE, doc="""\
Logical OR  ( flag flag -- flag )
NOTE: This is not a bitwise OR - use BITOR for that.""")
def w_logor(name):
    x = rpn.globl.param_stack.pop()
    y = rpn.globl.param_stack.pop()
    if type(x) is not rpn.type.Integer or type(y) is not rpn.type.Integer:
        rpn.globl.param_stack.push(y)
        rpn.globl.param_stack.push(x)
        raise rpn.exception.RuntimeErr(rpn.exception.X_ARG_TYPE_MISMATCH, name, "({} {})".format(typename(y), typename(x)))

    rpn.globl.param_stack.push(rpn.type.Integer(bool(x.value) or bool(y.value)))


@defword(name='otherwise', print_x=rpn.globl.PX_CONTROL, doc="""\
Execute a sequence of words based on stack value.  Once a match is
executed, no other clauses are considered.  OTHERWISE is optional.
<n> and OF labels must be integers.

<n> CASE
  <x> OF ... ENDOF
  <y> OF ... ENDOF
  <z> OF ... ENDOF
  [ OTHERWISE ... ]
ENDCASE

qv CASE, ENDCASE, ENDOF, OF""")
def w_otherwise(name):                  # pylint: disable=unused-argument
    pass                        # Grammar rules handle this word


@defword(name='over', args=2, print_x=rpn.globl.PX_CONFIG, doc="""\
Duplicate second stack element  ( y x -- y x y )
<<<<<<< HEAD
Equivalent to 1 PICK""")
=======
Equivalent to 2 PICK""")
>>>>>>> c5995528
def w_over(name):                       # pylint: disable=unused-argument
    x = rpn.globl.param_stack.pop()
    y = rpn.globl.param_stack.pop()
    rpn.globl.param_stack.push(y)
    rpn.globl.param_stack.push(x)
    rpn.globl.param_stack.push(y)


@defword(name='p->r', print_x=rpn.globl.PX_COMPUTE, doc="""\
Convert polar coordinates to rectangular.
The parameter(s) can be either two reals, or one complex.

Real:      ( theta r   -- y x   )
Complex:   ( (r,theta) -- (x,y) )

DEFINITION:
x = r * cos(theta)
y = r * sin(theta)""")
def w_p_to_r(name):
    if rpn.globl.param_stack.empty():
        raise rpn.exception.RuntimeErr(rpn.exception.X_INSUFF_PARAMS, name, "(1 or 2 required)")
    x = rpn.globl.param_stack.pop()
    if type(x) is rpn.type.Complex:
        r      = x.real()
        theta  = rpn.globl.convert_mode_to_radians(x.imag())
        result = rpn.type.Complex.from_complex(cmath.rect(r, theta))
        rpn.globl.param_stack.push(result)
    elif type(x) in [rpn.type.Integer, rpn.type.Float, rpn.type.Rational]:
        if rpn.globl.param_stack.empty():
            rpn.globl.param_stack.push(x)
            raise rpn.exception.RuntimeErr(rpn.exception.X_INSUFF_PARAMS, name, "(2 required)")
        y = rpn.globl.param_stack.pop()
        if type(y) not in [rpn.type.Integer, rpn.type.Float, rpn.type.Rational]:
            rpn.globl.param_stack.push(y)
            rpn.globl.param_stack.push(x)
            raise rpn.exception.RuntimeErr(rpn.exception.X_ARG_TYPE_MISMATCH, name, "({} {})".format(typename(y), typename(x)))

        r     = float(x.value)
        theta = rpn.globl.convert_mode_to_radians(float(y.value))
        xval  = r * math.cos(theta)
        yval  = r * math.sin(theta)
        rpn.globl.param_stack.push(rpn.type.Float(yval))
        rpn.globl.param_stack.push(rpn.type.Float(xval))
    else:
        rpn.globl.param_stack.push(x)
        raise rpn.exception.RuntimeErr(rpn.exception.X_ARG_TYPE_MISMATCH, name, "({})".format(typename(x)))


@defword(name='perm', args=2, print_x=rpn.globl.PX_COMPUTE, doc="""\
Permutations  ( n r -- nPr )
Choose from N objects R at a time, with regard to ordering.

DEFINITION:
        n!
nPr = ------
      (n-r)!""")
def w_perm(name):
    x = rpn.globl.param_stack.pop()
    y = rpn.globl.param_stack.pop()
    if type(y) is not rpn.type.Integer or type(x) is not rpn.type.Integer:
        rpn.globl.param_stack.push(y)
        rpn.globl.param_stack.push(x)
        raise rpn.exception.RuntimeErr(rpn.exception.X_ARG_TYPE_MISMATCH, name, "({} {})".format(typename(y), typename(x)))

    # Python 3.8 has math.perm()
    n = y.value
    r = x.value
    if r > n or r < 0:
        result = rpn.type.Integer(0)
    else:
        t = 1
        while r > 0:
            r -= 1
            t *= n
            n -= 1
        result = rpn.type.Integer(t)

    rpn.globl.param_stack.push(result)


@defword(name='PI', print_x=rpn.globl.PX_COMPUTE, doc="""\
Constant: Pi  ( -- 3.14159... )

DEFINITION:
PI == TAU/2

Consider using TAU instead of PI to simplify your equations.""")
def w_PI(name):                         # pylint: disable=unused-argument
    result = rpn.type.Float(rpn.globl.PI)
    result.label = "PI"
    rpn.globl.param_stack.push(result)


@defword(name='pick', args=1, print_x=rpn.globl.PX_CONFIG, doc="""\
Pick an element from the stack  ( x -- )
<<<<<<< HEAD
0 PICK ==> DUP, 1 PICK ==> OVER""")
=======
1 PICK ==> DUP, 2 PICK ==> OVER""")
>>>>>>> c5995528
def w_pick(name):
    x = rpn.globl.param_stack.pop()
    if type(x) is not rpn.type.Integer:
        rpn.globl.param_stack.push(x)
        raise rpn.exception.RuntimeErr(rpn.exception.X_ARG_TYPE_MISMATCH, name, "({})".format(typename(x)))

    if x.value == 0:
        return
    if x.value < 0 or x.value > rpn.globl.param_stack.size():
        rpn.globl.param_stack.push(x)
<<<<<<< HEAD
        raise rpn.exception.RuntimeErr(rpn.exception.X_INVALID_MEMORY, name, "Stack index out of range (0..{} expected)".format(rpn.globl.param_stack.size()-2))
=======
        raise rpn.exception.RuntimeErr(rpn.exception.X_INVALID_MEMORY, name, "Stack index out of range (1..{} expected)".format(rpn.globl.param_stack.size()-1))
>>>>>>> c5995528

    result = rpn.globl.param_stack.pick(x.value)
    rpn.globl.param_stack.push(result)


@defword(name='plot', args=2, str_args=1, print_x=rpn.globl.PX_IO, doc="""\
Simple ASCII function plot ( xlow xhigh -- ) [ FN -- ]
FN is the (string) name of a function which must implement ( x -- y ).
Y-axis is autoscaled.

EXAMPLE:
rad  80 !COLS  24 !ROWS
TAU chs TAU "sin" plot  =>

      1.000 :------------------------------------*---------------------:
            :     ****                   |     ** *                    :
            :    *    *                  |    *    *                   :
            :   *      *                 |          *                  :
            :                            |   *       *                 :
            :  *        *                |  *                          :
            : *                          |            *                :
            :            *               | *                           :
            :*                           |             *               :
            :             *              |*                            :
            *                            |              *              :
            :==============*=============+=============================*
            :                            *               *             :
            :               *            |                            *:
            :                           *|                *            :
            :                *           |                           * :
            :                          * |                 *        *  :
            :                 *       *  |                             :
            :                  *         |                  *      *   :
            :                   *    *   |                   *    *    :
     =1.000 :--------------------****-------------------------****-----:
             -6.283                                                   6.283""")
def w_plot(name):
    x = rpn.globl.param_stack.pop()
    y = rpn.globl.param_stack.pop()
    if    type(x) not in [rpn.type.Integer, rpn.type.Rational, rpn.type.Float] \
       or type(y) not in [rpn.type.Integer, rpn.type.Rational, rpn.type.Float]:
        rpn.globl.param_stack.push(y)
        rpn.globl.param_stack.push(x)
        raise rpn.exception.RuntimeErr(rpn.exception.X_ARG_TYPE_MISMATCH, name, "({} {})".format(typename(y), typename(x)))
    func_to_plot = rpn.globl.string_stack.pop().value
    # XXX - look up func_to_plot, error if not defined
    x_high = float(x.value)
    x_low  = float(y.value)

    # XXX There are probably error conditions/exceptions I need to catch
    def func(x):
        rpn.globl.param_stack.push(rpn.type.Float(x))
        rpn.globl.eval_string(func_to_plot)
        return rpn.globl.param_stack.pop().value

    plot_helper(func, x_low, x_high)


@defword(name='PMT', print_x=rpn.globl.PX_COMPUTE, doc="""\
Calculate PayMenT amount (PMT)

DEFINITION:
       (         PV + FV     )    -ip
PMT = (  PV + --------------  ) * ---
       (       (1+ip)^N - 1  )     k

k = 1 if END, 1+ip if BEGIN""")
def w_PMT(name):
    if any_undefined_p([rpn.tvm.N, rpn.tvm.INT, rpn.tvm.PV, rpn.tvm.FV]):
        raise rpn.exception.RuntimeErr(rpn.exception.X_BAD_DATA, name, "Need N, INT, PV, and FV")

    PV = rpn.tvm.PV.obj.value
    FV = rpn.tvm.FV.obj.value
    A  = rpn.tvm.A_helper()
    B  = rpn.tvm.B_helper()

    # PMT = -[FV + PV(A+1)] / (A*B)
    pmt = -1.0 * ((FV + PV*(A+1.0)) / (A * B))
    dbg("tvm", 1, "pmt={}".format(pmt))

    result = rpn.type.Float(pmt)
    result.label = "PMT"
    rpn.tvm.PMT.obj = result
    rpn.globl.param_stack.push(result)


@defword(name='popdisp', print_x=rpn.globl.PX_CONFIG, doc="""\
Pop current display configuration.""")
def w_popdisp(name):                    # pylint: disable=unused-argument
    try:
        rpn.globl.disp_stack.pop()
    except rpn.exception.StackUnderflow:
        raise rpn.exception.RuntimeErr(rpn.exception.X_STACK_UNDERFLOW, name, "No display configuration")


@defword(name='price', args=2, print_x=rpn.globl.PX_COMPUTE, doc="""\
Price   ( markup purch_cost -- price )

Compute selling price given purchase cost and percent markup.

NOTE: If you are given the markup based on cost and the selling price of
an item, and want to compute the original purchase cost, simply change
the sign of the markup percentage.

DEFINITION:

        purch_cost
Price = ----------
            markup
        1 - ------
             100""")
def w_price(name):                      # pylint: disable=unused-argument
    x = rpn.globl.param_stack.pop()
    y = rpn.globl.param_stack.pop()
    if    type(x) not in [rpn.type.Integer, rpn.type.Rational, rpn.type.Float] \
       or type(y) not in [rpn.type.Integer, rpn.type.Rational, rpn.type.Float]:
        rpn.globl.param_stack.push(y)
        rpn.globl.param_stack.push(x)
        raise rpn.exception.RuntimeErr(rpn.exception.X_ARG_TYPE_MISMATCH, name, "({} {})".format(typename(y), typename(x)))

    markup     = float(y.value)
    purch_cost = float(x.value)
    result = rpn.type.Float(purch_cost / (1.0 - (markup / 100.0)))
    result.label = "price"
    # The HP-32SII preserves the Y value (like %) but we do not
    rpn.globl.param_stack.push(result)


@defword(name='pushdisp', print_x=rpn.globl.PX_CONFIG, doc="""\
Stash current display configuration.""")
def w_pushdisp(name):                   # pylint: disable=unused-argument
    d = rpn.util.DisplayConfig()
    d.style = rpn.globl.disp_stack.top().style
    d.prec = rpn.globl.disp_stack.top().prec
    rpn.globl.disp_stack.push(d)


@defword(name='PV', print_x=rpn.globl.PX_COMPUTE, doc="""\
Calculate Present Value (PV)

DEFINITION:
      ( PMT * k      )       1         PMT * k
PV = (  ------- - FV  ) * --------  -  -------
      (   ip         )    (1+ip)^N       ip

k = 1 if END, 1+ip if BEGIN""")
def w_PV(name):
    if any_undefined_p([rpn.tvm.N, rpn.tvm.INT, rpn.tvm.PMT, rpn.tvm.FV]):
        raise rpn.exception.RuntimeErr(rpn.exception.X_BAD_DATA, name, "Need N, INT, PMT, and FV")

    fv = rpn.tvm.FV.obj.value
    A  = rpn.tvm.A_helper()
    C  = rpn.tvm.C_helper()
    # PV = -[FV + (A*C)] / (A+1)
    pv = -1.0 * ((fv + (A * C)) / (A + 1.0))
    dbg("tvm", 1, "pv={}".format(pv))

    result = rpn.type.Float(pv)
    result.label = "PV"
    rpn.tvm.PV.obj = result
    rpn.globl.param_stack.push(result)


if rpn.globl.have_module('scipy'):
    @defword(name='quad', args=2, str_args=1, print_x=rpn.globl.PX_COMPUTE, doc=r"""\
Numerical integration  ( lower upper -- err.est integral )
Name of function must be on string stack.

Implemented via scipy.integrate.quad()

EXAMPLE: Integrate a bessel function jv(2.5, x) along the interval [0,4.5]:

: J2.5  2.5 swap Jv ;
0 4.5 "J2.5" quad .s  =>
1: 7.866317216380692e-09  \ error
0: 1.1178179380783249  \ quad""")
    def quad(name):
        func_to_integrate = rpn.globl.string_stack.pop().value
        (word, scope) = rpn.globl.lookup_word(func_to_integrate)
        if word is None:
            raise rpn.exception.RuntimeErr(rpn.exception.X_UNDEFINED_WORD, name, "'{}'".format(func_to_integrate))

        x = rpn.globl.param_stack.pop()
        y = rpn.globl.param_stack.pop()
        if    type(x) not in [rpn.type.Integer, rpn.type.Rational, rpn.type.Float] \
           or type(y) not in [rpn.type.Integer, rpn.type.Rational, rpn.type.Float]:
            rpn.globl.param_stack.push(y)
            rpn.globl.param_stack.push(x)
            raise rpn.exception.RuntimeErr(rpn.exception.X_ARG_TYPE_MISMATCH, name, "({} {})".format(typename(y), typename(x)))
        lower = float(y.value)
        upper = float(x.value)

        # XXX There are probably error conditions/exceptions I need to catch
        def func(x):
            rpn.globl.param_stack.push(rpn.type.Float(x))
            rpn.globl.eval_string(func_to_integrate)
            return rpn.globl.param_stack.pop().value

        (res, err) = scipy.integrate.quad(func, lower, upper)
        err_obj = rpn.type.Float(err)
        err_obj.label = "error"
        rpn.globl.param_stack.push(err_obj)
        res_obj = rpn.type.Float(res)
        res_obj.label = "quad"
        rpn.globl.param_stack.push(res_obj)


@defword(name='r->d', args=1, print_x=rpn.globl.PX_COMPUTE, doc="""\
Convert radians to degrees ( rad -- deg )""")
def w_r_to_d(name):
    x = rpn.globl.param_stack.pop()
    if type(x) not in [rpn.type.Integer, rpn.type.Float, rpn.type.Rational]:
        rpn.globl.param_stack.push(x)
        raise rpn.exception.RuntimeErr(rpn.exception.X_ARG_TYPE_MISMATCH, name, "({})".format(typename(x)))
    result = rpn.type.Float(rpn.globl.convert_radians_to_mode(float(x.value), "d"))
    result.label = "Deg"
    rpn.globl.param_stack.push(result)


@defword(name='r->p', print_x=rpn.globl.PX_COMPUTE, doc="""\
Convert rectangular coordinates to polar.
The parameter(s) can be either two reals, or one complex.

Real:      ( y x   -- theta r   )
Complex:   ( (x,y) -- (r,theta) )

DEFINITION:
r     = hypot(x, y) == sqrt(x^2 + y^2)
theta = atan(y / x) == atan2(y, x)""")
def w_r_to_p(name):
    if rpn.globl.param_stack.empty():
        raise rpn.exception.RuntimeErr(rpn.exception.X_INSUFF_PARAMS, name, "(1 or 2 required)")
    x = rpn.globl.param_stack.pop()
    if type(x) is rpn.type.Complex:
        (r, theta) = cmath.polar(x.value)
        result = rpn.type.Complex(r, rpn.globl.convert_radians_to_mode(theta))
        rpn.globl.param_stack.push(result)
    elif type(x) in [rpn.type.Integer, rpn.type.Float, rpn.type.Rational]:
        if rpn.globl.param_stack.empty():
            rpn.globl.param_stack.push(x)
            raise rpn.exception.RuntimeErr(rpn.exception.X_INSUFF_PARAMS, name, "(2 required)")
        y = rpn.globl.param_stack.pop()
        if type(y) not in [rpn.type.Integer, rpn.type.Float, rpn.type.Rational]:
            rpn.globl.param_stack.push(y)
            rpn.globl.param_stack.push(x)
            raise rpn.exception.RuntimeErr(rpn.exception.X_ARG_TYPE_MISMATCH, name, "({} {})".format(typename(y), typename(x)))

        theta = math.atan2(y.value, x.value)
        theta_obj = rpn.type.Float(rpn.globl.convert_radians_to_mode(theta))
        theta_obj.label = "theta_" + rpn.globl.angle_mode_label()

        r = math.hypot(y.value, x.value)
        r_obj = rpn.type.Float(r)
        r_obj.label = "r"

        rpn.globl.param_stack.push(theta_obj)
        rpn.globl.param_stack.push(r_obj)
    else:
        rpn.globl.param_stack.push(x)
        raise rpn.exception.RuntimeErr(rpn.exception.X_ARG_TYPE_MISMATCH, name, "({})".format(typename(x)))


@defword(name='r.s', print_x=rpn.globl.PX_IO, doc="""\
Display return stack""")
def w_r_dot_s(name):                    # pylint: disable=unused-argument
    for (i, item) in rpn.globl.return_stack.items_bottom_to_top():
        # Prefix with "r" to prevent confusion with .s
        rpn.globl.lnwriteln("r{}: {}".format(i, item))


@defword(name='r>', print_x=rpn.globl.PX_CONFIG, doc="""\
Pop return stack onto parameter stack  ( -- x )""")
def w_r_from(name):
    if rpn.globl.return_stack.empty():
        raise rpn.exception.RuntimeErr(rpn.exception.X_RSTACK_UNDERFLOW, name)
    rpn.globl.param_stack.push(rpn.globl.return_stack.pop())


@defword(name='r@', print_x=rpn.globl.PX_CONFIG, doc="""\
Copy top of return stack  ( -- x )""")
def w_r_fetch(name):
    if rpn.globl.return_stack.empty():
        raise rpn.exception.RuntimeErr(rpn.exception.X_RSTACK_UNDERFLOW, name)
    rpn.globl.param_stack.push(rpn.globl.return_stack.top())


@defword(name='rad', print_x=rpn.globl.PX_CONFIG, doc="""\
Set angular mode to radians""")
def w_rad(name):                        # pylint: disable=unused-argument
    rpn.flag.set_flag(rpn.flag.F_RAD)
    rpn.flag.clear_flag(rpn.flag.F_GRAD)


@defword(name='rand', print_x=rpn.globl.PX_COMPUTE, doc="""\
Random number  ( -- r )
r is a float in range: 0 <= r < 1

qv RANDINT""")
def w_rand(name):                       # pylint: disable=unused-argument
    rpn.globl.param_stack.push(rpn.type.Float(random.random()))


@defword(name='randint', args=1, print_x=rpn.globl.PX_COMPUTE, doc="""\
Random integer between 1 and n  ( n -- r )
r is an integer in range: 1 <= r <= n

EXAMPLE:
: threeD6  3 0 do 6 randint loop + + ;

qv RAND""")
def w_randint(name):
    x = rpn.globl.param_stack.pop()
    if type(x) is not rpn.type.Integer:
        rpn.globl.param_stack.push(x)
        raise rpn.exception.RuntimeErr(rpn.exception.X_ARG_TYPE_MISMATCH, name, "({})".format(typename(x)))

    if x.value < 1:
        rpn.globl.param_stack.push(x)
        raise rpn.exception.RuntimeErr(rpn.exception.X_INVALID_ARG, name, "X cannot be negative")

    r = random.randint(1, x.value)
    rpn.globl.param_stack.push(rpn.type.Integer(r))


@defword(name='rcl', args=1, print_x=rpn.globl.PX_COMPUTE, doc="""\
Recall value of register X  ( reg -- val )""")
def w_rcl(name):
    (reg_size, _) = rpn.globl.lookup_variable("SIZE")

    x = rpn.globl.param_stack.pop()
    if type(x) is not rpn.type.Integer:
        rpn.globl.param_stack.push(x)
        raise rpn.exception.RuntimeErr(rpn.exception.X_ARG_TYPE_MISMATCH, name, "({})".format(typename(x)))
    reg = x.value
    if reg < 0 or reg >= reg_size.obj.value:
        rpn.globl.param_stack.push(x)
        raise rpn.exception.RuntimeErr(rpn.exception.X_INVALID_MEMORY, name, "Register {} out of range (0..{} expected)".format(reg, reg_size.obj.value - 1))
    rpn.globl.param_stack.push(rpn.globl.register[reg])


@defword(name='rclI', print_x=rpn.globl.PX_COMPUTE, doc="""\
Recall value of register I  ( -- val )""")
def w_rclI(name):                       # pylint: disable=unused-argument
    rpn.globl.param_stack.push(rpn.globl.register['I'])


@defword(name='rct->sph', args=3, print_x=rpn.globl.PX_COMPUTE, doc="""\
Convert rectangular coordinates to spherical  ( z y x -- phi theta r )

DEFINITION:
phi   = atan(y/x)      == atan2(y, x)
theta = acos(z / r)
r     = hypot(x, y, z) == sqrt(x^2 + y^2 + z^2)""")
def w_rct_to_sph(name):
    x = rpn.globl.param_stack.pop()
    y = rpn.globl.param_stack.pop()
    z = rpn.globl.param_stack.pop()
    if    type(x) not in [rpn.type.Integer, rpn.type.Rational, rpn.type.Float] \
       or type(y) not in [rpn.type.Integer, rpn.type.Rational, rpn.type.Float] \
       or type(z) not in [rpn.type.Integer, rpn.type.Rational, rpn.type.Float]:
        rpn.globl.param_stack.push(z)
        rpn.globl.param_stack.push(y)
        rpn.globl.param_stack.push(x)
        raise rpn.exception.RuntimeErr(rpn.exception.X_ARG_TYPE_MISMATCH, name, "({} {} {})".format(typename(z), typename(y), typename(x)))
    if x.zerop() and y.zerop() and z.zerop():
        rpn.globl.param_stack.push(z)
        rpn.globl.param_stack.push(y)
        rpn.globl.param_stack.push(x)
        return

    xval = float(x.value)
    yval = float(y.value)
    zval = float(z.value)

    r     = math.sqrt(xval**2 + yval**2 + zval**2)
    r_obj = rpn.type.Float(r)
    r_obj.label = "r"

    theta     = math.acos(zval / r)
    theta_obj = rpn.type.Float(rpn.globl.convert_radians_to_mode(theta))
    theta_obj.label = "theta_" + rpn.globl.angle_mode_label()

    phi     = math.atan2(yval, xval)
    phi_obj = rpn.type.Float(rpn.globl.convert_radians_to_mode(phi))
    phi_obj.label = "phi_" + rpn.globl.angle_mode_label()

    rpn.globl.param_stack.push(phi_obj)
    rpn.globl.param_stack.push(theta_obj)
    rpn.globl.param_stack.push(r_obj)


@defword(name='rdepth', print_x=rpn.globl.PX_COMPUTE, doc="""\
Current number of elements on return stack  ( -- n )""")
def w_rdepth(name):                     # pylint: disable=unused-argument
    rpn.globl.param_stack.push(rpn.type.Integer(rpn.globl.return_stack.size()))


@defword(name='rdrop', print_x=rpn.globl.PX_CONFIG, doc="""\
Drop the top item from the return stack.""")
def w_rdrop(name):
    if rpn.globl.return_stack.empty():
        raise rpn.exception.RuntimeErr(rpn.exception.X_RSTACK_UNDERFLOW, name)
    rpn.globl.return_stack.pop()


@defword(name='recurse', print_x=rpn.globl.PX_CONTROL, doc="""\
Recurse into current word.  Only valid in a colon definition.""")
def w_recurse(name):                    # pylint: disable=unused-argument
    pass                        # Grammar rules handle this word


@defword(name='repeat', print_x=rpn.globl.PX_CONTROL, doc="""\
Execute an indefinite loop while a condition is satisfied.
BEGIN ... <flag> WHILE ... REPEAT

LEAVE will exit the loop early.  Note that the effect of the test in
BEGIN...WHILE is opposite that in BEGIN...UNTIL.  The loop repeats
while something is true, rather than until it becomes true.

qv BEGIN, AGAIN, LEAVE, UNTIL, WHILE""")
def w_repeat(name):                     # pylint: disable=unused-argument
    pass                        # Grammar rules handle this word


@defword(name='rms', args=1, print_x=rpn.globl.PX_COMPUTE, doc="""\
Root Mean Square  ( v -- rms )

DEFINITION:
            2    2    2          2
           x1 + x2 + x3 + ... + xn
rms = sqrt(-----------------------)
                      n""")
def w_rms(name):
    x = rpn.globl.param_stack.pop()
    if type(x) is not rpn.type.Vector:
        rpn.globl.param_stack.push(x)
        raise rpn.exception.RuntimeErr(rpn.exception.X_ARG_TYPE_MISMATCH, name, "({})".format(typename(x)))

    n = x.size()
    if n == 0:
        rpn.globl.param_stack.push(x)
        raise rpn.exception.RuntimeErr(rpn.exception.X_ARG_TYPE_MISMATCH, name, "X cannot be an empty vector")
    sumsq = 0.0
    for val in x.value:
        sumsq += val ** 2
    sumsq /= n
    rval = rpn.globl.to_python_class(sumsq)
    t = type(rval)
    if t is float:
        result = rpn.type.Float(math.sqrt(rval))
    elif t is complex:
        result = rpn.type.Complex.from_complex(cmath.sqrt(rval))
    else:
        raise rpn.exception.FatalErr("{}: Cannot handle type {}".format(name, t))

    result.label = "rms"
    rpn.globl.param_stack.push(result)


@defword(name='rnd', args=2, print_x=rpn.globl.PX_CONFIG, doc="""\
Round N to PLACES number of decimal places  ( n places -- rounded )

NOTE: This is implemented using Python's round() function.  The behavior
of rnd can be surprising: for example, "2.675 2 rnd" gives 2.67 instead
of the expected 2.68.  This is not a bug: it's a result of the fact that
most decimal fractions can't be represented exactly as a float.""")
def w_rnd(name):
    x = rpn.globl.param_stack.pop()
    y = rpn.globl.param_stack.pop()
    if    type(x) is not rpn.type.Integer \
       or type(y) not in [rpn.type.Integer, rpn.type.Rational, rpn.type.Float, rpn.type.Complex]:
        rpn.globl.param_stack.push(y)
        rpn.globl.param_stack.push(x)
        raise rpn.exception.RuntimeErr(rpn.exception.X_ARG_TYPE_MISMATCH, name, "({} {})".format(typename(y), typename(x)))
    places = x.value
    if places < 0:
        rpn.globl.param_stack.push(y)
        rpn.globl.param_stack.push(x)
        raise rpn.exception.RuntimeErr(rpn.exception.X_INVALID_ARG, name, "X (places) may not be negative")

    if type(y) in [rpn.type.Integer, rpn.type.Rational, rpn.type.Float]:
        r = round(float(y.value), places)
        result = rpn.type.Integer(r) if places == 0 else rpn.type.Float(r)
    else:
        new_real = round(float(y.real()), places)
        new_imag = round(float(y.imag()), places)
        result = rpn.type.Complex(new_real, new_imag)
    rpn.globl.param_stack.push(result)


@defword(name='roll', args=1, print_x=rpn.globl.PX_CONFIG, doc="""\
Roll stack elements  ( x -- )
<<<<<<< HEAD
1 ROLL ==> SWAP, 2 ROLL ==> ROT""")
=======
2 ROLL ==> SWAP, 3 ROLL ==> ROT""")
>>>>>>> c5995528
def w_roll(name):
    x = rpn.globl.param_stack.pop()
    if type(x) is not rpn.type.Integer:
        rpn.globl.param_stack.push(x)
        raise rpn.exception.RuntimeErr(rpn.exception.X_ARG_TYPE_MISMATCH, name, "({})".format(typename(x)))

    if x.value == 0:
        return
    if x.value < 0 or x.value > rpn.globl.param_stack.size():
        rpn.globl.param_stack.push(x)
<<<<<<< HEAD
        raise rpn.exception.RuntimeErr(rpn.exception.X_INVALID_MEMORY, name, "Stack index out of range (0..{} expected)".format(rpn.globl.param_stack.size()-2))
=======
        raise rpn.exception.RuntimeErr(rpn.exception.X_INVALID_MEMORY, name, "Stack index out of range (1..{} expected)".format(rpn.globl.param_stack.size()-1))
>>>>>>> c5995528

    rpn.globl.param_stack.roll(x.value)


@defword(name='rot', args=3, print_x=rpn.globl.PX_CONFIG, doc="""\
Rotate third stack element to the top, rolling others up  ( z y x -- y x z )
<<<<<<< HEAD
Equivalent to 2 ROLL""")
=======
Equivalent to 3 ROLL""")
>>>>>>> c5995528
def w_rot(name):                        # pylint: disable=unused-argument
    x = rpn.globl.param_stack.pop()
    y = rpn.globl.param_stack.pop()
    z = rpn.globl.param_stack.pop()
    rpn.globl.param_stack.push(y)
    rpn.globl.param_stack.push(x)
    rpn.globl.param_stack.push(z)


@defword(name='S+', args=1, print_x=rpn.globl.PX_CONFIG, doc="""\
Add an element to the statistics list""")
def w_s_plus(name):
    x = rpn.globl.param_stack.pop()
    if type(x) not in [rpn.type.Integer, rpn.type.Rational, rpn.type.Float]:
        rpn.globl.param_stack.push(x)
        raise rpn.exception.RuntimeErr(rpn.exception.X_ARG_TYPE_MISMATCH, name, "({})".format(typename(x)))

    val = float(x.value)
    rpn.globl.stat_data.append(val)


@defword(name='sci', args=1, print_x=rpn.globl.PX_CONFIG, doc="""\
Set scientific display  ( n -- )

N specifies the number of digits after the decimal point.""")
def w_sci(name):
    x = rpn.globl.param_stack.pop()
    if type(x) is not rpn.type.Integer:
        rpn.globl.param_stack.push(x)
        raise rpn.exception.RuntimeErr(rpn.exception.X_ARG_TYPE_MISMATCH, name, "({})".format(typename(x)))

    if x.value < 0 or x.value >= rpn.globl.PRECISION_MAX:
        rpn.globl.param_stack.push(x)
        raise rpn.exception.RuntimeErr(rpn.exception.X_INVALID_ARG, name, "Precision '{}' out of range (0..{} expected)".format(x.value, rpn.globl.PRECISION_MAX - 1))

    rpn.globl.disp_stack.top().style = "sci"
    rpn.globl.disp_stack.top().prec = x.value
    rpn.flag.clear_flag(rpn.flag.F_DISP_FIX)
    rpn.flag.clear_flag(rpn.flag.F_DISP_ENG)


@defword(name='scopes', hidden=True, print_x=rpn.globl.PX_IO, doc="""\
Print information on all available scopes.""")
def w_scopes(name):                     # pylint: disable=unused-argument
    for (i, item) in rpn.globl.scope_stack.items_bottom_to_top():
        rpn.globl.lnwriteln("{} Scope {}:".format(i, item.name))
        rpn.globl.lnwriteln("Variables: {}".format([str(x) for x in item.variables().values()]))
        rpn.globl.lnwriteln("Words: {}".format([str(x) for x in item.words().values()]))

@defword(name='setdebug', args=1, str_args=1, print_x=rpn.globl.PX_CONFIG, doc="""\
Set debug level  ( lev -- )  [ "facility" -- ]""")
def w_setdebug(name):
    x = rpn.globl.param_stack.pop()
    if type(x) is not rpn.type.Integer:
        rpn.globl.param_stack.push(x)
        raise rpn.exception.RuntimeErr(rpn.exception.X_ARG_TYPE_MISMATCH, name, "({})".format(typename(x)))
    level = x.value
    if level < 0 or level > 9:
        rpn.globl.param_stack.push(x)
        raise rpn.exception.RuntimeErr(rpn.exception.X_INVALID_ARG, name, "Level {} out of range (0..9 expected)".format(level))
    resource = rpn.globl.string_stack.pop()
    if not resource.value in rpn.debug.debug_levels:
        rpn.globl.param_stack.push(x)
        rpn.globl.string_stack.push(resource)
        raise rpn.exception.RuntimeErr(rpn.exception.X_UNDEFINED_WORD, name, "Resource '{}' not recognized".format(resource.value))
    rpn.debug.set_debug_level(resource.value, level)


@defword(name='sf', args=1, print_x=rpn.globl.PX_CONFIG, doc="""\
Set flag  ( f -- )""")
def w_sf(name):
    x = rpn.globl.param_stack.pop()
    if type(x) is not rpn.type.Integer:
        rpn.globl.param_stack.push(x)
        raise rpn.exception.RuntimeErr(rpn.exception.X_ARG_TYPE_MISMATCH, name, "({})".format(typename(x)))
    flag = x.value
    if flag < 0 or flag >= rpn.flag.MAX:
        rpn.globl.param_stack.push(x)
        raise rpn.exception.RuntimeErr(rpn.exception.X_INVALID_MEMORY, name, "Flag {} out of range (0..{} expected)".format(flag, rpn.flag.MAX - 1))
    if flag >= rpn.flag.FENCE:
        rpn.globl.param_stack.push(x)
        raise rpn.exception.RuntimeErr(rpn.exception.X_READ_ONLY, name, "Flag {} cannot be modified".format(flag))
    rpn.flag.set_flag(flag)


@defword(name='shdebug', print_x=rpn.globl.PX_IO, doc="""\
Show all debug levels""")
def w_showdebug(name):                  # pylint: disable=unused-argument
    rpn.globl.lnwriteln("Debugging is {}".format("ENABLED" if rpn.flag.flag_set_p(rpn.flag.F_DEBUG_ENABLED) else "disabled"))

    dbgs = dict()
    for (resource, level) in rpn.debug.debug_levels.items():
        dbgs[resource] = "{}={}".format(resource, level)
    sorted_dbgs = []
    for key in sorted(dbgs, key=str.casefold):
        sorted_dbgs.append(dbgs[key])
    rpn.globl.list_in_columns(sorted_dbgs, rpn.globl.scr_cols.obj.value - 1)


@defword(name='shfin', print_x=rpn.globl.PX_IO, doc="""\
Show financial variables""")
def w_shfin(name):                      # pylint: disable=unused-argument
    rpn.globl.lnwrite()
    rpn.globl.writeln("N:   {}".format(rpn.globl.fmt(rpn.tvm.N  .obj.value) if rpn.tvm.N  .defined() else "[Not set]"))
    rpn.globl.writeln("INT: {}".format(rpn.globl.fmt(rpn.tvm.INT.obj.value) if rpn.tvm.INT.defined() else "[Not set]"))
    rpn.globl.writeln("PV:  {}".format(rpn.globl.fmt(rpn.tvm.PV. obj.value) if rpn.tvm.PV .defined() else "[Not set]"))
    rpn.globl.writeln("PMT: {}".format(rpn.globl.fmt(rpn.tvm.PMT.obj.value) if rpn.tvm.PMT.defined() else "[Not set]"))
    rpn.globl.writeln("FV:  {}".format(rpn.globl.fmt(rpn.tvm.FV .obj.value) if rpn.tvm.FV .defined() else "[Not set]"))
    rpn.globl.writeln("--------------")
    rpn.globl.writeln("CF:  {}".format(rpn.globl.fmt(rpn.tvm.CF .obj.value) if rpn.tvm.CF .defined() else "[Not set]"))
    rpn.globl.writeln("PF:  {}".format(rpn.globl.fmt(rpn.tvm.PF .obj.value) if rpn.tvm.PF .defined() else "[Not set]"))

    rpn.globl.writeln("{} compounding (flag {} is {})".format("CONTINUOUS" if rpn.flag.flag_set_p(rpn.flag.F_TVM_CONTINUOUS) else "DISCRETE",
                                                              rpn.flag.F_TVM_CONTINUOUS,
                                                              "set" if rpn.flag.flag_set_p(rpn.flag.F_TVM_CONTINUOUS) else "clear"))
    rpn.globl.writeln("{} mode (flag {} is {})".format("BEGIN" if rpn.flag.flag_set_p(rpn.flag.F_TVM_BEGIN_MODE) else "END",
                                                       rpn.flag.F_TVM_BEGIN_MODE,
                                                       "set" if rpn.flag.flag_set_p(rpn.flag.F_TVM_BEGIN_MODE) else "clear"))
    if dbg("tvm"):
        i = rpn.tvm.i_helper()
        A = rpn.tvm.B_helper()
        B = rpn.tvm.B_helper()
        C = rpn.tvm.C_helper()
        X = rpn.tvm.X_helper()
        rpn.globl.writeln("----------")
        rpn.globl.writeln("i: {}".format(i if i is not None else "[undef]"))
        rpn.globl.writeln("A: {}".format(A if A is not None else "[undef]"))
        rpn.globl.writeln("B: {}".format(B if B is not None else "[undef]"))
        rpn.globl.writeln("C: {}".format(C if C is not None else "[undef]"))
        rpn.globl.writeln("X: {} ({} mode)".format(X if X is not None else "[undef]",
                                                   "BEGIN" if rpn.flag.flag_set_p(rpn.flag.F_TVM_BEGIN_MODE) else "END"))


@defword(name='shflag', print_x=rpn.globl.PX_IO, doc="""\
Show status of all flags ( -- )""")
def w_shflag(name):                     # pylint: disable=unused-argument
    flags = []
    for f in range(rpn.flag.MAX):
        flags.append("%02d:%s" % (f, "YES" if rpn.flag.flag_set_p(f) else "no "))

    rpn.globl.list_in_columns(flags, rpn.globl.scr_cols.obj.value - 1)


@defword(name='show', print_x=rpn.globl.PX_IO, doc="""\
Show the definition of the following word.""")
def w_show(name):                       # pylint: disable=unused-argument
    pass                        # Grammar rules handle this word


@defword(name='shstat', print_x=rpn.globl.PX_IO, doc="""\
Print the statistics list""")
def w_shstat(name):                     # pylint: disable=unused-argument
    if len(rpn.globl.stat_data) == 0:
        rpn.globl.writeln("No statistics data")
    else:
        rpn.globl.writeln(rpn.globl.stat_data)


@defword(name='shreg', print_x=rpn.globl.PX_IO, doc="""\
Show status of all registers ( -- )""")
def w_shreg(name):                      # pylint: disable=unused-argument
    (reg_size, _) = rpn.globl.lookup_variable("SIZE")
    regs = []
    regs.append("I=%s" % rpn.globl.fmt(rpn.globl.register['I']))
    for r in range(reg_size.obj.value):
        regs.append("R%02d=%s" % (r, rpn.globl.fmt(rpn.globl.register[r])))

    rpn.globl.list_in_columns(regs, rpn.globl.scr_cols.obj.value - 1)


@defword(name='sign', args=1, print_x=rpn.globl.PX_COMPUTE, doc="""\
Signum  ( n -- sign )
Returns -1, 0, or 1.""")
def w_sign(name):
    x = rpn.globl.param_stack.pop()
    if type(x) in [rpn.type.Integer, rpn.type.Float, rpn.type.Rational]:
        if x.value < 0:
            r = -1
        elif x.value > 0:
            r = +1
        else:
            r = 0
        result = rpn.type.Integer(r)
    else:
        rpn.globl.param_stack.push(x)
        raise rpn.exception.RuntimeErr(rpn.exception.X_ARG_TYPE_MISMATCH, name, "({})".format(typename(x)))
    rpn.globl.param_stack.push(result)


@defword(name='sin', args=1, print_x=rpn.globl.PX_COMPUTE, doc="""\
Sine  ( angle -- sine )""")
def w_sin(name):
    x = rpn.globl.param_stack.pop()
    if type(x) in [rpn.type.Integer, rpn.type.Float, rpn.type.Rational]:
        result = rpn.type.Float(math.sin(rpn.globl.convert_mode_to_radians(float(x.value))))
    elif type(x) is rpn.type.Complex:
        result = rpn.type.Complex.from_complex(cmath.sin(x.value))
    else:
        rpn.globl.param_stack.push(x)
        raise rpn.exception.RuntimeErr(rpn.exception.X_ARG_TYPE_MISMATCH, name, "({})".format(typename(x)))
    rpn.globl.param_stack.push(result)


@defword(name='sinc', args=1, print_x=rpn.globl.PX_COMPUTE, doc="""\
Sine cardinal (sampling function)  ( x -- sinc )

DEFINITION:
           sin x
sinc(x) = -------
             x

sinc(0) == 1""")
def w_sinc(name):
    x = rpn.globl.param_stack.pop()
    if type(x) not in [rpn.type.Integer, rpn.type.Float, rpn.type.Rational, rpn.type.Complex]:
        rpn.globl.param_stack.push(x)
        raise rpn.exception.RuntimeErr(rpn.exception.X_ARG_TYPE_MISMATCH, name, "({})".format(typename(x)))
    if type(x) is rpn.type.Complex:
        if x.zerop():
            r = complex(1.0, 0.0)
        else:
            r = cmath.sin(x.value) / x.value
        result = rpn.type.Complex.from_complex(r)
    else:
        if x.zerop():
            r = 1.0
        else:
            r = math.sin(rpn.globl.convert_mode_to_radians(float(x.value))) / x.value
        result = rpn.type.Float(r)

    result.label = "sinc"
    rpn.globl.param_stack.push(result)


@defword(name='sinh', args=1, print_x=rpn.globl.PX_COMPUTE, doc="""\
Hyperbolic sine  ( angle -- sine_h )

DEFINITION:
          e^x - e^(-x)
sinh(x) = ------------
               2""")
def w_sinh(name):
    x = rpn.globl.param_stack.pop()
    if type(x) in [rpn.type.Integer, rpn.type.Float, rpn.type.Rational]:
        result = rpn.type.Float(math.sinh(float(x.value)))
    elif type(x) is rpn.type.Complex:
        result = rpn.type.Complex.from_complex(cmath.sinh(x.value))
    else:
        rpn.globl.param_stack.push(x)
        raise rpn.exception.RuntimeErr(rpn.exception.X_ARG_TYPE_MISMATCH, name, "({})".format(typename(x)))
    rpn.globl.param_stack.push(result)


@defword(name='sleep', args=1, print_x=rpn.globl.PX_CONFIG, doc="""\
Sleep for N seconds  ( n -- )
N may be fractional.""")
def w_sleep(name):
    x = rpn.globl.param_stack.pop()
    if type(x) not in [rpn.type.Integer, rpn.type.Float, rpn.type.Rational]:
        rpn.globl.param_stack.push(x)
        raise rpn.exception.RuntimeErr(rpn.exception.X_ARG_TYPE_MISMATCH, name, "({})".format(typename(x)))
    sleep_time = float(x.value)
    time.sleep(sleep_time)


@defword(name='sph->rct', args=3, print_x=rpn.globl.PX_COMPUTE, doc="""\
Convert spherical coordinates to rectangular  ( phi theta r -- z y x )

DEFINITION:
x = r * sin(theta) * cos(phi)
y = r * sin(theta) * sin(phi)
z = r * cos(theta)""")
def w_sph_to_rct(name):
    x = rpn.globl.param_stack.pop()
    y = rpn.globl.param_stack.pop()
    z = rpn.globl.param_stack.pop()
    if    type(x) not in [rpn.type.Integer, rpn.type.Rational, rpn.type.Float] \
       or type(y) not in [rpn.type.Integer, rpn.type.Rational, rpn.type.Float] \
       or type(z) not in [rpn.type.Integer, rpn.type.Rational, rpn.type.Float]:
        rpn.globl.param_stack.push(z)
        rpn.globl.param_stack.push(y)
        rpn.globl.param_stack.push(x)
        raise rpn.exception.RuntimeErr(rpn.exception.X_ARG_TYPE_MISMATCH, name, "({} {} {})".format(typename(z), typename(y), typename(x)))
    if x.zerop() and y.zerop() and z.zerop():
        rpn.globl.param_stack.push(z)
        rpn.globl.param_stack.push(y)
        rpn.globl.param_stack.push(x)
        return

    r     = float(x.value)
    theta = rpn.globl.convert_mode_to_radians(float(y.value))
    phi   = rpn.globl.convert_mode_to_radians(float(z.value))

    x_coord = r * math.sin(theta) * math.cos(phi)
    y_coord = r * math.sin(theta) * math.sin(phi)
    z_coord = r * math.cos(theta)

    rpn.globl.param_stack.push(rpn.type.Float(z_coord))
    rpn.globl.param_stack.push(rpn.type.Float(y_coord))
    rpn.globl.param_stack.push(rpn.type.Float(x_coord))


@defword(name='sq', args=1, print_x=rpn.globl.PX_COMPUTE, doc="""\
Square  ( x -- x^2 )""")
def w_sq(name):
    x = rpn.globl.param_stack.pop()
    if type(x) is rpn.type.Integer:
        result = rpn.type.Integer(x.value ** 2)
    elif type(x) is rpn.type.Rational:
        result = rpn.type.Rational(x.numerator() ** 2, x.denominator() ** 2)
    elif type(x) is rpn.type.Float:
        result = rpn.type.Float(x.value ** 2)
    elif type(x) is rpn.type.Complex:
        r = complex(x.value ** 2)
        result = rpn.type.Complex.from_complex(r)
    else:
        rpn.globl.param_stack.push(x)
        raise rpn.exception.RuntimeErr(rpn.exception.X_ARG_TYPE_MISMATCH, name, "({})".format(typename(x)))

    rpn.globl.param_stack.push(result)


@defword(name='sqrt', args=1, print_x=rpn.globl.PX_COMPUTE, doc="""\
Square root  ( x -- sqrt(x) )
Negative X returns a complex number""")
def w_sqrt(name):
    x = rpn.globl.param_stack.pop()
    if type(x) is rpn.type.Integer and x.zerop():
        result = rpn.type.Integer(0)
    elif type(x) in [rpn.type.Float, rpn.type.Rational] and x.zerop():
        result = rpn.type.Float(0.0)
    elif type(x) is rpn.type.Complex and x.zerop():
        result = rpn.type.Complex()
    elif    type(x) is rpn.type.Integer  and x.value > 0 \
         or type(x) is rpn.type.Float    and x.value > 0.0 \
         or type(x) is rpn.type.Rational and x.value > 0:
        r = math.sqrt(float(x.value))
        if type(x) is rpn.type.Integer and r.is_integer():
            result = rpn.type.Integer(r)
        else:
            result = rpn.type.Float(r)
    elif    type(x) is rpn.type.Complex \
         or type(x) is rpn.type.Integer  and x.value < 0 \
         or type(x) is rpn.type.Float    and x.value < 0.0 \
         or type(x) is rpn.type.Rational and x.value < 0:
        result = rpn.type.Complex.from_complex(cmath.sqrt(complex(x.value)))
    else:
        rpn.globl.param_stack.push(x)
        raise rpn.exception.RuntimeErr(rpn.exception.X_ARG_TYPE_MISMATCH, name, "({})".format(typename(x)))
    rpn.globl.param_stack.push(result)


@defword(name='std', print_x=rpn.globl.rpn.globl.PX_CONFIG, doc="""\
std  ( -- )

Set display mode to standard.""")
def w_std(name):                        # pylint: disable=unused-argument
    rpn.globl.disp_stack.top().style = "std"
    rpn.flag.set_flag(rpn.flag.F_DISP_FIX)
    rpn.flag.set_flag(rpn.flag.F_DISP_ENG)
    for bit in range(4):
        rpn.flag.clear_flag(39 - bit)


@defword(name='stdev', print_x=rpn.globl.PX_COMPUTE, doc="""\
Print the sample standard deviation of the statistics data""")
def w_stdev(name):
    if len(rpn.globl.stat_data) < 2:
        raise rpn.exception.RuntimeErr(rpn.exception.X_BAD_DATA, name, "Insufficient statistics data (2 required)")
    try:
        s = statistics.stdev(rpn.globl.stat_data)
    except statistics.StatisticsError as e:
        raise rpn.exception.RuntimeErr(rpn.exception.X_BAD_DATA, name, "{}".format(str(e)))
    result = rpn.type.Float(s)
    result.label = "stdev"
    rpn.globl.param_stack.push(result)


@defword(name='sto', args=2, print_x=rpn.globl.PX_CONFIG, doc="""\
Store value Y into register X  ( y reg -- )""")
def w_sto(name):
    (reg_size, _) = rpn.globl.lookup_variable("SIZE")

    x = rpn.globl.param_stack.pop()
    y = rpn.globl.param_stack.pop()
    if type(x) is not rpn.type.Integer:
        rpn.globl.param_stack.push(y)
        rpn.globl.param_stack.push(x)
        raise rpn.exception.RuntimeErr(rpn.exception.X_ARG_TYPE_MISMATCH, name, "({} {})".format(typename(y), typename(x)))
    reg = x.value
    if reg < 0 or reg >= reg_size.obj.value:
        rpn.globl.param_stack.push(y)
        rpn.globl.param_stack.push(x)
        raise rpn.exception.RuntimeErr(rpn.exception.X_INVALID_MEMORY, name, "Register {} out of range (0..{} expected)".format(reg, reg_size.obj.value - 1))
    if type(y) in [rpn.type.Float, rpn.type.Complex]:
        rpn.globl.register[reg] = y
    else:
        rpn.globl.register[reg] = rpn.type.Float(y.value)


@defword(name='stoI', args=1, print_x=rpn.globl.PX_CONFIG, doc="""\
Store X value into register I  ( x -- )""")
def w_stoI(name):                       # pylint: disable=unused-argument
    x = rpn.globl.param_stack.pop()
    if type(x) in [rpn.type.Float, rpn.type.Complex]:
        rpn.globl.register['I'] = x
    else:
        rpn.globl.register['I'] = rpn.type.Float(x.value)


@defword(name='swap', args=2, print_x=rpn.globl.PX_CONFIG, doc="""\
Exchange top two stack elements  ( y x -- x y )
<<<<<<< HEAD
Equivalent to 1 ROLL""")
=======
Equivalent to 2 ROLL""")
>>>>>>> c5995528
def w_swap(name):                       # pylint: disable=unused-argument
    x = rpn.globl.param_stack.pop()
    y = rpn.globl.param_stack.pop()
    rpn.globl.param_stack.push(x)
    rpn.globl.param_stack.push(y)


@defword(name='tan', args=1, print_x=rpn.globl.PX_COMPUTE, doc="""\
Tangent  ( angle -- tangent )

NOTE:
Angle must not be 90 degrees (TAU/4 radians)""")
def w_tan(name):
    x = rpn.globl.param_stack.pop()
    if type(x) in [rpn.type.Integer, rpn.type.Float, rpn.type.Rational]:
        try:
            r = math.tan(rpn.globl.convert_mode_to_radians(x.value))
        except ValueError:
            rpn.globl.param_stack.push(x)
            raise rpn.exception.RuntimeErr(rpn.exception.X_FP_INVALID_ARG, name)
        result = rpn.type.Float(r)
    elif type(x) is rpn.type.Complex:
        try:
            r = cmath.tan(x.value)
        except ValueError:
            rpn.globl.param_stack.push(x)
            raise rpn.exception.RuntimeErr(rpn.exception.X_FP_INVALID_ARG, name)
        result = rpn.type.Complex.from_complex(r)
    else:
        rpn.globl.param_stack.push(x)
        raise rpn.exception.RuntimeErr(rpn.exception.X_ARG_TYPE_MISMATCH, name, "({})".format(typename(x)))
    rpn.globl.param_stack.push(result)


@defword(name='tanh', args=1, print_x=rpn.globl.PX_COMPUTE, doc="""\
Hyperbolic tangent  ( angle -- tangent_h )

DEFINITION:
tanh(x) = sinh(x) / cosh(x)""")
def w_tanh(name):
    x = rpn.globl.param_stack.pop()
    if type(x) in [rpn.type.Integer, rpn.type.Float, rpn.type.Rational]:
        result = rpn.type.Float(math.tanh(x.value))
    elif type(x) is rpn.type.Complex:
        result = rpn.type.Complex.from_complex(cmath.tanh(x.value))
    else:
        rpn.globl.param_stack.push(x)
        raise rpn.exception.RuntimeErr(rpn.exception.X_ARG_TYPE_MISMATCH, name, "({})".format(typename(x)))
    rpn.globl.param_stack.push(result)


@defword(name='TAU', print_x=rpn.globl.PX_COMPUTE, doc="""\
Constant: Tau ( -- 6.28318... )

DEFINITION:
Number of radians in a circle.""")
def w_TAU(name):                        # pylint: disable=unused-argument
    result = rpn.type.Float(rpn.globl.TAU)
    result.label = "TAU"
    rpn.globl.param_stack.push(result)


@defword(name='tf', args=1, print_x=rpn.globl.PX_CONFIG, doc="""\
Toggle flag  ( f -- )""")
def w_tf(name):
    x = rpn.globl.param_stack.pop()
    if type(x) is not rpn.type.Integer:
        rpn.globl.param_stack.push(x)
        raise rpn.exception.RuntimeErr(rpn.exception.X_ARG_TYPE_MISMATCH, name, "({})".format(typename(x)))
    flag = x.value
    if flag < 0 or flag >= rpn.flag.MAX:
        rpn.globl.param_stack.push(x)
        raise rpn.exception.RuntimeErr(rpn.exception.X_INVALID_MEMORY, name, "Flag {} out of range (0..{} expected)".format(flag, rpn.flag.MAX - 1))
    if flag >= rpn.flag.FENCE:
        rpn.globl.param_stack.push(x)
        raise rpn.exception.RuntimeErr(rpn.exception.X_READ_ONLY, name, "Flag {} cannot be modified".format(flag))
    rpn.flag.toggle_flag(flag)


@defword(name='then', args=1, print_x=rpn.globl.PX_CONTROL, doc="""\
Execute a conditional test.
<flag> IF ... [ ELSE ... ] THEN

qv ELSE, IF""")
def w_then(name):                       # pylint: disable=unused-argument
    pass                        # Grammar rules handle this word


@defword(name='throw', args=1, print_x=rpn.globl.PX_CONTROL, doc="""\
Throw an exception  ( n -- )

qv CATCH""")
def w_throw(name):
    x = rpn.globl.param_stack.pop()
    if type(x) is not rpn.type.Integer:
        rpn.globl.param_stack.push(x)
        raise rpn.exception.RuntimeErr(rpn.exception.X_ARG_TYPE_MISMATCH, name, "({})".format(typename(x)))
    if x.value == 0:
        rpn.globl.param_stack.push(x)
        raise rpn.exception.RuntimeErr(rpn.exception.X_INVALID_ARG, name, "X cannot be zero")
    thrown_from = ""
    if not rpn.globl.colon_stack.empty():
        thrown_from = rpn.globl.colon_stack.top().name
    dbg("catch", 1, "{}: Throwing {} from '{}'".format(name, x.value, thrown_from))
    raise rpn.exception.RuntimeErr(x.value, thrown_from)


@defword(name='time', print_x=rpn.globl.PX_COMPUTE, doc="""\
Current time  ( -- HH.MMSS )""")
def w_time(name):                       # pylint: disable=unused-argument
    t = datetime.datetime.now().strftime("%H.%M%S")
    result = rpn.type.Float(t)
    result.label = "HH.MMSS (Current)"
    rpn.globl.param_stack.push(result)


@defword(name='time!', print_x=rpn.globl.PX_COMPUTE, doc="""\
High precision clock time  ( -- HH.MMSSssss )""")
def w_time_bang(name):                  # pylint: disable=unused-argument
    t = datetime.datetime.now().strftime("%H.%M%S%f")
    result = rpn.type.Float(t)
    result.label = "HH.MMSSssss (Current)"
    rpn.globl.param_stack.push(result)


@defword(name='timeinfo', args=1, hidden=True, print_x=rpn.globl.PX_IO, doc="""\
Show time_info() for Float  ( x -- )""")
def w_timeinfo(name):
    x = rpn.globl.param_stack.pop()
    if type(x) is not rpn.type.Float:
        rpn.globl.param_stack.push(x)
        raise rpn.exception.RuntimeErr(rpn.exception.X_ARG_TYPE_MISMATCH, name, "({})".format(typename(x)))
    rpn.globl.writeln("timeinfo: {}".format(x.time_info()))


@defword(name='trace', print_x=rpn.globl.PX_CONFIG, doc="""\
Toggle tracing state""")
def w_trace(name):                      # pylint: disable=unused-argument
    if dbg("trace"):
        rpn.debug.set_debug_level("trace", 0)
        rpn.globl.lnwriteln("trace: Tracing is now disabled")
    else:
        rpn.flag.set_flag(rpn.flag.F_DEBUG_ENABLED)
        rpn.debug.set_debug_level("trace", 1)
        rpn.globl.lnwriteln("trace: Tracing is now ENABLED")


@defword(name='trn', args=1, print_x=rpn.globl.PX_COMPUTE, doc="""\
Transpose a matrix  ( mat -- mat_T )""")
def w_trn(name):
    x = rpn.globl.param_stack.pop()
    if type(x) is rpn.type.Vector:
        # Transposing a vector is allowed but has no effect.
        # It does NOT "convert a 1-D array into a 2D column vector".
        rpn.globl.param_stack.push(x)
        return
    if type(x) is not rpn.type.Matrix:
        rpn.globl.param_stack.push(x)
        raise rpn.exception.RuntimeErr(rpn.exception.X_ARG_TYPE_MISMATCH, name, "({})".format(typename(x)))
    t = rpn.type.Matrix.from_numpy(np.matrix.transpose(x.value))
    rpn.globl.param_stack.push(t)


@defword(name='type', args=1, print_x=rpn.globl.PX_COMPUTE, doc="""\
Return a code for the type of the value in X  ( x -- x code )
Unlike most other words, type preserves the top of stack,
assuming that you'll still want to work on the value later.

  0000 - Integer X
  0001 - Rational X
  0010 - Float X
  0011 - Complex X
  0100 - Vector X
  0101 - Matrix X
  0110 - String X
  0111 - List (not implemented)
  1___ - [Reserved]
 1____ - Has Unit (16 +)
1_____ - Has Label (32 +)""")
def w_type(name):
    x = rpn.globl.param_stack.top()
    t = x.typ()
    if x.label is not None:
        t += (1<<5)
    rpn.globl.param_stack.push(rpn.type.Integer(t))


@defword(name='undef', print_x=rpn.globl.PX_CONFIG, doc="""\
Undefine a variable, removing it from the current scope.
UNDEF <var>""")
def w_undef(name):                      # pylint: disable=unused-argument
    pass                        # Grammar rules handle this word


@defword(name='until', print_x=rpn.globl.PX_CONTROL, doc="""\
Execute an indefinite loop until a condition is satisfied.
BEGIN ... <flag> UNTIL

LEAVE will exit the loop early.  Note that the effect of the test in
BEGIN...WHILE is opposite that in BEGIN...UNTIL.  The loop repeats
while something is true, rather than until it becomes true.

qv AGAIN, BEGIN, LEAVE, REPEAT, WHILE""")
def w_until(name):                      # pylint: disable=unused-argument
    pass                        # Grammar rules handle this word


if rpn.globl.have_module('numpy'):
    @defword(name='v>', args=1, print_x=rpn.globl.PX_CONFIG, doc="""\
Decompose a vector into stack elements""")
    def v_from(name):
        x = rpn.globl.param_stack.pop()
        if type(x) is not rpn.type.Vector:
            rpn.globl.param_stack.push(x)
            raise rpn.exception.RuntimeErr(rpn.exception.X_ARG_TYPE_MISMATCH, name, "({})".format(typename(x)))
        for elem in x.value:
            rpn.globl.param_stack.push(rpn.globl.to_rpn_class(elem))


@defword(name='var', print_x=rpn.globl.PX_COMPUTE, doc="""\
Print the sample variance of the statistics data""")
def w_var(name):
    if len(rpn.globl.stat_data) < 2:
        raise rpn.exception.RuntimeErr(rpn.exception.X_BAD_DATA, name, "Insufficient statistics data (2 required)")
    try:
        v = statistics.variance(rpn.globl.stat_data)
    except statistics.StatisticsError as e:
        raise rpn.exception.RuntimeErr(rpn.exception.X_BAD_DATA, name, "{}".format(str(e)))
    rpn.globl.param_stack.push(rpn.type.Float(v))


@defword(name='variable', print_x=rpn.globl.PX_CONFIG, doc="""\
Declare a variable.  Initial state is undefined.
VARIABLE <var>""")
def w_variable(name):                   # pylint: disable=unused-argument
    pass                        # Grammar rules handle this word


@defword(name='vars', print_x=rpn.globl.PX_IO, doc="""\
List variables and their values""")
def w_vars(name):                       # pylint: disable=unused-argument
    for (_, scope) in rpn.globl.scope_stack.items_top_to_bottom():
        if rpn.globl.scope_stack.size() > 1:
            rpn.globl.lnwriteln("Scope {}:".format(scope.name))
        my_vars = dict()
        for v in scope.variables():
            var = scope.variable(v)
            if var.hidden:
                continue
            my_vars[var.name] = "{}:[undef]".format(var.name) if not var.defined() else \
                                "{}={}{}".format(var.name,
                                                 var.obj.value,
                                                 "(" + typename(var.obj) + ")" if rpn.flag.flag_set_p(rpn.flag.F_DEBUG_ENABLED) else "")
        sorted_vars = []
        for key in sorted(my_vars, key=str.casefold):
            sorted_vars.append(my_vars[key])
        rpn.globl.list_in_columns(sorted_vars, rpn.globl.scr_cols.obj.value - 1)


@defword(name='vlist', print_x=rpn.globl.PX_IO, doc="""\
Print the list of defined words.
Only words in the root scope are shown.

qv WORDS""")
def w_vlist(name):                      # pylint: disable=unused-argument
    # This is nice, but it shows hidden words:
    # rpn.globl.list_in_columns(sorted([x for x in root_scope.words()],
    #                           key=str.casefold), rpn.globl.scr_cols.obj.value - 1)
    words = dict()
    for wordname in rpn.globl.root_scope.words():
        word = rpn.globl.root_scope.word(wordname)
        if word.hidden:
            continue
        words[word.name] = word.name
    sorted_words = []
    for key in sorted(words, key=str.casefold):
        sorted_words.append(words[key])
    rpn.globl.list_in_columns(sorted_words, rpn.globl.scr_cols.obj.value - 1)


@defword(name='while', print_x=rpn.globl.PX_CONTROL, doc="""\
Execute an indefinite loop while a condition is satisfied.
BEGIN ... <flag> WHILE ... REPEAT

LEAVE will exit the loop early.  Note that the effect of the test in
BEGIN...WHILE is opposite that in BEGIN...UNTIL.  The loop repeats
while something is true, rather than until it becomes true.

qv AGAIN, BEGIN, LEAVE, REPEAT, UNTIL""")
def w_while(name):                      # pylint: disable=unused-argument
    pass                        # Grammar rules handle this word


@defword(name='words', print_x=rpn.globl.PX_IO, doc="""\
Print the list of user-defined words.

qv VLIST""")
def w_words(name):                      # pylint: disable=unused-argument
    rpn.globl.list_in_columns(sorted([x[0] for x in rpn.globl.root_scope.unprotected_words()],
                                     key=str.casefold), rpn.globl.scr_cols.obj.value - 1)


@defword(name='x<>I', args=1, print_x=rpn.globl.PX_CONFIG, doc="""\
x<>I  ( x -- I )  Exchange X with register I""")
def w_x_exchange_I(name):               # pylint: disable=unused-argument
    x = rpn.globl.param_stack.pop()
    rpn.globl.param_stack.push(rpn.globl.register['I'])
    rpn.globl.register['I'] = x


@defword(name='x<>i', args=1, print_x=rpn.globl.PX_CONFIG, doc="""\
x<>i  ( x -- (i) )  Exchange X with register referenced by I""")
def w_x_exchange_indirect_i(name):
    (reg_size, _) = rpn.globl.lookup_variable("SIZE")

    I = rpn.globl.register['I']
    if type(I) not in [rpn.type.Integer, rpn.type.Rational, rpn.type.Float]:
        raise rpn.exception.RuntimeErr(rpn.exception.X_ARG_TYPE_MISMATCH, name, "({})".format(typename(I)))
    Ival = int(I.value)
    if Ival < 0 or Ival >= reg_size.obj.value:
        raise rpn.exception.RuntimeErr(rpn.exception.X_INVALID_MEMORY, name, "Register {} out of range (0..{} expected)".format(Ival, reg_size.obj.value - 1))

    x = rpn.globl.param_stack.pop()
    rpn.globl.param_stack.push(rpn.globl.register[Ival])
    rpn.globl.register[Ival] = x


@defword(name='X_ABORT', hidden=True, print_x=rpn.globl.PX_COMPUTE, doc="""\
ABORT""")
def w_X_ABORT(name):                    # pylint: disable=unused-argument
    rpn.globl.param_stack.push(rpn.type.Integer(-1))

@defword(name='X_ABORT_QUOTE', hidden=True, print_x=rpn.globl.PX_COMPUTE, doc="""\
ABORT" """)
def w_X_ABORT_QUOTE(name):              # pylint: disable=unused-argument
    rpn.globl.param_stack.push(rpn.type.Integer(-2))

@defword(name='X_STACK_OVERFLOW', hidden=True, print_x=rpn.globl.PX_COMPUTE, doc="""\
Stack overflow""")
def w_X_STACK_OVERFLOW(name):           # pylint: disable=unused-argument
    rpn.globl.param_stack.push(rpn.type.Integer(-3))

@defword(name='X_STACK_UNDERFLOW', hidden=True, print_x=rpn.globl.PX_COMPUTE, doc="""\
Stack underflow""")
def w_X_STACK_UNDERFLOW(name):          # pylint: disable=unused-argument
    rpn.globl.param_stack.push(rpn.type.Integer(-4))

@defword(name='X_RSTACK_OVERFLOW', hidden=True, print_x=rpn.globl.PX_COMPUTE, doc="""\
Return stack overflow""")
def w_X_RSTACK_OVERFLOW(name):          # pylint: disable=unused-argument
    rpn.globl.param_stack.push(rpn.type.Integer(-5))

@defword(name='X_RSTACK_UNDERFLOW', hidden=True, print_x=rpn.globl.PX_COMPUTE, doc="""\
Return stack underflow""")
def w_X_RSTACK_UNDERFLOW(name):         # pylint: disable=unused-argument
    rpn.globl.param_stack.push(rpn.type.Integer(-6))

@defword(name='X_DO_NESTING', hidden=True, print_x=rpn.globl.PX_COMPUTE, doc="""\
DO-loops nested too deeply during execution""")
def w_X_DO_NESTING(name):               # pylint: disable=unused-argument
    rpn.globl.param_stack.push(rpn.type.Integer(-7))

@defword(name='X_DICT_OVERFLOW', hidden=True, print_x=rpn.globl.PX_COMPUTE, doc="""\
Dictionary overflow""")
def w_X_DICT_OVERFLOW(name):            # pylint: disable=unused-argument
    rpn.globl.param_stack.push(rpn.type.Integer(-8))

@defword(name='X_INVALID_MEMORY', hidden=True, print_x=rpn.globl.PX_COMPUTE, doc="""\
Invalid memory address""")
def w_X_INVALID_MEMORY(name):           # pylint: disable=unused-argument
    rpn.globl.param_stack.push(rpn.type.Integer(-9))

@defword(name='X_DIVISION_BY_ZERO', hidden=True, print_x=rpn.globl.PX_COMPUTE, doc="""\
Division by zero""")
def w_X_DIVISION_BY_ZERO(name):         # pylint: disable=unused-argument
    rpn.globl.param_stack.push(rpn.type.Integer(-10))

@defword(name='X_RESULT_OO_RANGE', hidden=True, print_x=rpn.globl.PX_COMPUTE, doc="""\
Result out of range""")
def w_X_RESULT_OO_RANGE(name):          # pylint: disable=unused-argument
    rpn.globl.param_stack.push(rpn.type.Integer(-11))

@defword(name='X_ARG_TYPE_MISMATCH', hidden=True, print_x=rpn.globl.PX_COMPUTE, doc="""\
Argument type mismatch""")
def w_X_ARG_TYPE_MISMATCH(name):        # pylint: disable=unused-argument
    rpn.globl.param_stack.push(rpn.type.Integer(-12))

@defword(name='X_UNDEFINED_WORD', hidden=True, print_x=rpn.globl.PX_COMPUTE, doc="""\
Undefined word""")
def w_X_UNDEFINED_WORD(name):           # pylint: disable=unused-argument
    rpn.globl.param_stack.push(rpn.type.Integer(-13))

@defword(name='X_COMPILE_ONLY', hidden=True, print_x=rpn.globl.PX_COMPUTE, doc="""\
Interpreting a compile-only word""")
def w_X_COMPILE_ONLY(name):             # pylint: disable=unused-argument
    rpn.globl.param_stack.push(rpn.type.Integer(-14))

@defword(name='X_INVALID_FORGET', hidden=True, print_x=rpn.globl.PX_COMPUTE, doc="""\
Invalid FORGET
(Do not use, prefer X_PROTECTED)""")
def w_X_INVALID_FORGET(name):           # pylint: disable=unused-argument
    rpn.globl.param_stack.push(rpn.type.Integer(-15))

@defword(name='X_ZERO_LEN_STR', hidden=True, print_x=rpn.globl.PX_COMPUTE, doc="""\
Attempt to use a zero-length string as a name""")
def w_X_ZERO_LEN_STR(name):             # pylint: disable=unused-argument
    rpn.globl.param_stack.push(rpn.type.Integer(-16))

@defword(name='X_PIC_STRING_OVERFLOW', hidden=True, print_x=rpn.globl.PX_COMPUTE, doc="""\
Pictured numeric output string overflow""")
def w_X_PIC_STRING_OVERFLOW(name):      # pylint: disable=unused-argument
    rpn.globl.param_stack.push(rpn.type.Integer(-17))

@defword(name='X_STRING_OVERFLOW', hidden=True, print_x=rpn.globl.PX_COMPUTE, doc="""\
Parsed string overflow""")
def w_X_STRING_OVERFLOW(name):          # pylint: disable=unused-argument
    rpn.globl.param_stack.push(rpn.type.Integer(-18))

@defword(name='X_NAME_TOO_LONG', hidden=True, print_x=rpn.globl.PX_COMPUTE, doc="""\
Definition name too long""")
def w_X_NAME_TOO_LONG(name):            # pylint: disable=unused-argument
    rpn.globl.param_stack.push(rpn.type.Integer(-19))

@defword(name='X_READ_ONLY', hidden=True, print_x=rpn.globl.PX_COMPUTE, doc="""\
Write to a read-only location""")
def w_X_READ_ONLY(name):                # pylint: disable=unused-argument
    rpn.globl.param_stack.push(rpn.type.Integer(-20))

@defword(name='X_UNSUPPORTED', hidden=True, print_x=rpn.globl.PX_COMPUTE, doc="""\
Unsupported operation""")
def w_X_UNSUPPORTED(name):              # pylint: disable=unused-argument
    rpn.globl.param_stack.push(rpn.type.Integer(-21))

@defword(name='X_CTL_STRUCTURE', hidden=True, print_x=rpn.globl.PX_COMPUTE, doc="""\
Control structure mismatch""")
def w_X_CTL_STRUCTURE(name):            # pylint: disable=unused-argument
    rpn.globl.param_stack.push(rpn.type.Integer(-22))

@defword(name='X_ALIGNMENT', hidden=True, print_x=rpn.globl.PX_COMPUTE, doc="""\
Address alignment exception""")
def w_X_ALIGNMENT(name):                # pylint: disable=unused-argument
    rpn.globl.param_stack.push(rpn.type.Integer(-23))

@defword(name='X_INVALID_ARG', hidden=True, print_x=rpn.globl.PX_COMPUTE, doc="""\
Invalid argument""")
def w_X_INVALID_ARG(name):              # pylint: disable=unused-argument
    rpn.globl.param_stack.push(rpn.type.Integer(-24))

@defword(name='X_RSTACK_IMBALANCE', hidden=True, print_x=rpn.globl.PX_COMPUTE, doc="""\
Return stack imbalance""")
def w_X_RSTACK_IMBALANCE(name):         # pylint: disable=unused-argument
    rpn.globl.param_stack.push(rpn.type.Integer(-25))

@defword(name='X_LOOP_PARAMS', hidden=True, print_x=rpn.globl.PX_COMPUTE, doc="""\
Loop parameters unavailable""")
def w_X_LOOP_PARAMS(name):              # pylint: disable=unused-argument
    rpn.globl.param_stack.push(rpn.type.Integer(-26))

@defword(name='X_INVALID_RECURSION', hidden=True, print_x=rpn.globl.PX_COMPUTE, doc="""\
Invalid recursion""")
def w_X_INVALID_RECURSION(name):        # pylint: disable=unused-argument
    rpn.globl.param_stack.push(rpn.type.Integer(-27))

@defword(name='X_INTERRUPT', hidden=True, print_x=rpn.globl.PX_COMPUTE, doc="""\
User interrupt""")
def w_X_INTERRUPT(name):                # pylint: disable=unused-argument
    rpn.globl.param_stack.push(rpn.type.Integer(-28))

@defword(name='X_NESTING', hidden=True, print_x=rpn.globl.PX_COMPUTE, doc="""\
Compiler nesting""")
def w_X_NESTING(name):                  # pylint: disable=unused-argument
    rpn.globl.param_stack.push(rpn.type.Integer(-29))

@defword(name='X_OBSOLETE', hidden=True, print_x=rpn.globl.PX_COMPUTE, doc="""\
Obsolescent feature""")
def w_X_OBSOLETE(name):                 # pylint: disable=unused-argument
    rpn.globl.param_stack.push(rpn.type.Integer(-30))

@defword(name='X_BODY', hidden=True, print_x=rpn.globl.PX_COMPUTE, doc="""\
>BODY used on a non-CREATEd definition""")
def w_X_BODY(name):                     # pylint: disable=unused-argument
    rpn.globl.param_stack.push(rpn.type.Integer(-31))

@defword(name='X_INVALID_NAME', hidden=True, print_x=rpn.globl.PX_COMPUTE, doc="""\
Invalid name argument""")
def w_X_INVALID_NAME(name):             # pylint: disable=unused-argument
    rpn.globl.param_stack.push(rpn.type.Integer(-32))

@defword(name='X_BLK_READ', hidden=True, print_x=rpn.globl.PX_COMPUTE, doc="""\
Block read exception""")
def w_X_BLK_READ(name):                 # pylint: disable=unused-argument
    rpn.globl.param_stack.push(rpn.type.Integer(-33))

@defword(name='X_BLK_WRITE', hidden=True, print_x=rpn.globl.PX_COMPUTE, doc="""\
Block write exception""")
def w_X_BLK_WRITE(name):                # pylint: disable=unused-argument
    rpn.globl.param_stack.push(rpn.type.Integer(-34))

@defword(name='X_INVALID_BLK_NUM', hidden=True, print_x=rpn.globl.PX_COMPUTE, doc="""\
Invalid block number""")
def w_X_INVALID_BLK_NUM(name):          # pylint: disable=unused-argument
    rpn.globl.param_stack.push(rpn.type.Integer(-35))

@defword(name='X_INVALID_FILE_POS', hidden=True, print_x=rpn.globl.PX_COMPUTE, doc="""\
Invalid file position""")
def w_X_INVALID_FILE_POS(name):         # pylint: disable=unused-argument
    rpn.globl.param_stack.push(rpn.type.Integer(-36))

@defword(name='X_FILE_IO', hidden=True, print_x=rpn.globl.PX_COMPUTE, doc="""\
File I/O exception""")
def w_X_FILE_IO(name):                  # pylint: disable=unused-argument
    rpn.globl.param_stack.push(rpn.type.Integer(-37))

@defword(name='X_NON_EXISTENT_FILE', hidden=True, print_x=rpn.globl.PX_COMPUTE, doc="""\
Non-existent file""")
def w_X_NON_EXISTENT_FILE(name):        # pylint: disable=unused-argument
    rpn.globl.param_stack.push(rpn.type.Integer(-38))

@defword(name='X_EOF', hidden=True, print_x=rpn.globl.PX_COMPUTE, doc="""\
Unexpected end of file""")
def w_X_EOF(name):                      # pylint: disable=unused-argument
    rpn.globl.param_stack.push(rpn.type.Integer(-39))

@defword(name='X_INVALID_BASE', hidden=True, print_x=rpn.globl.PX_COMPUTE, doc="""\
Invalid BASE for floating point conversion""")
def w_X_INVALID_BASE(name):             # pylint: disable=unused-argument
    rpn.globl.param_stack.push(rpn.type.Integer(-40))

@defword(name='X_PRECISION_LOSS', hidden=True, print_x=rpn.globl.PX_COMPUTE, doc="""\
Loss of precision""")
def w_X_PRECISION_LOSS(name):           # pylint: disable=unused-argument
    rpn.globl.param_stack.push(rpn.type.Integer(-41))

@defword(name='X_FP_DIVISION_BY_ZERO', hidden=True, print_x=rpn.globl.PX_COMPUTE, doc="""\
Floating-point divide by zero""")
def w_X_FP_DIVISION_BY_ZERO(name):      # pylint: disable=unused-argument
    rpn.globl.param_stack.push(rpn.type.Integer(-42))

@defword(name='X_FP_RESULT_OO_RANGE', hidden=True, print_x=rpn.globl.PX_COMPUTE, doc="""\
Floating-point result out of range""")
def w_X_FP_RESULT_OO_RANGE(name):       # pylint: disable=unused-argument
    rpn.globl.param_stack.push(rpn.type.Integer(-43))

@defword(name='X_FP_STACK_OVERFLOW', hidden=True, print_x=rpn.globl.PX_COMPUTE, doc="""\
Floating-point stack overflow""")
def w_X_FP_STACK_OVERFLOW(name):        # pylint: disable=unused-argument
    rpn.globl.param_stack.push(rpn.type.Integer(-44))

@defword(name='X_FP_STACK_UNDERFLOW', hidden=True, print_x=rpn.globl.PX_COMPUTE, doc="""\
Floating-point stack underflow""")
def w_X_FP_STACK_UNDERFLOW(name):       # pylint: disable=unused-argument
    rpn.globl.param_stack.push(rpn.type.Integer(-45))

@defword(name='X_FP_INVALID_ARG', hidden=True, print_x=rpn.globl.PX_COMPUTE, doc="""\
Floating-point invalid argument""")
def w_X_FP_INVALID_ARG(name):           # pylint: disable=unused-argument
    rpn.globl.param_stack.push(rpn.type.Integer(-46))

@defword(name='X_COMP_WORD_DEL', hidden=True, print_x=rpn.globl.PX_COMPUTE, doc="""\
Compilation word list deleted""")
def w_X_COMP_WORD_DEL(name):            # pylint: disable=unused-argument
    rpn.globl.param_stack.push(rpn.type.Integer(-47))

@defword(name='X_INVALID_POSTPONE', hidden=True, print_x=rpn.globl.PX_COMPUTE, doc="""\
Invalid POSTPONE""")
def w_X_INVALID_POSTPONE(name):         # pylint: disable=unused-argument
    rpn.globl.param_stack.push(rpn.type.Integer(-48))

@defword(name='X_SO_OVERFLOW', hidden=True, print_x=rpn.globl.PX_COMPUTE, doc="""\
Search-order overflow""")
def w_X_SO_OVERFLOW(name):              # pylint: disable=unused-argument
    rpn.globl.param_stack.push(rpn.type.Integer(-49))

@defword(name='X_SO_UNDERFLOW', hidden=True, print_x=rpn.globl.PX_COMPUTE, doc="""\
Search-order underflow""")
def w_X_SO_UNDERFLOW(name):             # pylint: disable=unused-argument
    rpn.globl.param_stack.push(rpn.type.Integer(-50))

@defword(name='X_COMP_WORD_CHG', hidden=True, print_x=rpn.globl.PX_COMPUTE, doc="""\
Compilatin word list changed""")
def w_X_COMP_WORD_CHG(name):            # pylint: disable=unused-argument
    rpn.globl.param_stack.push(rpn.type.Integer(-51))

@defword(name='X_CTL_STACK_OVERFLOW', hidden=True, print_x=rpn.globl.PX_COMPUTE, doc="""\
Control-flow stack overflow""")
def w_X_CTL_STACK_OVERFLOW(name):       # pylint: disable=unused-argument
    rpn.globl.param_stack.push(rpn.type.Integer(-52))

@defword(name='X_XSTACK_OVERFLOW', hidden=True, print_x=rpn.globl.PX_COMPUTE, doc="""\
Exception stack overflow""")
def w_X_XSTACK_OVERFLOW(name):          # pylint: disable=unused-argument
    rpn.globl.param_stack.push(rpn.type.Integer(-53))

@defword(name='X_FP_UNDERFLOW', hidden=True, print_x=rpn.globl.PX_COMPUTE, doc="""\
Floating-point underflow""")
def w_X_FP_UNDERFLOW(name):             # pylint: disable=unused-argument
    rpn.globl.param_stack.push(rpn.type.Integer(-54))

@defword(name='X_FP_FAULT', hidden=True, print_x=rpn.globl.PX_COMPUTE, doc="""\
Floating-point unidentified fault""")
def w_X_FP_FAULT(name):                 # pylint: disable=unused-argument
    rpn.globl.param_stack.push(rpn.type.Integer(-55))

@defword(name='X_QUIT', hidden=True, print_x=rpn.globl.PX_COMPUTE, doc="""\
QUIT""")
def w_X_QUIT(name):                     # pylint: disable=unused-argument
    rpn.globl.param_stack.push(rpn.type.Integer(-56))

@defword(name='X_CHAR_IO', hidden=True, print_x=rpn.globl.PX_COMPUTE, doc="""\
Exception in sending or receiving a character""")
def w_X_CHAR_IO(name):                  # pylint: disable=unused-argument
    rpn.globl.param_stack.push(rpn.type.Integer(-57))

@defword(name='X_IF_THEN', hidden=True, print_x=rpn.globl.PX_COMPUTE, doc="""\
[IF], [ELSE], or [THEN] exception""")
def w_X_IF_THEN(name):                  # pylint: disable=unused-argument
    rpn.globl.param_stack.push(rpn.type.Integer(-58))

@defword(name='X_LEAVE', hidden=True, print_x=rpn.globl.PX_COMPUTE, doc="""\
LEAVE""")
def w_X_LEAVE(name):                    # pylint: disable=unused-argument
    rpn.globl.param_stack.push(rpn.type.Integer(-256))

@defword(name='X_EXIT', hidden=True, print_x=rpn.globl.PX_COMPUTE, doc="""\
EXIT""")
def w_X_EXIT(name):                     # pylint: disable=unused-argument
    rpn.globl.param_stack.push(rpn.type.Integer(-257))

@defword(name='X_FP_NAN', hidden=True, print_x=rpn.globl.PX_COMPUTE, doc="""\
Floating-point Not a Number""")
def w_X_FP_NAN(name):                   # pylint: disable=unused-argument
    rpn.globl.param_stack.push(rpn.type.Integer(-258))

@defword(name='X_INSUFF_PARAMS', hidden=True, print_x=rpn.globl.PX_COMPUTE, doc="""\
Insufficient parameters""")
def w_X_INSUFF_PARAMS(name):            # pylint: disable=unused-argument
    rpn.globl.param_stack.push(rpn.type.Integer(-259))

@defword(name='X_INSUFF_STR_PARAMS', hidden=True, print_x=rpn.globl.PX_COMPUTE, doc="""\
Insufficient string parameters""")
def w_X_INSUFF_STR_PARAMS(name):        # pylint: disable=unused-argument
    rpn.globl.param_stack.push(rpn.type.Integer(-260))

@defword(name='X_CONFORMABILITY', hidden=True, print_x=rpn.globl.PX_COMPUTE, doc="""\
Comformability error""")
def w_X_CONFORMABILITY(name):           # pylint: disable=unused-argument
    rpn.globl.param_stack.push(rpn.type.Integer(-261))

@defword(name='X_BAD_DATA', hidden=True, print_x=rpn.globl.PX_COMPUTE, doc="""\
Bad data""")
def w_X_BAD_DATA(name):                 # pylint: disable=unused-argument
    rpn.globl.param_stack.push(rpn.type.Integer(-262))

@defword(name='X_SYNTAX', hidden=True, print_x=rpn.globl.PX_COMPUTE, doc="""\
Syntax error""")
def w_X_SYNTAX(name):                   # pylint: disable=unused-argument
    rpn.globl.param_stack.push(rpn.type.Integer(-263))

@defword(name='X_NO_SOLUTION', hidden=True, print_x=rpn.globl.PX_COMPUTE, doc="""\
No solution""")
def w_X_NO_SOLUTION(name):              # pylint: disable=unused-argument
    rpn.globl.param_stack.push(rpn.type.Integer(-264))

@defword(name='X_UNDEFINED_VARIABLE', hidden=True, print_x=rpn.globl.PX_COMPUTE, doc="""\
Undefined variable""")
def w_X_UNDEFINED_VARIABLE(name):       # pylint: disable=unused-argument
    rpn.globl.param_stack.push(rpn.type.Integer(-265))

@defword(name='X_PROTECTED', hidden=True, print_x=rpn.globl.PX_COMPUTE, doc="""\
Protected""")
def w_X_PROTECTED(name):                # pylint: disable=unused-argument
    rpn.globl.param_stack.push(rpn.type.Integer(-266))


@defword(name='xor', args=2, print_x=rpn.globl.PX_PREDICATE, doc="""\
Logical XOR "exclusive OR"  ( flag flag -- flag )
NOTE: This is not a bitwise XOR - use BITXOR for that.""")
def w_logxor(name):
    x = rpn.globl.param_stack.pop()
    y = rpn.globl.param_stack.pop()
    if type(x) is not rpn.type.Integer or type(y) is not rpn.type.Integer:
        rpn.globl.param_stack.push(y)
        rpn.globl.param_stack.push(x)
        raise rpn.exception.RuntimeErr(rpn.exception.X_ARG_TYPE_MISMATCH, name, "({} {})".format(typename(y), typename(x)))

    rpn.globl.param_stack.push(rpn.type.Integer(bool(x.value) != bool(y.value)))


@defword(name='zer', args=1, print_x=rpn.globl.PX_COMPUTE, doc="""\
zer  ( v -- m )  Create a zero vector or matrix""")
def w_zer(name):
    x = rpn.globl.param_stack.pop()
    if type(x) is not rpn.type.Vector:
        rpn.globl.param_stack.push(x)
        raise rpn.exception.RuntimeErr(rpn.exception.X_ARG_TYPE_MISMATCH, name, "({})".format(typename(x)))
    xs = x.size()

    if xs == 1:
        size = int(x.value.item(0))
        if size <= 0:
            rpn.globl.param_stack.push(x)
            raise rpn.exception.RuntimeErr(rpn.exception.X_INVALID_ARG, name, "Dimension must be positive")
        z = rpn.type.Vector.from_numpy(np.zeros(size))
        rpn.globl.param_stack.push(z)
    elif xs == 2:
        rows = int(x.value.item(0))
        cols = int(x.value.item(1))
        if rows <= 0 or cols <= 0:
            rpn.globl.param_stack.push(x)
            raise rpn.exception.RuntimeErr(rpn.exception.X_INVALID_ARG, name, "Dimensions must be positive")
        z = rpn.type.Matrix.from_numpy(np.zeros((rows, cols)))
        rpn.globl.param_stack.push(z)
    else:
        rpn.globl.param_stack.push(x)
        raise rpn.exception.RuntimeErr(rpn.exception.X_INVALID_ARG, name, "Dimension vector must have only 1 or 2 elements")



#############################################################################
#
#       H E L P E R   F U N C T I O N S
#
#############################################################################
def memoize(f):
    memoized = {}
    def helper(x):
        if x not in memoized:
            memoized[x] = f(x)
        return memoized[x]
    return helper


def any_undefined_p(var_list):
    for var in var_list:
        if not var.defined():
            return True
    return False


def comb_helper(n, r):
    if r > n or r < 0:
        return 0
    if n - r < r:
        r = n - r

    result = 1
    j = 1
    while j <= r:
        result *= n
        n -= 1
        result /= j
        j += 1
    return result


def equal_helper(x, y):
    """\
# Parameters are Rpn objects, not values
# Return values:
#    1 : Values are equal
#    0 : Values are not equal
#   -1 : Type error

|----------+----------+---------+----------+---------+--------+--------|
| Integer  |   xxxx   |  xxx    |  xxxx    | xxxx    |        |        |
| Float    |   xxxxx  |  xxx    |   xxxx   | xxx     |        |        |
| Rational |   xxxx   |  xxx    |  xxxxx   | xxxx    |        |        |
| Complex  |    xxxx  |  xxx    |   xxx    | xxx     |        |        |
| Vector   |          |         |          |         | xxxx   |        |
| Matrix   |          |         |          |         |        |        |
|----------+----------+---------+----------+---------+--------+--------|
| ^Y    X> | Integer  | Float   | Rational | Complex | Vector | Matrix |"""
    flag = None
    if type(x) is rpn.type.Integer and type(y) is rpn.type.Integer:
        flag = y.value == x.value
    elif type(x) is rpn.type.Float and type(y) in [rpn.type.Integer, rpn.type.Float, rpn.type.Rational] \
      or type(y) is rpn.type.Float and type(x) in [rpn.type.Integer, rpn.type.Float, rpn.type.Rational]:
        # Beware floating point equality lossage!
        # Should use a relative comparison here...
        flag = float(y.value) == float(x.value)
    elif type(x) is rpn.type.Rational and type(y) in [rpn.type.Integer, rpn.type.Rational] \
      or type(y) is rpn.type.Rational and type(x) in [rpn.type.Integer, rpn.type.Rational]:
        flag = Fraction(y.value) == Fraction(x.value)
    elif type(x) is rpn.type.Complex and type(y) in [rpn.type.Integer, rpn.type.Float, rpn.type.Rational, rpn.type.Complex] \
      or type(y) is rpn.type.Complex and type(x) in [rpn.type.Integer, rpn.type.Float, rpn.type.Rational, rpn.type.Complex]:
        flag = complex(y.value) == complex(x.value)
    elif type(x) is rpn.type.Vector and type(y) is rpn.type.Vector:
        if x.size() != y.size():
            flag = False
        else:
            r = functools.reduce(lambda i, j: i and j,
                                 map(lambda m, k: m == k, x.value, y.value), True)
            flag = bool(r) # True if r else False
    elif type(x) is rpn.type.Matrix and type(y) is rpn.type.Matrix:
        flag = np.array_equal(x.value, y.value)

    if flag is None:
        return -1
    return rpn.globl.bool_to_int(flag)


@memoize
def fact_helper(x):
    result = 1
    while x > 1:
        result *= x
        x -= 1
    return result


@memoize
def fib_helper(n):
    if n == 0:
        return 0
    if n == 1:
        return 1
    return fib_helper(n-1) + fib_helper(n-2)


def gcd_helper(x, y):
    while x != 0:
        y, x = x, y % x
    return y


def plot_helper(func, x_low, x_high):
    cols = rpn.globl.scr_cols.obj.value
    rows = rpn.globl.scr_rows.obj.value

    ISCR   = cols - 20
    JSCR   = rows -  3
    BLANK  = ' '
    VERT   = ':'
    VZERO  = '|'
    HORIZ  = '-'
    HZERO  = '='
    ORIGIN = '+'
    FF     = '*'
    scr = [[BLANK for i in range(1,JSCR+2)] for j in range(1,ISCR+2)]

    # Build frame
    for j in range(1, JSCR+1):
        scr[1][j] = VERT
        scr[ISCR][j] = VERT
    for i in range(2, ISCR):
        scr[i][1] = HORIZ
        scr[i][JSCR] = HORIZ
        for j in range(2, JSCR):
            scr[i][j] = BLANK

    if x_low > x_high:
        x_low, x_high = x_high, x_low
    x = x_low
    dx = (x_high - x_low) / (ISCR - 1)
    dxi = (ISCR - 1) / (x_high - x_low)
    iz = 1 - int(x_low * dxi)

    y = [0.0] * (ISCR+1)
    ysml, ybig = 0.0, 0.0
    for i in range(1, ISCR+1):
        y[i] = func(x)
        ysml = min(ysml, y[i])
        ybig = max(ybig, y[i])
        x += dx

    if ybig == ysml:
        ybig = ysml + 1.0
    dyj = (JSCR - 1) / (ybig - ysml)
    jz = 1 - int(ysml * dyj)

    # Build axes
    for i in range(2, ISCR):
        for j in range(2, JSCR):
            if i == iz:
                scr[i][j] = VZERO
            if j == jz:
                scr[i][j] = HZERO
            if i == iz and j == jz:
                scr[i][j] = ORIGIN

    # Populate data points
    for i in range(1, ISCR+1):
        j = 1 + int((y[i] - ysml) * dyj)
        scr[i][j] = FF

    # Display plot
    rpn.globl.write(" {:10.3f} ".format(ybig))
    for i in range(1, ISCR+1):
        rpn.globl.write(scr[i][JSCR])
    rpn.globl.writeln()
    for j in range(JSCR-1, 1, -1):
        rpn.globl.write(" " * 12)
        for i in range(1, ISCR+1):
            rpn.globl.write(scr[i][j])
        rpn.globl.writeln()
    rpn.globl.write(" {:10.3f} ".format(ysml))
    for i in range(1, ISCR+1):
        rpn.globl.write(scr[i][1])
    rpn.globl.lnwriteln("         {:10.3f} {} {:10.3f}".format(x_low, " "*(cols-36), x_high))


# Helper routines for KEY
class _Getch_windows:
    def __init__(self):
        import msvcrt                   # pylint: disable=import-error,import-outside-toplevel,unused-import

    def __call__(self):
        import msvcrt                   # pylint: disable=import-error,import-outside-toplevel
        return msvcrt.getch()

class _Getch_unix:
    def __init__(self):
        pass

    def __call__(self):
        fd = sys.stdin.fileno()
        old_settings = termios.tcgetattr(fd)
        try:
            tty.setraw(sys.stdin.fileno())
            ch = sys.stdin.read(1)
        finally:
            termios.tcsetattr(fd, termios.TCSADRAIN, old_settings)
        return ch

class _Getch:
    """Gets a single character from standard input.  Does not echo to the screen."""

    def __init__(self):
        try:
            self.impl = _Getch_windows() # pylint: disable=undefined-variable
        except ImportError:
            self.impl = _Getch_unix()


    def __call__(self):
        return self.impl()<|MERGE_RESOLUTION|>--- conflicted
+++ resolved
@@ -2067,11 +2067,7 @@
 
 @defword(name='dup', args=1, print_x=rpn.globl.PX_CONFIG, doc="""\
 Duplicate top stack element  ( x -- x x )
-<<<<<<< HEAD
-Equivalent to 0 PICK""")
-=======
 Equivalent to 1 PICK""")
->>>>>>> c5995528
 def w_dup(name):                        # pylint: disable=unused-argument
     x = rpn.globl.param_stack.top()
     rpn.globl.param_stack.push(x)
@@ -3433,11 +3429,7 @@
 
 @defword(name='over', args=2, print_x=rpn.globl.PX_CONFIG, doc="""\
 Duplicate second stack element  ( y x -- y x y )
-<<<<<<< HEAD
-Equivalent to 1 PICK""")
-=======
 Equivalent to 2 PICK""")
->>>>>>> c5995528
 def w_over(name):                       # pylint: disable=unused-argument
     x = rpn.globl.param_stack.pop()
     y = rpn.globl.param_stack.pop()
@@ -3533,11 +3525,7 @@
 
 @defword(name='pick', args=1, print_x=rpn.globl.PX_CONFIG, doc="""\
 Pick an element from the stack  ( x -- )
-<<<<<<< HEAD
-0 PICK ==> DUP, 1 PICK ==> OVER""")
-=======
 1 PICK ==> DUP, 2 PICK ==> OVER""")
->>>>>>> c5995528
 def w_pick(name):
     x = rpn.globl.param_stack.pop()
     if type(x) is not rpn.type.Integer:
@@ -3548,11 +3536,7 @@
         return
     if x.value < 0 or x.value > rpn.globl.param_stack.size():
         rpn.globl.param_stack.push(x)
-<<<<<<< HEAD
-        raise rpn.exception.RuntimeErr(rpn.exception.X_INVALID_MEMORY, name, "Stack index out of range (0..{} expected)".format(rpn.globl.param_stack.size()-2))
-=======
         raise rpn.exception.RuntimeErr(rpn.exception.X_INVALID_MEMORY, name, "Stack index out of range (1..{} expected)".format(rpn.globl.param_stack.size()-1))
->>>>>>> c5995528
 
     result = rpn.globl.param_stack.pick(x.value)
     rpn.globl.param_stack.push(result)
@@ -4045,11 +4029,7 @@
 
 @defword(name='roll', args=1, print_x=rpn.globl.PX_CONFIG, doc="""\
 Roll stack elements  ( x -- )
-<<<<<<< HEAD
-1 ROLL ==> SWAP, 2 ROLL ==> ROT""")
-=======
 2 ROLL ==> SWAP, 3 ROLL ==> ROT""")
->>>>>>> c5995528
 def w_roll(name):
     x = rpn.globl.param_stack.pop()
     if type(x) is not rpn.type.Integer:
@@ -4060,22 +4040,14 @@
         return
     if x.value < 0 or x.value > rpn.globl.param_stack.size():
         rpn.globl.param_stack.push(x)
-<<<<<<< HEAD
-        raise rpn.exception.RuntimeErr(rpn.exception.X_INVALID_MEMORY, name, "Stack index out of range (0..{} expected)".format(rpn.globl.param_stack.size()-2))
-=======
         raise rpn.exception.RuntimeErr(rpn.exception.X_INVALID_MEMORY, name, "Stack index out of range (1..{} expected)".format(rpn.globl.param_stack.size()-1))
->>>>>>> c5995528
 
     rpn.globl.param_stack.roll(x.value)
 
 
 @defword(name='rot', args=3, print_x=rpn.globl.PX_CONFIG, doc="""\
 Rotate third stack element to the top, rolling others up  ( z y x -- y x z )
-<<<<<<< HEAD
-Equivalent to 2 ROLL""")
-=======
 Equivalent to 3 ROLL""")
->>>>>>> c5995528
 def w_rot(name):                        # pylint: disable=unused-argument
     x = rpn.globl.param_stack.pop()
     y = rpn.globl.param_stack.pop()
@@ -4488,11 +4460,7 @@
 
 @defword(name='swap', args=2, print_x=rpn.globl.PX_CONFIG, doc="""\
 Exchange top two stack elements  ( y x -- x y )
-<<<<<<< HEAD
-Equivalent to 1 ROLL""")
-=======
 Equivalent to 2 ROLL""")
->>>>>>> c5995528
 def w_swap(name):                       # pylint: disable=unused-argument
     x = rpn.globl.param_stack.pop()
     y = rpn.globl.param_stack.pop()
