--- conflicted
+++ resolved
@@ -647,41 +647,6 @@
     pass                        # Grammar rules handle this word
 
 
-<<<<<<< HEAD
-@defword(name='.*', args=2, print_x=rpn.globl.PX_COMPUTE, hidden=True, doc="""\
-.*   ( y x -- y.*x )
-Element-wise multiplication.""")
-def w_dot_star(name):
-    pass
-
-
-@defword(name='.+', args=2, print_x=rpn.globl.PX_COMPUTE, hidden=True, doc="""\
-.+   ( y x -- y.+x )
-Element-wise addition.""")
-def w_dot_plus(name):
-    pass
-
-
-@defword(name='.-', args=2, print_x=rpn.globl.PX_COMPUTE, hidden=True, doc="""\
-.-   ( y x -- y.-x )
-Element-wise subtraction.""")
-def w_dot_minus(name):
-    pass
-
-
-@defword(name='./', args=2, print_x=rpn.globl.PX_COMPUTE, hidden=True, doc="""\
-./   ( y x -- y./x )
-Element-wise division.""")
-def w_dot_slash(name):
-    pass
-
-
-@defword(name='.^', args=2, print_x=rpn.globl.PX_COMPUTE, hidden=True, doc="""\
-.^   ( y x -- y.^x )
-Element-wise exponentiation.""")
-def w_dot_caret(name):
-    pass
-=======
 if rpn.globl.have_module('numpy'):
     @defword(name='.*', args=2, print_x=rpn.globl.PX_COMPUTE, doc="""\
 .*   ( y x -- y.*x )
@@ -806,7 +771,6 @@
         else:
             result = rpn.type.Matrix.from_ndarray(r)
         rpn.globl.param_stack.push(result)
->>>>>>> eb891a61
 
 
 @defword(name='.all', args=1, print_x=rpn.globl.PX_IO, doc="""\
@@ -1311,21 +1275,12 @@
 >reg   ( -- )
 Push current register set.""")
 def w_to_reg(name):            # pylint: disable=unused-argument
-<<<<<<< HEAD
-    (reg_size_var, _) = rpn.globl.lookup_variable("SIZE")
-    (sreg_var, _) = rpn.globl.lookup_variable("SREG")
-    reg = rpn.util.RegisterSet()
-    reg.register = rpn.globl.reg_stack.top().register.copy()
-    reg.size     = reg_size_var.obj.value
-    print("settings reg.size to {}".format(reg_size_var.obj.value))
-=======
     (size_var, _) = rpn.globl.lookup_variable("SIZE")
     (sreg_var, _) = rpn.globl.lookup_variable("SREG")
     reg = rpn.util.RegisterSet()
     reg.register = rpn.globl.reg_stack.top().register.copy()
     reg.size     = size_var.obj.value
     print("settings reg.size to {}".format(size_var.obj.value))
->>>>>>> eb891a61
     reg.sreg     = sreg_var.obj.value
     rpn.globl.reg_stack.push(reg)
     print("Pushing reg set {}".format(reg))
@@ -2084,11 +2039,7 @@
 Clear all registers.""")
 def w_clreg(name):              # pylint: disable=unused-argument
     rpn.globl.reg_stack.top().register = dict()
-<<<<<<< HEAD
-    for i in range(rpn.globl.REG_SIZE_MAX):
-=======
     for i in range(rpn.globl.SIZE_MAX):
->>>>>>> eb891a61
         rpn.globl.reg_stack.top().register[i] = rpn.type.Float(0.0)
     rpn.globl.reg_stack.top().register['I'] = rpn.type.Integer(0)
 
@@ -2291,11 +2242,7 @@
     @defword(name='cross', args=2, print_x=rpn.globl.PX_COMPUTE, doc="""\
 cross   ( vec_y vec_x -- vec )
 Vector dot product.""")
-<<<<<<< HEAD
-    def cross_prod(name):
-=======
     def w_cross(name):
->>>>>>> eb891a61
         x = rpn.globl.param_stack.pop()
         y = rpn.globl.param_stack.pop()
         if type(x) is rpn.type.Vector and type(y) is rpn.type.Vector:
@@ -4644,11 +4591,7 @@
     Ival = rpn.globl.reg_stack.top().register['I'].value
     (valid, size) = rpn.globl.register_valid_p(Ival)
     if not valid:
-<<<<<<< HEAD
-        throw(X_INVALID_MEMORY, name, "Register I={} out of range (0..{} expected)".format(Ival, reg_size.obj.value - 1))
-=======
         throw(X_INVALID_MEMORY, name, "Register I={} out of range (0..{} expected)".format(Ival, size_var.obj.value - 1))
->>>>>>> eb891a61
 
     rpn.globl.param_stack.push(rpn.globl.reg_stack.top().register[Ival])
 
@@ -4728,15 +4671,9 @@
 reg>   ( -- )
 Pop current register set.""")
 def w_reg_from(name):          # pylint: disable=unused-argument
-<<<<<<< HEAD
-    (reg_size_var, _) = rpn.globl.lookup_variable("SIZE")
-    (sreg_var, _) = rpn.globl.lookup_variable("SREG")
-    old_reg_size = reg_size_var.obj.value
-=======
     (size_var, _) = rpn.globl.lookup_variable("SIZE")
     (sreg_var, _) = rpn.globl.lookup_variable("SREG")
     old_size = size_var.obj.value
->>>>>>> eb891a61
     try:
         rpn.globl.reg_stack.pop()
     except RuntimeErr as e:
@@ -4745,15 +4682,6 @@
         else:
             raise
     print("reg_stack.top now {}".format(rpn.globl.reg_stack.top()))
-<<<<<<< HEAD
-    new_reg_size = rpn.globl.reg_stack.top().size
-    print("new_reg_size={}".format(new_reg_size))
-    new_sreg     = rpn.globl.reg_stack.top().sreg
-    if new_reg_size > old_reg_size:
-        for r in range(new_reg_size - old_reg_size):
-            rpn.globl.reg_stack.top().register[old_reg_size + r] = rpn.type.Float(0.0)
-    reg_size_var.obj = rpn.type.Integer(new_reg_size)
-=======
     new_size = rpn.globl.reg_stack.top().size
     print("new_size={}".format(new_size))
     new_sreg     = rpn.globl.reg_stack.top().sreg
@@ -4761,7 +4689,6 @@
         for r in range(new_size - old_size):
             rpn.globl.reg_stack.top().register[old_size + r] = rpn.type.Float(0.0)
     size_var.obj = rpn.type.Integer(new_size)
->>>>>>> eb891a61
     sreg_var.obj = rpn.type.Integer(new_sreg)
 
 
@@ -5035,11 +4962,7 @@
     (size_var, _) = rpn.globl.lookup_variable("SIZE")
     regs = []
     regs.append("I=%s" % rpn.globl.gfmt(rpn.globl.reg_stack.top().register['I']))
-<<<<<<< HEAD
-    for r in range(reg_size.obj.value):
-=======
     for r in range(size_var.obj.value):
->>>>>>> eb891a61
         regs.append("R%02d=%s" % (r, rpn.globl.gfmt(rpn.globl.reg_stack.top().register[r])))
 
     rpn.globl.list_in_columns(regs, rpn.globl.scr_cols.obj.value - 1)
