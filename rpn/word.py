'''
#############################################################################
#
#       W O R D   D E F I N I T I O N S
#
#############################################################################
'''

import calendar
import cmath
import datetime
import fcntl
from   fractions import Fraction
import functools
import math
import os
import readline                 # pylint: disable=unused-import
import random
import statistics
import subprocess
import sys
import tempfile                 # edit
import termios
import time
import tty


# Check if NumPy is available
try:
    import numpy as np          # pylint: disable=import-error
except ImportError:
    pass

# Check if SciPy is available
try:
    import scipy.integrate      # pylint: disable=import-error
    import scipy.optimize       # pylint: disable=import-error
except ModuleNotFoundError:
    pass

# # Check if Matplotlib is available
# try:
#     import matplotlib           # pylint: disable=import-error
# except ModuleNotFoundError:
#     pass

from   rpn.exception import *   # pylint: disable=wildcard-import
from   rpn.debug import dbg, typename
import rpn.flag
import rpn.globl
import rpn.tvm
import rpn.util


class defword():
    """Register the following word definition in the root scope"""

    def __init__(self, **kwargs):
        self._kwargs = kwargs

    def __call__(self, f):
        def wrapped_f(name, **kwargs): # pylint: disable=unused-argument
            #print("Decorator args: {}".format(self._kwargs))
            f(name)
            if "print_x" in self._kwargs and \
               self._kwargs["print_x"] is not None:
                if self._kwargs["print_x"]:
                    rpn.flag.set_flag(rpn.flag.F_SHOW_X)
                else:
                    rpn.flag.clear_flag(rpn.flag.F_SHOW_X)

        if "name" not in self._kwargs:
            raise FatalErr('Missing "name" attribute')
        if len(self._kwargs["name"]) == 0:
            throw(X_ZERO_LEN_STR)
        name = self._kwargs["name"]
        del self._kwargs["name"]

        word = rpn.util.Word(name, "python", wrapped_f, **self._kwargs)
        rpn.globl.root_scope.define_word(name, word)
        return wrapped_f


@defword(name='#->$', args=1, print_x=rpn.globl.PX_IO, doc="""\
#->$   ( n -- )
Convert top of stack to string.""")
def w_num_to_dollar(name):      # pylint: disable=unused-argument
    rpn.globl.string_stack.push(rpn.type.String(rpn.globl.gfmt(rpn.globl.param_stack.pop())))


@defword(name='#in', print_x=rpn.globl.PX_IO, doc="""\
#in   ( -- n )
Read numeric input from the user.  #IN recognizes integers and floats,
but not rationals or complex numbers.  The value is put on the stack.
No prompt is provided.

See also: prompt""")
def w_number_in(name):
    x = ""
    while len(x) == 0:
        try:
            x = input()
            dbg(name, 1, "#in: '{}'".format(x))
        except EOFError:
            throw(X_EOF, name)
        finally:
            rpn.globl.sharpout.obj = rpn.type.Integer(0)

    newlexer = rpn.globl.lexer.clone()
    newlexer.input(x)
    tok = newlexer.token()

    if tok.type == 'INTEGER':
        rpn.globl.param_stack.push(rpn.type.Integer(int(tok.value)))
    elif tok.type == 'FLOAT':
        rpn.globl.param_stack.push(rpn.type.Float(float(tok.value)))
    else:
        throw(X_SYNTAX, name, "Could not parse '{}'".format(x))


@defword(name='$.', str_args=1, print_x=rpn.globl.PX_IO, doc="""\
$.   [ str -- ]
Print top item from string stack.  No extraneous white space
or newline is printed.""")
def w_dollar_dot(name):         # pylint: disable=unused-argument
    rpn.globl.write(rpn.globl.string_stack.pop().value)


@defword(name='$.!', hidden=True, print_x=rpn.globl.PX_IO, str_args=1)
def w_dollar_dot_bang(name):    # pylint: disable=unused-argument
    rpn.globl.lnwriteln(repr(rpn.globl.string_stack.top()))


@defword(name='$in', print_x=rpn.globl.PX_IO, doc="""\
$in   [ -- str ]
Read a string from the keyboard.  The value is placed on the string stack.
No prompt is provided.""")
def w_dollar_in(name):
    x = ""
    while len(x) == 0:
        try:
            x = input()
            dbg(name, 1, "$in: '{}'".format(x))
        except EOFError:
            throw(X_EOF, name)
        finally:
            rpn.globl.sharpout.obj = rpn.type.Integer(0)

    rpn.globl.string_stack.push(rpn.type.String(x))



@defword(name='$.s', print_x=rpn.globl.PX_IO, doc="""\
$.s
Display string stack.""")
def w_dollar_dot_s(name):       # pylint: disable=unused-argument
    if not rpn.globl.string_stack.empty():
        rpn.globl.lnwriteln(rpn.globl.string_stack)


@defword(name='$.s!', print_x=rpn.globl.PX_IO, hidden=True)
def w_dollar_dot_s_bang(name):  # pylint: disable=unused-argument
    if not rpn.globl.string_stack.empty():
        rpn.globl.lnwriteln(repr(rpn.globl.string_stack))


@defword(name='$=', str_args=2, print_x=rpn.globl.PX_PREDICATE, doc="""\
$=   ( -- flag )
Test if two strings are equal.""")
def w_dollar_equal(name):       # pylint: disable=unused-argument
    s1 = rpn.globl.string_stack.pop()
    s2 = rpn.globl.string_stack.pop()
    rpn.globl.param_stack.push(rpn.type.Integer(rpn.globl.bool_to_int(s1.value == s2.value)))


@defword(name='$cat', str_args=2, print_x=rpn.globl.PX_IO, doc="""\
$cat   [ s2 s1 -- s2s1 ]
Concatentate two strings.

EXAMPLE:
    "foo" "bar" $cat "baz" $cat
"foobarbaz" """)
def w_dollar_cat(name):         # pylint: disable=unused-argument
    s1 = rpn.globl.string_stack.pop()
    s2 = rpn.globl.string_stack.pop()
    rpn.globl.string_stack.push(rpn.type.String.from_string(s2.value + s1.value))


@defword(name='$clst', print_x=rpn.globl.PX_CONFIG, doc="""\
$clst   [ -- ]
Clear the string stack.""")
def w_dollar_clst(name):        # pylint: disable=unused-argument
    rpn.globl.string_stack.clear()


@defword(name='$depth', print_x=rpn.globl.PX_COMPUTE, doc="""\
$depth   ( -- n )
String stack depth.""")
def w_dollar_depth(name):       # pylint: disable=unused-argument
    rpn.globl.param_stack.push(rpn.type.Integer(rpn.globl.string_stack.size()))


@defword(name='$drop', str_args=1, print_x=rpn.globl.PX_CONFIG, doc="""\
$drop   ( -- )
Drop top of string stack.""")
def w_dollar_drop(name):        # pylint: disable=unused-argument
    rpn.globl.string_stack.pop()


@defword(name='$len', str_args=1, print_x=rpn.globl.PX_COMPUTE, doc="""\
$len   ( -- n )
Length of top element of string stack.""")
def w_dollar_len(name):         # pylint: disable=unused-argument
    s = rpn.globl.string_stack.top()
    r = len(s.value)
    rpn.globl.param_stack.push(rpn.type.Integer(r))


@defword(name='$swap', str_args=2, print_x=rpn.globl.PX_CONFIG, doc="""\
$swap   [ "y" "x" -- "x" "y" ]
Exchange top two string stack elements.""")
def w_dollar_swap(name):        # pylint: disable=unused-argument
    sx = rpn.globl.string_stack.pop()
    sy = rpn.globl.string_stack.pop()
    rpn.globl.string_stack.push(sx)
    rpn.globl.string_stack.push(sy)


@defword(name='$throw', args=1, str_args=1, print_x=rpn.globl.PX_CONTROL, doc="""\
$throw   ( n -- )  [ msg -- ]
Throw an exception with text.

See also: catch""")
def w_dollar_throw(name):
    x = rpn.globl.param_stack.pop()
    if type(x) is not rpn.type.Integer:
        rpn.globl.param_stack.push(x)
        throw(X_ARG_TYPE_MISMATCH, name, "({})".format(typename(x)))
    if x.value == 0:
        rpn.globl.param_stack.push(x)
        throw(X_INVALID_ARG, name, "X cannot be zero")
    message = rpn.globl.string_stack.pop().value
    thrown_from = ""
    if not rpn.globl.colon_stack.empty():
        thrown_from = rpn.globl.colon_stack.top().name
    dbg("catch", 1, "{}: Throwing {} from '{}'".format(name, x.value, thrown_from))
    throw(x.value, thrown_from, message)


@defword(name='$time', print_x=rpn.globl.PX_COMPUTE, doc="""\
$time   [ -- HH:MM:SS ]
Current time as string.""")
def w_dollar_time(name):        # pylint: disable=unused-argument
    t = datetime.datetime.now().strftime("%H:%M:%S")
    rpn.globl.string_stack.push(rpn.type.String(t))


@defword(name='$ushow', str_args=1, print_x=rpn.globl.PX_IO, doc="""\
$ushow   [ unit -- ]
Show detailed information about a unit-expression.

See also: units, ushow""")
def w_dollar_ushow(name):
    s = rpn.globl.string_stack.pop()
    ustr = s.value
    ue = rpn.unit.unit_lookup(ustr)

    # See if it's a real unit
    if ue is not None:
        unit = ue.unit
        rpn.globl.lnwrite("\"{}\" refers to the unit '{}'".format(ustr, unit.name))
        if ue.prefix is not None:
            rpn.globl.write(" with prefix '{}' (x10^{})".format(ue.prefix[0], ue.prefix[2]))
        rpn.globl.writeln()
        if ue.unit.base_p:
            rpn.globl.writeln('SI units: "{}" is a base unit'.format(unit.name))
        else:
            defn = "{}".format(unit.factor())
            e = unit.orig_exp
            if e is not None and e != 0:
                defn += " * 10^{}".format(e)
            defn += " {}".format(unit.deriv)
            rpn.globl.writeln("Definition: {}".format(defn))

            x = rpn.type.Integer.from_string("1_{}".format(ustr))
            base_ue = x.uexpr.ubase()
            value = x.uexpr.base_factor() * (10 ** x.uexpr.exp())
            if base_ue.exp() != 0:
                value *= (10 ** base_ue.exp())
            rpn.globl.writeln("SI units: 1 {} = {} {}".format(unit.name, value, base_ue))
        cat = rpn.unit.Category.lookup_by_dim(ue.dim())
        if cat is not None:
            rpn.globl.writeln("It is a measure of {}".format(cat.measure))
        rpn.globl.writeln("It has dimensions = {}".format(ue.dim()))
        return

    # See if it's a valid combination of units
    ue = rpn.unit.try_parsing(ustr)
    if ue is not None:
        rpn.globl.lnwriteln("\"{}\" is a unit expression".format(ustr))
        base_ue = ue.ubase()
        rpn.globl.writeln("SI units: {}".format(base_ue))
        cat = rpn.unit.Category.lookup_by_dim(ue.dim())
        if cat is not None:
            rpn.globl.writeln("It is a measure of {}".format(cat.measure))
        rpn.globl.writeln("It has dimensions = {}".format(ue.dim()))
        return

    # Not valid
    rpn.globl.string_stack.push(s)
    throw(X_INVALID_UNIT, name, ustr)


@defword(name='%', args=2, print_x=rpn.globl.PX_COMPUTE, doc="""\
%   ( base rate -- base percent )
Percentage.  Base is maintained in Y.

DEFINTION:
                 rate
percent = base * ----
                 100""")
def w_percent(name):
    x = rpn.globl.param_stack.pop()
    y = rpn.globl.param_stack.pop()
    if     type(x) in [rpn.type.Integer, rpn.type.Rational, rpn.type.Float] \
       and type(y) in [rpn.type.Integer, rpn.type.Rational, rpn.type.Float]:
        base = float(y.value)
        rate = float(x.value)
        r = base * rate / 100.0
        if type(x) is rpn.type.Integer and type(y) is rpn.type.Integer and r.is_integer():
            result = rpn.type.Integer(r)
        else:
            result = rpn.type.Float(r)
        result.label = "%"
    else:
        rpn.globl.param_stack.push(y)
        rpn.globl.param_stack.push(x)
        throw(X_ARG_TYPE_MISMATCH, name, "({} {})".format(typename(y), typename(x)))
    rpn.globl.param_stack.push(y)
    rpn.globl.param_stack.push(result)


@defword(name='%ch', args=2, print_x=rpn.globl.PX_COMPUTE, doc="""\
%ch   ( old new -- %change )
Percentage change.  Old cannot be zero.

DEFINITION:
          new - old
%Change = --------- * 100
             old""")
def w_percent_ch(name):
    x = rpn.globl.param_stack.pop()
    y = rpn.globl.param_stack.pop()
    if     type(x) in [rpn.type.Integer, rpn.type.Rational, rpn.type.Float] \
       and type(y) in [rpn.type.Integer, rpn.type.Rational, rpn.type.Float]:
        if y.zerop():
            rpn.globl.param_stack.push(y)
            rpn.globl.param_stack.push(x)
            throw(X_FP_DIVISION_BY_ZERO, name, "Y (old) cannot be zero")

        old = float(y.value)
        new = float(x.value)
        r = (new - old) * 100.0 / old
        if type(x) is rpn.type.Integer and type(y) is rpn.type.Integer and r.is_integer():
            result = rpn.type.Integer(r)
        else:
            result = rpn.type.Float(r)
        result.label = "%ch"
    else:
        rpn.globl.param_stack.push(y)
        rpn.globl.param_stack.push(x)
        throw(X_ARG_TYPE_MISMATCH, name, "({} {})".format(typename(y), typename(x)))
    # The HP-32SII preserves the Y value (like %) but we do not
    rpn.globl.param_stack.push(result)


@defword(name='%t', args=2, print_x=rpn.globl.PX_COMPUTE, doc="""\
%t   ( total amount -- %tot )
Percent of total.  Total cannot be zero.

DEFINITION:

         amount
%Total = ------ * 100
         total""")
def w_percent_t(name):
    x = rpn.globl.param_stack.pop()
    y = rpn.globl.param_stack.pop()
    if     type(x) in [rpn.type.Integer, rpn.type.Rational, rpn.type.Float] \
       and type(y) in [rpn.type.Integer, rpn.type.Rational, rpn.type.Float]:
        if y.zerop():
            rpn.globl.param_stack.push(y)
            rpn.globl.param_stack.push(x)
            throw(X_FP_DIVISION_BY_ZERO, name, "Y (total) cannot be zero")

        total  = float(y.value)
        amount = float(x.value)
        r = amount * 100.0 / total
        if type(x) is rpn.type.Integer and type(y) is rpn.type.Integer and r.is_integer():
            result = rpn.type.Integer(r)
        else:
            result = rpn.type.Float(r)
        result.label = "%t"
    else:
        rpn.globl.param_stack.push(y)
        rpn.globl.param_stack.push(x)
        throw(X_ARG_TYPE_MISMATCH, name, "({} {})".format(typename(y), typename(x)))
    # The HP-32SII preserves the Y value (like %) but we do not
    rpn.globl.param_stack.push(result)


@defword(name='*', args=2, print_x=rpn.globl.PX_COMPUTE, doc="""\
*   ( y x -- y*x )
Multiplication.""")
def w_star(name):
    """\
|----------+----------+---------+----------+---------+--------+--------|
| Integer  | Integer  | Float   | Rational | Complex |        |        |
| Float    | Float    | Float   | Float    | Complex |        |        |
| Rational | Rational | Float   | Rational | Complex |        |        |
| Complex  | Complex  | Complex | Complex  | Complex |        |        |
| Vector   |          |         |          |         |        |        |
| Matrix   |          |         |          |         |        |        |
|----------+----------+---------+----------+---------+--------+--------|
| ^Y    X> | Integer  | Float   | Rational | Complex | Vector | Matrix |"""
    x = rpn.globl.param_stack.pop()
    y = rpn.globl.param_stack.pop()
    if type(x) is rpn.type.Integer and type(y) is rpn.type.Integer:
        result = rpn.type.Integer(y.value * x.value)
    elif    type(x) is rpn.type.Float and type(y) in [rpn.type.Integer, rpn.type.Float, rpn.type.Rational] \
         or type(y) is rpn.type.Float and type(x) in [rpn.type.Integer, rpn.type.Float, rpn.type.Rational]:
        result = rpn.type.Float(float(y.value) * float(x.value))
    elif    type(x) is rpn.type.Rational and type(y) in [rpn.type.Integer, rpn.type.Rational] \
         or type(y) is rpn.type.Rational and type(x) in [rpn.type.Integer, rpn.type.Rational]:
        result = rpn.type.Rational.from_Fraction(y.value * x.value)
    elif    type(x) is rpn.type.Complex and type(y) in [rpn.type.Integer, rpn.type.Float, rpn.type.Rational, rpn.type.Complex] \
         or type(y) is rpn.type.Complex and type(x) in [rpn.type.Integer, rpn.type.Float, rpn.type.Rational, rpn.type.Complex]:
        result = rpn.type.Complex.from_complex(complex(y.value) * complex(x.value))
    elif type(x) in [rpn.type.Vector, rpn.type.Matrix] or \
         type(y) in [rpn.type.Vector, rpn.type.Matrix]:
        if not rpn.globl.have_module('numpy'):
            rpn.globl.param_stack.push(y)
            rpn.globl.param_stack.push(x)
            throw(X_UNSUPPORTED, name, "Vector/Matrix operation requires 'numpy' library")
        try:
            r = np.multiply(y.value, x.value)
        except ValueError:
            rpn.globl.param_stack.push(y)
            rpn.globl.param_stack.push(x)
            throw(X_CONFORMABILITY, name, "Y={}, X={}".format(y,x))
        dbg(name, 3, "{}: r={}, type(r)={}, r.dtype={}, r.shape={}, r.ndim={}" \
                     .format(name, type(r), r, r.dtype, r.shape, r.ndim))
        result = rpn.globl.to_rpn_class(r)
    else:
        rpn.globl.param_stack.push(y)
        rpn.globl.param_stack.push(x)
        throw(X_ARG_TYPE_MISMATCH, name, "({} {})".format(typename(y), typename(x)))

    if x.has_uexpr_p() and not y.has_uexpr_p():
        result.uexpr = x.uexpr
    elif not x.has_uexpr_p() and y.has_uexpr_p():
        result.uexpr = y.uexpr
    elif x.has_uexpr_p() and y.has_uexpr_p():
        result.uexpr = rpn.unit.UProd(y.uexpr, x.uexpr)
    rpn.globl.param_stack.push(result)


@defword(name='*/', args=3, print_x=rpn.globl.PX_COMPUTE, doc="""\
*/   ( z y x -- z*y/x )
Multiply and divide.  X cannot be zero.""")
def w_star_slash(name):
    x = rpn.globl.param_stack.pop()
    y = rpn.globl.param_stack.pop()
    z = rpn.globl.param_stack.pop()
    if    type(x) not in [rpn.type.Integer, rpn.type.Rational, rpn.type.Float, rpn.type.Complex] \
       or type(y) not in [rpn.type.Integer, rpn.type.Rational, rpn.type.Float, rpn.type.Complex] \
       or type(z) not in [rpn.type.Integer, rpn.type.Rational, rpn.type.Float, rpn.type.Complex]:
        rpn.globl.param_stack.push(z)
        rpn.globl.param_stack.push(y)
        rpn.globl.param_stack.push(x)
        throw(X_ARG_TYPE_MISMATCH, name, "({} {} {})".format(typename(z), typename(y), typename(x)))
    if z.zerop():
        rpn.globl.param_stack.push(z)
        rpn.globl.param_stack.push(y)
        rpn.globl.param_stack.push(x)
        throw(X_FP_DIVISION_BY_ZERO, name, "X cannot be zero")

    rpn.globl.param_stack.push(z)
    rpn.globl.param_stack.push(y)
    rpn.word.w_star('*')
    rpn.globl.param_stack.push(x)
    rpn.word.w_slash('/')


@defword(name='+', args=2, print_x=rpn.globl.PX_COMPUTE, doc="""\
+   ( y x -- y+x )
Addition.""")
def w_plus(name):
    """\
|----------+----------+---------+----------+---------+--------+--------|
| Integer  | Integer  | Float   | Rational | Complex | Vector | Matrix |
| Float    | Float    | Float   | Float    | Complex | Vector | Matrix |
| Rational | Rational | Float   | Rational | Complex | Vector | Matrix |
| Complex  | Complex  | Complex | Complex  | Complex | Vector | Matrix |
| Vector   | Vector   | Vector  | Vector   | Vector  | Vector |        |
| Matrix   | Matrix   | Matrix  | Matrix   | Matrix  |        | Matrix |
|----------+----------+---------+----------+---------+--------+--------|
| ^Y    X> | Integer  | Float   | Rational | Complex | Vector | Matrix |"""
    x = rpn.globl.param_stack.pop()
    y = rpn.globl.param_stack.pop()

    if (x.has_uexpr_p() and not y.has_uexpr_p()) or \
       (y.has_uexpr_p() and not x.has_uexpr_p()):
        rpn.globl.param_stack.push(y)
        rpn.globl.param_stack.push(x)
        throw(X_INCONSISTENT_UNITS, name)
    if x.has_uexpr_p() and y.has_uexpr_p():
        if not rpn.unit.units_conform(x.uexpr, y.uexpr):
            rpn.globl.param_stack.push(y)
            rpn.globl.param_stack.push(x)
            throw(X_CONFORMABILITY, name)
        # Convert Y to the units of X
        new_ustr = str(x.uexpr)
        y = y.uexpr_convert(new_ustr, name)

    if type(x) is rpn.type.Integer and type(y) is rpn.type.Integer:
        result = rpn.type.Integer(y.value + x.value)
    elif    type(x) is rpn.type.Float and type(y) in [rpn.type.Integer, rpn.type.Float, rpn.type.Rational] \
         or type(y) is rpn.type.Float and type(x) in [rpn.type.Integer, rpn.type.Float, rpn.type.Rational]:
        result = rpn.type.Float(float(y.value) + float(x.value))
    elif    type(x) is rpn.type.Rational and type(y) in [rpn.type.Integer, rpn.type.Rational] \
         or type(y) is rpn.type.Rational and type(x) in [rpn.type.Integer, rpn.type.Rational]:
        result = rpn.type.Rational.from_Fraction(y.value + x.value)
    elif    type(x) is rpn.type.Complex and type(y) in [rpn.type.Integer, rpn.type.Float, rpn.type.Rational, rpn.type.Complex] \
         or type(y) is rpn.type.Complex and type(x) in [rpn.type.Integer, rpn.type.Float, rpn.type.Rational, rpn.type.Complex]:
        result = rpn.type.Complex.from_complex(complex(y.value) + complex(x.value))
    elif type(x) in [rpn.type.Vector, rpn.type.Matrix] or \
         type(y) in [rpn.type.Vector, rpn.type.Matrix]:
        if not rpn.globl.have_module('numpy'):
            rpn.globl.param_stack.push(y)
            rpn.globl.param_stack.push(x)
            throw(X_UNSUPPORTED, name, "Vector/Matrix operation requires 'numpy' library")
        try:
            r = np.add(y.value, x.value)
        except ValueError:
            rpn.globl.param_stack.push(y)
            rpn.globl.param_stack.push(x)
            throw(X_CONFORMABILITY, name, "Y={}, X={}".format(y,x))
        dbg(name, 3, "{}: r={}, type(r)={}, r.dtype={}, r.shape={}, r.ndim={}" \
                     .format(name, type(r), r, r.dtype, r.shape, r.ndim))
        result = rpn.globl.to_rpn_class(r)
    else:
        rpn.globl.param_stack.push(y)
        rpn.globl.param_stack.push(x)
        throw(X_ARG_TYPE_MISMATCH, name, "({} {})".format(typename(y), typename(x)))

    if x.has_uexpr_p():
        result.uexpr = x.uexpr
    rpn.globl.param_stack.push(result)


@defword(name='+loop', print_x=rpn.globl.PX_CONTROL, doc="""\
+loop
Execute a definite loop.
<limit> <initial> DO ... <incr> +LOOP

The iteration counter is available via I.  LEAVE will exit the loop early.

EXAMPLE:
    10 0 do I . 2 +loop
0 2 4 6 8

See also: do, I, leave, loop""")
def w_plusloop(name):           # pylint: disable=unused-argument
    pass                        # Grammar rules handle this word


@defword(name='-', args=2, print_x=rpn.globl.PX_COMPUTE, doc="""\
-   ( y x -- y-x )
Subtraction.""")
def w_minus(name):
    x = rpn.globl.param_stack.pop()
    y = rpn.globl.param_stack.pop()

    if (x.has_uexpr_p() and not y.has_uexpr_p()) or \
       (y.has_uexpr_p() and not x.has_uexpr_p()):
        rpn.globl.param_stack.push(y)
        rpn.globl.param_stack.push(x)
        throw(X_INCONSISTENT_UNITS, name)
    if x.has_uexpr_p() and y.has_uexpr_p():
        if not rpn.unit.units_conform(x.uexpr, y.uexpr):
            rpn.globl.param_stack.push(y)
            rpn.globl.param_stack.push(x)
            throw(X_CONFORMABILITY, name)
        # Convert Y to the units of X
        new_ustr = str(x.uexpr)
        y = y.uexpr_convert(new_ustr, name)

    if type(x) is rpn.type.Integer and type(y) is rpn.type.Integer:
        result = rpn.type.Integer(y.value - x.value)
    elif    type(x) is rpn.type.Float and type(y) in [rpn.type.Integer, rpn.type.Float, rpn.type.Rational] \
         or type(y) is rpn.type.Float and type(x) in [rpn.type.Integer, rpn.type.Float, rpn.type.Rational]:
        result = rpn.type.Float(float(y.value) - float(x.value))
    elif    type(x) is rpn.type.Rational and type(y) in [rpn.type.Integer, rpn.type.Rational] \
         or type(y) is rpn.type.Rational and type(x) in [rpn.type.Integer, rpn.type.Rational]:
        result = rpn.type.Rational.from_Fraction(y.value - x.value)
    elif    type(x) is rpn.type.Complex and type(y) in [rpn.type.Integer, rpn.type.Float, rpn.type.Rational, rpn.type.Complex] \
         or type(y) is rpn.type.Complex and type(x) in [rpn.type.Integer, rpn.type.Float, rpn.type.Rational, rpn.type.Complex]:
        result = rpn.type.Complex.from_complex(complex(y.value) - complex(x.value))
    elif type(x) in [rpn.type.Vector, rpn.type.Matrix] or \
         type(y) in [rpn.type.Vector, rpn.type.Matrix]:
        if not rpn.globl.have_module('numpy'):
            rpn.globl.param_stack.push(y)
            rpn.globl.param_stack.push(x)
            throw(X_UNSUPPORTED, name, "Vector/Matrix operation requires 'numpy' library")
        try:
            r = np.subtract(y.value, x.value)
        except ValueError:
            rpn.globl.param_stack.push(y)
            rpn.globl.param_stack.push(x)
            throw(X_CONFORMABILITY, name, "Y={}, X={}".format(y,x))
        dbg(name, 3, "{}: r={}, type(r)={}, r.dtype={}, r.shape={}, r.ndim={}" \
                     .format(name, type(r), r, r.dtype, r.shape, r.ndim))
        result = rpn.globl.to_rpn_class(r)
    else:
        rpn.globl.param_stack.push(y)
        rpn.globl.param_stack.push(x)
        throw(X_ARG_TYPE_MISMATCH, name, "({} {})".format(typename(y), typename(x)))

    if x.has_uexpr_p():
        result.uexpr = x.uexpr
    rpn.globl.param_stack.push(result)


@defword(name='.', args=1, print_x=rpn.globl.PX_IO, doc="""\
.   ( x -- )
Print top stack value.  A space is also printed after the number,
but no newline.  (If you need a newline, use cr.)""")
def w_dot(name):                # pylint: disable=unused-argument
    rpn.globl.write("{} ".format(str(rpn.globl.param_stack.pop())))


@defword(name='.!', hidden=True, print_x=rpn.globl.PX_IO, args=1)
def w_dot_bang(name):           # pylint: disable=unused-argument
    rpn.globl.lnwriteln(repr(rpn.globl.param_stack.top()))


@defword(name='."', print_x=rpn.globl.PX_IO, doc="""\
."
Display string enclosed by quotation marks.  No newline is printed afterwards.
NOTE: The string begins immediately after the first ", so
  ."Hello, world!"
is correct.  This is different from Forth, where the must be a space after ." """)
def w_dot_quote(name):          # pylint: disable=unused-argument
    pass                        # Grammar rules handle this word


if rpn.globl.have_module('numpy'):
    @defword(name='.*', args=2, print_x=rpn.globl.PX_COMPUTE, doc="""\
.*   ( y x -- y.*x )
Element-wise multiplication.""")
    def w_dot_star(name):
        x = rpn.globl.param_stack.pop()
        y = rpn.globl.param_stack.pop()

        if not x.same_composite_type_p(y):
            rpn.globl.param_stack.push(y)
            rpn.globl.param_stack.push(x)
            throw(X_ARG_TYPE_MISMATCH, name, "({} {})".format(typename(y), typename(x)))
        if not x.same_shape_p(y):
            rpn.globl.param_stack.push(y)
            rpn.globl.param_stack.push(x)
            throw(X_INVALID_ARG, name, "Y and X must have the same shapes")

        r = np.multiply(y.value, x.value)
        result = rpn.globl.to_rpn_class(r)
        rpn.globl.param_stack.push(result)


if rpn.globl.have_module('numpy'):
    @defword(name='.+', args=2, print_x=rpn.globl.PX_COMPUTE, doc="""\
.+   ( y x -- y.+x )
Element-wise addition.""")
    def w_dot_plus(name):
        x = rpn.globl.param_stack.pop()
        y = rpn.globl.param_stack.pop()

        if not x.same_composite_type_p(y):
            rpn.globl.param_stack.push(y)
            rpn.globl.param_stack.push(x)
            throw(X_ARG_TYPE_MISMATCH, name, "({} {})".format(typename(y), typename(x)))
        if not x.same_shape_p(y):
            rpn.globl.param_stack.push(y)
            rpn.globl.param_stack.push(x)
            throw(X_INVALID_ARG, name, "Y and X must have the same shapes")

        r = np.add(y.value, x.value)
        result = rpn.globl.to_rpn_class(r)
        rpn.globl.param_stack.push(result)


if rpn.globl.have_module('numpy'):
    @defword(name='.-', args=2, print_x=rpn.globl.PX_COMPUTE, doc="""\
.-   ( y x -- y.-x )
Element-wise subtraction.""")
    def w_dot_minus(name):
        x = rpn.globl.param_stack.pop()
        y = rpn.globl.param_stack.pop()

        if not x.same_composite_type_p(y):
            rpn.globl.param_stack.push(y)
            rpn.globl.param_stack.push(x)
            throw(X_ARG_TYPE_MISMATCH, name, "({} {})".format(typename(y), typename(x)))
        if not x.same_shape_p(y):
            rpn.globl.param_stack.push(y)
            rpn.globl.param_stack.push(x)
            throw(X_INVALID_ARG, name, "Y and X must have the same shapes")

        r = np.subtract(y.value, x.value)
        result = rpn.globl.to_rpn_class(r)
        rpn.globl.param_stack.push(result)


if rpn.globl.have_module('numpy'):
    @defword(name='./', args=2, print_x=rpn.globl.PX_COMPUTE, doc="""\
./   ( y x -- y./x )
Element-wise division.""")
    def w_dot_slash(name):
        x = rpn.globl.param_stack.pop()
        y = rpn.globl.param_stack.pop()

        if not x.same_composite_type_p(y):
            rpn.globl.param_stack.push(y)
            rpn.globl.param_stack.push(x)
            throw(X_ARG_TYPE_MISMATCH, name, "({} {})".format(typename(y), typename(x)))
        if not x.same_shape_p(y):
            rpn.globl.param_stack.push(y)
            rpn.globl.param_stack.push(x)
            throw(X_INVALID_ARG, name, "Y and X must have the same shapes")

        r = np.divide(y.value, x.value)
        result = rpn.globl.to_rpn_class(r)
        rpn.globl.param_stack.push(result)


if rpn.globl.have_module('numpy'):
    @defword(name='.^', args=2, print_x=rpn.globl.PX_COMPUTE, doc="""\
.^   ( y x -- y.^x )
Element-wise exponentiation.""")
    def w_dot_caret(name):
        x = rpn.globl.param_stack.pop()
        y = rpn.globl.param_stack.pop()

        if not x.same_composite_type_p(y):
            rpn.globl.param_stack.push(y)
            rpn.globl.param_stack.push(x)
            throw(X_ARG_TYPE_MISMATCH, name, "({} {})".format(typename(y), typename(x)))
        if not x.same_shape_p(y):
            rpn.globl.param_stack.push(y)
            rpn.globl.param_stack.push(x)
            throw(X_INVALID_ARG, name, "Y and X must have the same shapes")

        # XXX Note that an integer type raised to a negative integer power will raise a ValueError.
        r = np.power(y.value, x.value)
        result = rpn.globl.to_rpn_class(r)
        rpn.globl.param_stack.push(result)


@defword(name='.all', args=1, print_x=rpn.globl.PX_IO, doc="""\
.all   ( x -- )
Print X in a variety of formats.""")
def w_dot_all(name):            # pylint: disable=unused-argument
    x = rpn.globl.param_stack.pop()
    xval = x.value

    out = rpn.globl.gfmt(x)
    more = ""
    if type(x) is rpn.type.Integer:
        more += "  Hex={}".format(hex(x.value))
        more += "  Oct={}".format(oct(x.value))

        ascii_char = ["NUL", "SOH", "STX", "ETX", "EOT", "ENQ", "ACK", "BEL",
                      "BS",  "HT",  "LF",  "VT",  "FF",  "CR",  "SO",  "SI",
                      "DLE", "DC1", "DC2", "DC3", "DC4", "NAK", "SYN", "ETB",
                      "CAN", "EM",  "SUB", "ESC", "FS",  "GS",  "RS",  "US",
                      # 32
                      "SP",  "!",   "\"",  "#",   "$",   "%",   "&",   "'",
                      "(",   ")",   "*",   "+",   ",",   "-",   ".",   "/",
                      "0",   "1",   "2",   "3",   "4",   "5",   "6",   "7",
                      "8",   "9",   ":",   ";",   "<",   "=",   ">",   "?",
                      # 64
                      "@",   "A",   "B",   "C",   "D",   "E",   "F",   "G",
                      "H",   "I",   "J",   "K",   "L",   "M",   "N",   "O",
                      "P",   "Q",   "R",   "S",   "T",   "U",   "V",   "W",
                      "X",   "Y",   "Z",   "[",   "\\",  "]",   "^",   "_",
                      # 96
                      "`",   "a",   "b",   "c",   "d",   "e",   "f",   "g",
                      "h",   "i",   "j",   "k",   "l",   "m",   "n",   "o",
                      "p",   "q",   "r",   "s",   "t",   "u",   "v",   "w",
                      "x",   "y",   "z",   "{",   "|",   "}",   "~",   "DEL"]

        if 0 <= xval < 128:
            glyph = "{}".format(ascii_char[xval])
            if 0 <= xval < 32:
                glyph += " (^{})".format(ascii_char[xval + 64])
            if 33 <= xval < 127:
                glyph = "'" + glyph + "'"
            more += "  Char={}".format(glyph)

    out += more
    rpn.globl.writeln(out)


@defword(name='.bin', args=1, print_x=rpn.globl.PX_IO, doc="""\
.bin   ( i -- )
Print X in binary.  X must be an integer.""")
def w_dot_bin(name):
    x = rpn.globl.param_stack.pop()
    if type(x) is not rpn.type.Integer:
        rpn.globl.param_stack.push(x)
        throw(X_ARG_TYPE_MISMATCH, name, "({})".format(typename(x)))

    rpn.globl.write("{} ".format(bin(x.value)))


@defword(name='.hex', args=1, print_x=rpn.globl.PX_IO, doc="""\
.hex   ( i -- )
Print X in hexadecimal.  X must be an integer.""")
def w_dot_hex(name):
    x = rpn.globl.param_stack.pop()
    if type(x) is not rpn.type.Integer:
        rpn.globl.param_stack.push(x)
        throw(X_ARG_TYPE_MISMATCH, name, "({})".format(typename(x)))

    rpn.globl.write("{} ".format(hex(x.value)))


@defword(name='.oct', args=1, print_x=rpn.globl.PX_IO, doc="""\
.oct   ( i -- )
Print X in octal.  X must be an integer.""")
def w_dot_oct(name):
    x = rpn.globl.param_stack.pop()
    if type(x) is not rpn.type.Integer:
        rpn.globl.param_stack.push(x)
        throw(X_ARG_TYPE_MISMATCH, name, "({})".format(typename(x)))

    rpn.globl.write("{} ".format(oct(x.value)))


@defword(name='.r', args=2, print_x=rpn.globl.PX_IO, doc="""\
.r   ( n width -- )
Print N right-justified in WIDTH.  This never outputs more than WIDTH
characters, and will silently truncate the representation to fit.
It is wise to check the size of your values before printing - you have
been warned!  No space is printed after the number.""")
def w_dot_r(name):
    x = rpn.globl.param_stack.pop()
    y = rpn.globl.param_stack.pop()
    if type(x) is not rpn.type.Integer:
        rpn.globl.param_stack.push(y)
        rpn.globl.param_stack.push(x)
        throw(X_ARG_TYPE_MISMATCH, name, "({} {})".format(typename(y), typename(x)))
    width = x.value
    if width < 0:
        rpn.globl.param_stack.push(y)
        rpn.globl.param_stack.push(x)
        throw(X_INVALID_ARG, name, "X (width) must not be negative")
    if width == 0:
        return

    s = rpn.globl.gfmt(y)
    if len(s) > width:
        s = s[:width]       # This seems a bit harsh, but it's documented
    rpn.globl.write("{:>{width}}".format(s, width=width))


@defword(name='.s', print_x=rpn.globl.PX_IO, doc="""\
.s
Print stack non-destructively.""")
def w_dot_s(name):              # pylint: disable=unused-argument
    if not rpn.globl.param_stack.empty():
        rpn.globl.lnwriteln(rpn.globl.param_stack)


@defword(name='.s!', hidden=True, print_x=rpn.globl.PX_IO, doc="""\
.s!
Print stack non-destructively.""")
def w_dot_s_bang(name):         # pylint: disable=unused-argument
    if not rpn.globl.param_stack.empty():
        rpn.globl.lnwriteln(repr(rpn.globl.param_stack))


@defword(name='/', args=2, print_x=rpn.globl.PX_COMPUTE, doc="""\
/   ( y x -- y/x )
Division.  X cannot be zero.""")
def w_slash(name):
    """\
|----------+----------+---------+----------+---------+--------+--------|
| Integer  | Float    | Float   | Rational | Complex |        |        |
| Float    | Float    | Float   | Float    | Complex |        |        |
| Rational | Rational | Float   | Rational | Complex |        |        |
| Complex  | Complex  | Complex | Complex  | Complex |        |        |
| Vector   |          |         |          |         |        |        |
| Matrix   |          |         |          |         |        |        |
|----------+----------+---------+----------+---------+--------+--------|
| ^Y    X> | Integer  | Float   | Rational | Complex | Vector | Matrix |"""
    x = rpn.globl.param_stack.pop()
    y = rpn.globl.param_stack.pop()

    if     type(x) in [rpn.type.Integer, rpn.type.Float, rpn.type.Rational, rpn.type.Complex] \
       and x.zerop():
        rpn.globl.param_stack.push(y)
        rpn.globl.param_stack.push(x)
        throw(X_FP_DIVISION_BY_ZERO, name, "X cannot be zero")

    if    type(x) is rpn.type.Rational and type(y) in [rpn.type.Integer, rpn.type.Rational] \
       or type(y) is rpn.type.Rational and type(x) in [rpn.type.Integer, rpn.type.Rational]:
        result = rpn.type.Rational.from_Fraction(y.value / x.value)
    elif    type(x) in [rpn.type.Integer, rpn.type.Float] and type(y) in [rpn.type.Integer, rpn.type.Float] \
         or type(x) is rpn.type.Rational and type(y) is rpn.type.Float \
         or type(y) is rpn.type.Rational and type(x) is rpn.type.Float:
        r = float(y.value) / float(x.value)
        if type(x) is rpn.type.Integer and type(y) is rpn.type.Integer and r.is_integer():
            result = rpn.type.Integer(r)
        else:
            result = rpn.type.Float(r)
    elif    type(x) is rpn.type.Complex and type(y) in [rpn.type.Integer, rpn.type.Float, rpn.type.Rational, rpn.type.Complex] \
         or type(y) is rpn.type.Complex and type(x) in [rpn.type.Integer, rpn.type.Float, rpn.type.Rational, rpn.type.Complex]:
        result = rpn.type.Complex.from_complex(complex(y.value) / complex(x.value))
    elif type(x) in [rpn.type.Vector, rpn.type.Matrix] or \
         type(y) in [rpn.type.Vector, rpn.type.Matrix]:
        if not rpn.globl.have_module('numpy'):
            rpn.globl.param_stack.push(y)
            rpn.globl.param_stack.push(x)
            throw(X_UNSUPPORTED, name, "Vector/Matrix operation requires 'numpy' library")
        try:
            r = np.divide(y.value, x.value)
        except ValueError:
            rpn.globl.param_stack.push(y)
            rpn.globl.param_stack.push(x)
            throw(X_CONFORMABILITY, name, "Y={}, X={}".format(y,x))
        dbg(name, 3, "{}: r={}, type(r)={}, r.dtype={}, r.shape={}, r.ndim={}" \
                     .format(name, type(r), r, r.dtype, r.shape, r.ndim))
        result = rpn.globl.to_rpn_class(r)
    else:
        rpn.globl.param_stack.push(y)
        rpn.globl.param_stack.push(x)
        throw(X_ARG_TYPE_MISMATCH, name, "({} {})".format(typename(y), typename(x)))

    if x.has_uexpr_p() and not y.has_uexpr_p():
        result.uexpr = x.uexpr.invert()
    elif not x.has_uexpr_p() and y.has_uexpr_p():
        result.uexpr = y.uexpr
    elif x.has_uexpr_p() and y.has_uexpr_p():
        result.uexpr = rpn.unit.UQuot(y.uexpr, x.uexpr)

    rpn.globl.param_stack.push(result)


@defword(name='/mod', args=2, print_x=rpn.globl.PX_COMPUTE, doc="""\
/mod   ( y x -- remainder quotient )
Division quotient and remainder.  Divide integers Y by X, returning integer
remainder and quotient.  Signs are whatever Python // and % give you.""")
def w_slash_mod(name):
    x = rpn.globl.param_stack.pop()
    y = rpn.globl.param_stack.pop()
    if type(x) is not rpn.type.Integer or type(y) is not rpn.type.Integer:
        rpn.globl.param_stack.push(y)
        rpn.globl.param_stack.push(x)
        throw(X_ARG_TYPE_MISMATCH, name, "({} {})".format(typename(y), typename(x)))
    if x.zerop():
        rpn.globl.param_stack.push(y)
        rpn.globl.param_stack.push(x)
        throw(X_FP_DIVISION_BY_ZERO, name, "X cannot be zero")
    rem =  y.value %  x.value
    quot = y.value // x.value
    rpn.globl.param_stack.push(rpn.type.Integer(rem))
    rpn.globl.param_stack.push(rpn.type.Integer(quot))


@defword(name=':', print_x=rpn.globl.PX_CONTROL, doc="""\
:   ( -- )
Define a new word.  Define WORD with the specified definition.
Terminate the definition with a semi-colon.
: WORD  [def ...]  ;

See also: ;, show""")
def w_colon(name):              # pylint: disable=unused-argument
    pass                        # Grammar rules handle this word


@defword(name=';', print_x=rpn.globl.PX_CONTROL, doc="""\
;   ( -- )
Terminate WORD definition.
: WORD  [def ...]  ;

See also: :, show""")
def w_semicolon(name):          # pylint: disable=unused-argument
    pass                        # Grammar rules handle this word


@defword(name='<', args=2, print_x=rpn.globl.PX_PREDICATE, doc="""\
<   ( y x -- flag )
Test if Y is less than X.""")
def w_less_than(name):
    x = rpn.globl.param_stack.pop()
    y = rpn.globl.param_stack.pop()

    if    type(x) not in [rpn.type.Integer, rpn.type.Rational, rpn.type.Float] \
       or type(y) not in [rpn.type.Integer, rpn.type.Rational, rpn.type.Float]:
        rpn.globl.param_stack.push(y)
        rpn.globl.param_stack.push(x)
        throw(X_ARG_TYPE_MISMATCH, name, "({} {})".format(typename(y), typename(x)))
    if (x.has_uexpr_p() and not y.has_uexpr_p()) or \
       (y.has_uexpr_p() and not x.has_uexpr_p()):
        rpn.globl.param_stack.push(y)
        rpn.globl.param_stack.push(x)
        throw(X_INCONSISTENT_UNITS, name)
    if x.has_uexpr_p() and y.has_uexpr_p():
        if not rpn.unit.units_conform(x.uexpr, y.uexpr):
            rpn.globl.param_stack.push(y)
            rpn.globl.param_stack.push(x)
            throw(X_CONFORMABILITY, name)
        x = x.ubase_convert(name)
        y = y.ubase_convert(name)

    yval = float(y.value)
    xval = float(x.value)
    rpn.globl.param_stack.push(rpn.type.Integer(rpn.globl.bool_to_int(yval < xval)))


@defword(name='<<', args=2, print_x=rpn.globl.PX_COMPUTE, doc="""\
<<   ( i2 i1 -- i2 << i1 )
Bitwise left shift.""")
def w_leftshift(name):
    x = rpn.globl.param_stack.pop()
    y = rpn.globl.param_stack.pop()
    if type(x) is not rpn.type.Integer or type(y) is not rpn.type.Integer:
        rpn.globl.param_stack.push(y)
        rpn.globl.param_stack.push(x)
        throw(X_ARG_TYPE_MISMATCH, name, "({} {})".format(typename(y), typename(x)))

    if x.value < 0:
        rpn.globl.param_stack.push(y)
        rpn.globl.param_stack.push(x)
        throw(X_INVALID_ARG, name, "X (shift amount) must not be negative")

    rpn.globl.param_stack.push(rpn.type.Integer(y.value << x.value))


@defword(name='<=', args=2, print_x=rpn.globl.PX_PREDICATE, doc="""\
<=   ( y x -- flag )
Test if Y is less than or equal to X.""")
def w_less_than_or_equal(name):
    x = rpn.globl.param_stack.pop()
    y = rpn.globl.param_stack.pop()

    if    type(x) not in [rpn.type.Integer, rpn.type.Rational, rpn.type.Float] \
       or type(y) not in [rpn.type.Integer, rpn.type.Rational, rpn.type.Float]:
        rpn.globl.param_stack.push(y)
        rpn.globl.param_stack.push(x)
        throw(X_ARG_TYPE_MISMATCH, name, "({} {})".format(typename(y), typename(x)))
    if (x.has_uexpr_p() and not y.has_uexpr_p()) or \
       (y.has_uexpr_p() and not x.has_uexpr_p()):
        rpn.globl.param_stack.push(y)
        rpn.globl.param_stack.push(x)
        throw(X_INCONSISTENT_UNITS, name)
    if x.has_uexpr_p() and y.has_uexpr_p():
        if not rpn.unit.units_conform(x.uexpr, y.uexpr):
            rpn.globl.param_stack.push(y)
            rpn.globl.param_stack.push(x)
            throw(X_CONFORMABILITY, name)
        y = y.ubase_convert(name)
        x = x.ubase_convert(name)

    yval = float(y.value)
    xval = float(x.value)
    rpn.globl.param_stack.push(rpn.type.Integer(rpn.globl.bool_to_int(yval <= xval)))


@defword(name='<>', args=2, print_x=rpn.globl.PX_PREDICATE, doc="""\
<>   ( y x -- flag )
Test if Y is not equal to X.""")
def w_not_equal(name):
    x = rpn.globl.param_stack.pop()
    y = rpn.globl.param_stack.pop()

    if (x.has_uexpr_p() and not y.has_uexpr_p()) or \
       (y.has_uexpr_p() and not x.has_uexpr_p()):
        rpn.globl.param_stack.push(y)
        rpn.globl.param_stack.push(x)
        throw(X_INCONSISTENT_UNITS, name)
    if x.has_uexpr_p() and y.has_uexpr_p():
        if not rpn.unit.units_conform(x.uexpr, y.uexpr):
            rpn.globl.param_stack.push(y)
            rpn.globl.param_stack.push(x)
            throw(X_CONFORMABILITY, name)
        cvt_x = x.ubase_convert(name)
        cvt_y = y.ubase_convert(name)
        (equal, reason) = equal_helper(cvt_x, cvt_y)
    else:
        (equal, reason) = equal_helper(x, y)

    if equal == -1:
        rpn.globl.param_stack.push(y)
        rpn.globl.param_stack.push(x)
        if reason == X_ARG_TYPE_MISMATCH:
            throw(reason, name, "({} {})".format(typename(y), typename(x)))
        elif reason == X_UNSUPPORTED:
            throw(reason, name, "Matrix/Vector comparison requires 'numpy' library")
        else:
            throw(reason, name, "Comparison failed")

    rpn.globl.param_stack.push(rpn.type.Integer(0 if equal else 1))


@defword(name='=', args=2, print_x=rpn.globl.PX_PREDICATE, doc="""\
=   ( y x -- flag )
Test if Y is equal to X.""")
def w_equal(name):
    x = rpn.globl.param_stack.pop()
    y = rpn.globl.param_stack.pop()

    if (x.has_uexpr_p() and not y.has_uexpr_p()) or \
       (y.has_uexpr_p() and not x.has_uexpr_p()):
        rpn.globl.param_stack.push(y)
        rpn.globl.param_stack.push(x)
        throw(X_INCONSISTENT_UNITS, name)
    if x.has_uexpr_p() and y.has_uexpr_p():
        if not rpn.unit.units_conform(x.uexpr, y.uexpr):
            rpn.globl.param_stack.push(y)
            rpn.globl.param_stack.push(x)
            throw(X_CONFORMABILITY, name)
        cvt_x = x.ubase_convert(name)
        cvt_y = y.ubase_convert(name)
        (equal, reason) = equal_helper(cvt_x, cvt_y)
    else:
        (equal, reason) = equal_helper(x, y)

    if equal == -1:
        rpn.globl.param_stack.push(y)
        rpn.globl.param_stack.push(x)
        if reason == X_ARG_TYPE_MISMATCH:
            throw(reason, name, "({} {})".format(typename(y), typename(x)))
        elif reason == X_UNSUPPORTED:
            throw(reason, name, "Matrix/Vector comparison requires 'numpy' library")
        else:
            throw(reason, name, "Comparison failed")

    rpn.globl.param_stack.push(rpn.type.Integer(equal))


@defword(name='>', args=2, print_x=rpn.globl.PX_PREDICATE, doc="""\
>   ( y x -- flag )
Test if Y is greater than X.""")
def w_greater_than(name):
    x = rpn.globl.param_stack.pop()
    y = rpn.globl.param_stack.pop()

    if    type(x) not in [rpn.type.Integer, rpn.type.Rational, rpn.type.Float] \
       or type(y) not in [rpn.type.Integer, rpn.type.Rational, rpn.type.Float]:
        rpn.globl.param_stack.push(y)
        rpn.globl.param_stack.push(x)
        throw(X_ARG_TYPE_MISMATCH, name, "({} {})".format(typename(y), typename(x)))
    if (x.has_uexpr_p() and not y.has_uexpr_p()) or \
       (y.has_uexpr_p() and not x.has_uexpr_p()):
        rpn.globl.param_stack.push(y)
        rpn.globl.param_stack.push(x)
        throw(X_INCONSISTENT_UNITS, name)
    if x.has_uexpr_p() and y.has_uexpr_p():
        if not rpn.unit.units_conform(x.uexpr, y.uexpr):
            rpn.globl.param_stack.push(y)
            rpn.globl.param_stack.push(x)
            throw(X_CONFORMABILITY, name)
        y = y.ubase_convert(name)
        x = x.ubase_convert(name)

    yval = float(y.value)
    xval = float(x.value)
    rpn.globl.param_stack.push(rpn.type.Integer(rpn.globl.bool_to_int(yval > xval)))


@defword(name='>=', args=2, print_x=rpn.globl.PX_PREDICATE, doc="""\
>=   ( y x -- flag )
Test if Y is greater than or equal to X.""")
def w_greater_than_or_equal(name):
    x = rpn.globl.param_stack.pop()
    y = rpn.globl.param_stack.pop()

    if    type(x) not in [rpn.type.Integer, rpn.type.Rational, rpn.type.Float] \
       or type(y) not in [rpn.type.Integer, rpn.type.Rational, rpn.type.Float]:
        rpn.globl.param_stack.push(y)
        rpn.globl.param_stack.push(x)
        throw(X_ARG_TYPE_MISMATCH, name, "({} {})".format(typename(y), typename(x)))
    if (x.has_uexpr_p() and not y.has_uexpr_p()) or \
       (y.has_uexpr_p() and not x.has_uexpr_p()):
        rpn.globl.param_stack.push(y)
        rpn.globl.param_stack.push(x)
        throw(X_INCONSISTENT_UNITS, name)
    if x.has_uexpr_p() and y.has_uexpr_p():
        if not rpn.unit.units_conform(x.uexpr, y.uexpr):
            rpn.globl.param_stack.push(y)
            rpn.globl.param_stack.push(x)
            throw(X_CONFORMABILITY, name)
        y = y.ubase_convert(name)
        x = x.ubase_convert(name)

    yval = float(y.value)
    xval = float(x.value)
    rpn.globl.param_stack.push(rpn.type.Integer(rpn.globl.bool_to_int(yval >= xval)))


@defword(name='>>', args=2, print_x=rpn.globl.PX_COMPUTE, doc="""\
>>   ( i2 i1 -- i2 >> i1 )
Bitwise right shift.""")
def w_rightshift(name):
    x = rpn.globl.param_stack.pop()
    y = rpn.globl.param_stack.pop()
    if type(x) is not rpn.type.Integer or type(y) is not rpn.type.Integer:
        rpn.globl.param_stack.push(y)
        rpn.globl.param_stack.push(x)
        throw(X_ARG_TYPE_MISMATCH, name, "({} {})".format(typename(y), typename(x)))

    if x.value < 0:
        rpn.globl.param_stack.push(y)
        rpn.globl.param_stack.push(x)
        throw(X_INVALID_ARG, name, "X (shift amount) must not be negative")

    rpn.globl.param_stack.push(rpn.type.Integer(y.value >> x.value))


@defword(name='>c', args=2, print_x=rpn.globl.PX_CONFIG, doc="""\
>c   ( y x -- (x,y) )
Construct a complex number from two reals.""")
def w_to_c(name):
    x = rpn.globl.param_stack.pop()
    y = rpn.globl.param_stack.pop()
    if    type(x) not in [rpn.type.Integer, rpn.type.Rational, rpn.type.Float] \
       or type(y) not in [rpn.type.Integer, rpn.type.Rational, rpn.type.Float]:
        rpn.globl.param_stack.push(y)
        rpn.globl.param_stack.push(x)
        throw(X_ARG_TYPE_MISMATCH, name, "({} {})".format(typename(y), typename(x)))
    rpn.globl.param_stack.push(rpn.type.Complex(float(x.value), float(y.value)))


@defword(name='>debug', args=1, str_args=1, print_x=rpn.globl.PX_CONFIG, doc="""\
>debug   ( level -- )  [ "resource" -- ]
Set debug level for resource.""")
def w_to_debug(name):
    x = rpn.globl.param_stack.pop()
    if type(x) is not rpn.type.Integer:
        rpn.globl.param_stack.push(x)
        throw(X_ARG_TYPE_MISMATCH, name, "({})".format(typename(x)))
    level = x.value
    if level < 0 or level > 9:
        rpn.globl.param_stack.push(x)
        throw(X_INVALID_ARG, name, "Level {} out of range (0..9 expected)".format(level))
    resource = rpn.globl.string_stack.pop()
    # I really want to crash on an unrecognized resource,
    # so let set_debug_level() do that...
    # if not resource.value in rpn.debug.debug_levels:
    #     rpn.globl.param_stack.push(x)
    #     rpn.globl.string_stack.push(resource)
    #     throw(X_UNDEFINED_WORD, name, "Resource '{}' not recognized".format(resource.value))
    rpn.debug.set_debug_level(resource.value, level)


@defword(name='>disp', print_x=rpn.globl.PX_CONFIG, doc="""\
>disp   ( -- )
Push current display configuration.""")
def w_to_disp(name):            # pylint: disable=unused-argument
    d = rpn.util.DisplayConfig()
    d.style = rpn.globl.disp_stack.top().style
    d.prec  = rpn.globl.disp_stack.top().prec
    rpn.globl.disp_stack.push(d)


@defword(name='>label', args=1, str_args=1, print_x=rpn.globl.PX_CONFIG, doc="""\
>label   ( x -- x )  [ "label" -- ]
Set label of X.""")
def w_to_label(name):           # pylint: disable=unused-argument
    x = rpn.globl.param_stack.top()
    label = rpn.globl.string_stack.pop().value
    x.label = label


@defword(name='>r', args=1, print_x=rpn.globl.PX_CONFIG, doc="""\
>r   ( x -- )
Push X onto return stack.""")
def w_to_r(name):               # pylint: disable=unused-argument
    rpn.globl.return_stack.push(rpn.globl.param_stack.pop())


@defword(name='>reg', print_x=rpn.globl.PX_CONFIG, hidden=True, doc="""\
>reg   ( -- )
Push current register set.""")
def w_to_reg(name):            # pylint: disable=unused-argument
    (size_var, _) = rpn.globl.lookup_variable("SIZE")
    (sreg_var, _) = rpn.globl.lookup_variable("SREG")
    reg = rpn.util.RegisterSet()
    reg.register = rpn.globl.reg_stack.top().register.copy()
    reg.size     = size_var.obj.value
    print("settings reg.size to {}".format(size_var.obj.value))
    reg.sreg     = sreg_var.obj.value
    rpn.globl.reg_stack.push(reg)
    print("Pushing reg set {}".format(reg))


@defword(name='>unit', args=1, str_args=1, print_x=rpn.globl.PX_CONFIG, doc="""\
>unit   ( x -- x )  [ "unit" -- ]
Set unit of X.""")
def w_to_unit(name):            # pylint: disable=unused-argument
    strobj = rpn.globl.string_stack.pop()
    ustr = strobj.value
    ue = rpn.unit.try_parsing(ustr)
    if ue is None:
        rpn.globl.string_stack.push(strobj)
        throw(X_INVALID_UNIT, name, ustr)
    rpn.globl.param_stack.top().uexpr = ue


if rpn.globl.have_module('numpy'):
    @defword(name='>v2', args=2, print_x=rpn.globl.PX_CONFIG, doc="""\
>v2   ( y x -- v )
Create a 2-vector from the stack.""")
    def w_to_v_2(name):
        x = rpn.globl.param_stack.pop()
        y = rpn.globl.param_stack.pop()
        if    type(x) not in [rpn.type.Integer, rpn.type.Rational, rpn.type.Float, rpn.type.Complex] \
           or type(y) not in [rpn.type.Integer, rpn.type.Rational, rpn.type.Float, rpn.type.Complex]:
            rpn.globl.param_stack.push(y)
            rpn.globl.param_stack.push(x)
            throw(X_ARG_TYPE_MISMATCH, name, "({} {})".format(typename(y), typename(x)))
        l = rpn.util.List()
        l.append(y)
        l.append(x)
        v = rpn.type.Vector.from_rpn_List(l)
        rpn.globl.param_stack.push(v)


if rpn.globl.have_module('numpy'):
    @defword(name='>v3', args=3, print_x=rpn.globl.PX_CONFIG, doc="""\
>v3   ( z y x -- v )
Create a 3-vector from the stack.""")
    def w_to_v_3(name):
        x = rpn.globl.param_stack.pop()
        y = rpn.globl.param_stack.pop()
        z = rpn.globl.param_stack.pop()
        if    type(x) not in [rpn.type.Integer, rpn.type.Rational, rpn.type.Float, rpn.type.Complex] \
           or type(y) not in [rpn.type.Integer, rpn.type.Rational, rpn.type.Float, rpn.type.Complex] \
           or type(z) not in [rpn.type.Integer, rpn.type.Rational, rpn.type.Float, rpn.type.Complex]:
            rpn.globl.param_stack.push(z)
            rpn.globl.param_stack.push(y)
            rpn.globl.param_stack.push(x)
            throw(X_ARG_TYPE_MISMATCH, name, "({} {} {})".format(typename(z), typename(y), typename(x)))
        l = rpn.util.List()
        l.append(z)
        l.append(y)
        l.append(x)
        v = rpn.type.Vector.from_rpn_List(l)
        rpn.globl.param_stack.push(v)


@defword(name='?', print_x=rpn.globl.PX_IO, doc="""\
?[topic]
Display information on a variety of topics.""")
def w_info(name):               # pylint: disable=unused-argument
    print("""\
rpn is a general-purpose calculator and programming language
based loosely on Forth and Hewlett-Packard calculators.

The following topics provide additional information:
    ?datatypes
    ?variables""")


@defword(name='?datatypes', print_x=rpn.globl.PX_IO, hidden=True, doc="")
def w_info_datatypes(name):     # pylint: disable=unused-argument
    print("""\
rpn supports the following datatypes, which may be placed directly on the
parameter stack.  Examples are also shown.

- Integer       1234
- Float         3.14159
- Rational      355::113
- Complex       (1.2, 3.4)
- Vector        [1 2 3 4]
- Matrix        [[1 0 0 0]
                 [0 1 0 0]
                 [0 0 1 0]
                 [0 0 0 1]]
- String        "This is a sample string"

Strings are placed on a separate string stack.""")


@defword(name='?dup', args=1, print_x=rpn.globl.PX_CONFIG, doc="""\
?dup   ( x -- x x | 0 )
Duplicate top stack element if non-zero.""")
def w_query_dup(name):
    x = rpn.globl.param_stack.top()
    if type(x) not in [rpn.type.Integer, rpn.type.Float, rpn.type.Rational, rpn.type.Complex]:
        rpn.globl.param_stack.push(x)
        throw(X_ARG_TYPE_MISMATCH, name, "({})".format(typename(x)))
    if not x.zerop():
        rpn.globl.eval_string("dup")


@defword(name='?key', print_x=rpn.globl.PX_IO, doc="""\
?key   ( -- key 1 | 0 | -1 )
Read keystroke with flag.  ?key does not block but returns a success/fail flag
to the stack.  ASCII code of keystroke will also be returned on success.
Keystroke WILL echo.  This works only on Unix/Linux.

EXAMPLE:
    : test?key
      doc:"Display dots until a key is pressed  ( -- key )"
      begin  ?key case
        -1 of cr ."I/O error" cr leave endof
         0 of ."." 0.02 sleep endof
         1 of cr ."Key: " .all leave endof
        otherwise cr ."Found garbage on stack" cr .s leave
      endcase again
    ;

See also: key""")
def w_query_key(name):     # pylint: disable=unused-argument
    # Input that is not a tty doesn't get to play
    if not sys.stdin.isatty():
        rpn.globl.param_stack.push(rpn.type.Integer(-1))
        return

    fd = sys.stdin.fileno()
    oldattr = termios.tcgetattr(fd)
    newattr = termios.tcgetattr(fd)
    newattr[3] = newattr[3] & ~termios.ICANON
    newattr[3] = newattr[3] & ~termios.ECHO # Doesn't disable echo, not sure why not
    termios.tcsetattr(fd, termios.TCSANOW, newattr)

    oldflags = fcntl.fcntl(fd, fcntl.F_GETFL)
    fcntl.fcntl(fd, fcntl.F_SETFL, oldflags | os.O_NONBLOCK)

    try:
        c = sys.stdin.read(1)
        if c == "":
            rpn.globl.param_stack.push(rpn.type.Integer(0))
            return
        rpn.globl.param_stack.push(rpn.type.Integer(ord(c)))
        rpn.globl.param_stack.push(rpn.type.Integer(1))
    except IOError:
        rpn.globl.param_stack.push(rpn.type.Integer(-1))
    finally:
        termios.tcsetattr(fd, termios.TCSAFLUSH, oldattr)
        fcntl.fcntl(fd, fcntl.F_SETFL, oldflags)


@defword(name='?variables', print_x=rpn.globl.PX_IO, hidden=True, doc="")
def w_info_variables(name):     # pylint: disable=unused-argument
    print("""\
Data from the stack may be stored in variables.  The syntax to store an object
is !VAR.  For example, to store the constant Pi (3.14...) into variable "mypi",
type:
        PI !mypi
Note that variables must be declared before they may be used.  To declare a
variable, which is initially created in an undefined state, type:
        variable mypi
Then the above example will work.  Variables local to a function can be defined
as follows:
        : myfunc  | x y z |   . . .  ;
x, y, and z will be locally defined only in the function "myfunc".

Values stored in variables may be pushed onto the stack with @VAR.

Note how this syntax differs from Forth's.  In Forth, one would say
        VAR @
This syntax is not allowed in Rpn because the "address" of a variable is never
exposed, and so it cannot ever be placed, however briefly, on the stack.  This
also means the that problem of accessing illegal memory cannot arise: the
variable is either findable by the system through its name, or it is not.""")


@defword(name='^', args=2, print_x=rpn.globl.PX_COMPUTE, doc="""\
^   ( y x -- y^x )
Exponentiation.""")
def w_caret(name):
    x = rpn.globl.param_stack.pop()
    y = rpn.globl.param_stack.pop()
    if    type(x) not in [rpn.type.Integer, rpn.type.Rational, rpn.type.Float, rpn.type.Complex] \
       or type(y) not in [rpn.type.Integer, rpn.type.Rational, rpn.type.Float, rpn.type.Complex]:
        rpn.globl.param_stack.push(y)
        rpn.globl.param_stack.push(x)
        throw(X_ARG_TYPE_MISMATCH, name, "({} {})".format(typename(y), typename(x)))

    try:
        r = pow(y.value, x.value)
    except OverflowError:
        rpn.globl.param_stack.push(x)
        throw(X_FP_RESULT_OO_RANGE, name)

    if type(r) is int:
        result = rpn.type.Integer(r)
    elif type(r) is float:
        result = rpn.type.Float(r)
    elif type(r) is complex:
        result = rpn.type.Complex.from_complex(r)
    else:
        raise FatalErr("pow() returned a strange type '{}'".format(type(r)))

    if x.has_uexpr_p():
        throw(X_INCONSISTENT_UNITS, name, "X cannot have unit expression")
    if y.has_uexpr_p():
        result.uexpr = rpn.unit.UPow(y.uexpr, x.value)
        if isinstance(result.uexpr, rpn.unit.UNull):
            result.uexpr = None

    rpn.globl.param_stack.push(result)


@defword(name='abort', print_x=rpn.globl.PX_CONTROL, doc="""\
abort   ( -- )
Abort execution and return to top level.

See also: abort", exit, leave""")
def w_abort(name):
    throw(X_ABORT, name)


@defword(name='abort"', print_x=rpn.globl.PX_CONTROL, doc="""\
abort"   ( flag -- )
Conditionally abort execution.  If flag is non-zero, abort execution,
print a message (up to the closing quotation mark), and return to top level.

See also: abort, exit, leave""")
def w_abort_quote(name):        # pylint: disable=unused-argument
    pass                        # Grammar rules handle this word


@defword(name='abs', args=1, print_x=rpn.globl.PX_COMPUTE, doc="""\
abs   ( x -- |x| )
Absolute value.  For complex numbers, ABS return the modulus (as a float).""")
def w_abs(name):
    x = rpn.globl.param_stack.pop()
    if type(x) is rpn.type.Integer:
        result = rpn.type.Integer(abs(x.value))
    elif type(x) in [rpn.type.Float, rpn.type.Complex]:
        result = rpn.type.Float(abs(x.value))
    elif type(x) is rpn.type.Rational:
        result = rpn.type.Rational.from_Fraction(abs(x.value))
    elif type(x) is rpn.type.Vector:
        if x.size() == 0:
            rpn.globl.param_stack.push(x)
            throw(X_ARG_TYPE_MISMATCH, name, "X cannot be an empty vector")
        sumsq = 0.0
        for val in x.value:
            sumsq += abs(val) ** 2
        r = rpn.globl.to_python_class(sumsq)
        t = type(r)
        if t is float:
            result = rpn.type.Float(math.sqrt(r))
        elif t is complex:
            result = rpn.type.Complex.from_complex(cmath.sqrt(r))
        else:
            raise FatalErr("{}: Cannot handle type {}".format(name, t))
    else:
        rpn.globl.param_stack.push(x)
        throw(X_ARG_TYPE_MISMATCH, name, "({})".format(typename(x)))
    rpn.globl.param_stack.push(result)


@defword(name='acos', args=1, print_x=rpn.globl.PX_COMPUTE, doc="""\
acos   ( cosine -- angle )
Inverse cosine.  |x| <= 1""")
def w_acos(name):
    x = rpn.globl.param_stack.pop()
    if type(x) in [rpn.type.Integer, rpn.type.Float, rpn.type.Rational]:
        try:
            r = math.acos(float(x.value))
        except ValueError:
            rpn.globl.param_stack.push(x)
            throw(X_FP_INVALID_ARG, name)
        result = rpn.type.Float(rpn.globl.convert_radians_to_mode(r))
        result.uexpr = rpn.globl.uexpr[rpn.globl.angle_mode_letter()]
    elif type(x) is rpn.type.Complex:
        try:
            r = cmath.acos(x.value)
        except ValueError:
            rpn.globl.param_stack.push(x)
            throw(X_FP_INVALID_ARG, name)
        result = rpn.type.Complex.from_complex(r)
    elif type(x) in [rpn.type.Vector, rpn.type.Matrix]:
        if not rpn.globl.have_module('numpy'):
            rpn.globl.param_stack.push(x)
            throw(X_UNSUPPORTED, name, "Operation on {} requires 'numpy' library".format(typename(x)))
        r = np.arccos(x.value)
        result = rpn.globl.to_rpn_class(r)
    else:
        rpn.globl.param_stack.push(x)
        throw(X_ARG_TYPE_MISMATCH, name, "({})".format(typename(x)))
    rpn.globl.param_stack.push(result)


@defword(name='acosh', args=1, print_x=rpn.globl.PX_COMPUTE, doc="""\
acosh   ( cosine_h -- angle )
Inverse hyperbolic cosine.

DEFINITION:
acosh(x) = ln(x + sqrt(x^2 - 1)), x >= 1""")
def w_acosh(name):
    x = rpn.globl.param_stack.pop()
    if type(x) in [rpn.type.Integer, rpn.type.Float, rpn.type.Rational]:
        try:
            r = math.acosh(float(x.value))
        except ValueError:
            rpn.globl.param_stack.push(x)
            throw(X_FP_INVALID_ARG, name)
        result = rpn.type.Float(r)
    elif type(x) is rpn.type.Complex:
        try:
            r = cmath.acosh(x.value)
        except ValueError:
            rpn.globl.param_stack.push(x)
            throw(X_FP_INVALID_ARG, name)
        result = rpn.type.Complex.from_complex(r)
    elif type(x) in [rpn.type.Vector, rpn.type.Matrix]:
        if not rpn.globl.have_module('numpy'):
            rpn.globl.param_stack.push(x)
            throw(X_UNSUPPORTED, name, "Operation on {} requires 'numpy' library".format(typename(x)))
        r = np.arccosh(x.value)
        result = rpn.globl.to_rpn_class(r)
    else:
        rpn.globl.param_stack.push(x)
        throw(X_ARG_TYPE_MISMATCH, name, "({})".format(typename(x)))
    rpn.globl.param_stack.push(result)


@defword(name='again', print_x=rpn.globl.PX_CONTROL, doc="""\
again   ( -- )
Execute an indefinite loop forever.
begin ... again

leave will exit the loop early.

See also: begin, leave, repeat, until, while""")
def w_again(name):              # pylint: disable=unused-argument
    pass                        # Grammar rules handle this word


@defword(name='alog', args=1, print_x=rpn.globl.PX_COMPUTE, doc="""\
alog   ( x -- 10^x )
Common exponential (antilogarithm).""")
def w_alog(name):
    x = rpn.globl.param_stack.pop()
    if type(x) not in [rpn.type.Integer, rpn.type.Float, rpn.type.Rational, rpn.type.Complex]:
        rpn.globl.param_stack.push(x)
        throw(X_ARG_TYPE_MISMATCH, name, "({})".format(typename(x)))
    r = 10.0 ** x.value
    if type(x) in [rpn.type.Integer, rpn.type.Float, rpn.type.Rational]:
        result = rpn.type.Float(r)
    elif type(x) is rpn.type.Complex:
        result = rpn.type.Complex.from_complex(r)
    rpn.globl.param_stack.push(result)


@defword(name='and', args=2, print_x=rpn.globl.PX_PREDICATE, doc="""\
and   ( flag flag -- flag )
Logical AND.  This is not a bitwise AND - use bitand for that.""")
def w_logand(name):
    x = rpn.globl.param_stack.pop()
    y = rpn.globl.param_stack.pop()
    if type(x) is not rpn.type.Integer or type(y) is not rpn.type.Integer:
        rpn.globl.param_stack.push(y)
        rpn.globl.param_stack.push(x)
        throw(X_ARG_TYPE_MISMATCH, name, "({} {})".format(typename(y), typename(x)))

    rpn.globl.param_stack.push(rpn.type.Integer(bool(x.value) and bool(y.value)))


@defword(name='ascii', immediate=True, doc="""\
ascii   ( -- n )
ASCII code of following char.  Returns -1 on any sort of error.""")
def w_ascii(name):              # pylint: disable=unused-argument
    pass


@defword(name='asin', args=1, print_x=rpn.globl.PX_COMPUTE, doc="""\
asin   ( sine -- angle )
Inverse sine.  |x| <= 1""")
def w_asin(name):
    x = rpn.globl.param_stack.pop()
    if type(x) in [rpn.type.Integer, rpn.type.Float, rpn.type.Rational]:
        try:
            r = math.asin(float(x.value))
        except ValueError:
            rpn.globl.param_stack.push(x)
            throw(X_FP_INVALID_ARG, name)
        result = rpn.type.Float(rpn.globl.convert_radians_to_mode(r))
        result.uexpr = rpn.globl.uexpr[rpn.globl.angle_mode_letter()]
    elif type(x) is rpn.type.Complex:
        try:
            r = cmath.asin(x.value)
        except ValueError:
            rpn.globl.param_stack.push(x)
            throw(X_FP_INVALID_ARG, name)
        result = rpn.type.Complex.from_complex(r)
    elif type(x) in [rpn.type.Vector, rpn.type.Matrix]:
        if not rpn.globl.have_module('numpy'):
            rpn.globl.param_stack.push(x)
            throw(X_UNSUPPORTED, name, "Operation on {} requires 'numpy' library".format(typename(x)))
        r = np.arcsin(x.value)
        result = rpn.globl.to_rpn_class(r)
    else:
        rpn.globl.param_stack.push(x)
        throw(X_ARG_TYPE_MISMATCH, name, "({})".format(typename(x)))
    rpn.globl.param_stack.push(result)


@defword(name='asinh', args=1, print_x=rpn.globl.PX_COMPUTE, doc="""\
asinh   ( sine_h -- angle )
Inverse hyperbolic sine.

DEFINITION:
asinh(x) = ln(x + sqrt(x^2 + 1))""")
def w_asinh(name):
    x = rpn.globl.param_stack.pop()
    if type(x) in [rpn.type.Integer, rpn.type.Float, rpn.type.Rational]:
        try:
            r = math.asinh(float(x.value))
        except ValueError:
            rpn.globl.param_stack.push(x)
            throw(X_FP_INVALID_ARG, name)
        result = rpn.type.Float(r)
    elif type(x) is rpn.type.Complex:
        try:
            r = cmath.asinh(x.value)
        except ValueError:
            rpn.globl.param_stack.push(x)
            throw(X_FP_INVALID_ARG, name)
        result = rpn.type.Complex.from_complex(r)
    elif type(x) in [rpn.type.Vector, rpn.type.Matrix]:
        if not rpn.globl.have_module('numpy'):
            rpn.globl.param_stack.push(x)
            throw(X_UNSUPPORTED, name, "Operation on {} requires 'numpy' library".format(typename(x)))
        r = np.arcsinh(x.value)
        result = rpn.globl.to_rpn_class(r)
    else:
        rpn.globl.param_stack.push(x)
        throw(X_ARG_TYPE_MISMATCH, name, "({})".format(typename(x)))
    rpn.globl.param_stack.push(result)


@defword(name='atan', args=1, print_x=rpn.globl.PX_COMPUTE, doc="""\
atan   ( tangent -- angle )
Inverse tangent.  Consider using atan2 instead,
especially if you are computing atan(y/x).""")
def w_atan(name):
    x = rpn.globl.param_stack.pop()
    if type(x) in [rpn.type.Integer, rpn.type.Float, rpn.type.Rational]:
        try:
            r = math.atan(float(x.value))
        except ValueError:
            rpn.globl.param_stack.push(x)
            throw(X_FP_INVALID_ARG, name)
        result = rpn.type.Float(rpn.globl.convert_radians_to_mode(r))
        result.uexpr = rpn.globl.uexpr[rpn.globl.angle_mode_letter()]
    elif type(x) is rpn.type.Complex:
        try:
            r = cmath.atan(x.value)
        except ValueError:
            rpn.globl.param_stack.push(x)
            throw(X_FP_INVALID_ARG, name)
        result = rpn.type.Complex.from_complex(r)
    elif type(x) in [rpn.type.Vector, rpn.type.Matrix]:
        if not rpn.globl.have_module('numpy'):
            rpn.globl.param_stack.push(x)
            throw(X_UNSUPPORTED, name, "Operation on {} requires 'numpy' library".format(typename(x)))
        r = np.arctan(x.value)
        result = rpn.globl.to_rpn_class(r)
    else:
        rpn.globl.param_stack.push(x)
        throw(X_ARG_TYPE_MISMATCH, name, "({})".format(typename(x)))
    rpn.globl.param_stack.push(result)


@defword(name='atan2', args=2, print_x=rpn.globl.PX_COMPUTE, doc="""\
atan2   ( y x -- angle )
Inverse tangent of y/x.""")
def w_atan2(name):
    x = rpn.globl.param_stack.pop()
    y = rpn.globl.param_stack.pop()
    if type(x) in [rpn.type.Integer, rpn.type.Float, rpn.type.Rational] and \
       type(y) in [rpn.type.Integer, rpn.type.Float, rpn.type.Rational]:
        try:
            r = math.atan2(float(y.value), float(x.value))
        except ValueError:
            rpn.globl.param_stack.push(y)
            rpn.globl.param_stack.push(x)
            throw(X_FP_INVALID_ARG, name)
        result = rpn.type.Float(rpn.globl.convert_radians_to_mode(r))
        result.uexpr = rpn.globl.uexpr[rpn.globl.angle_mode_letter()]
    elif type(x) is rpn.type.Complex or \
         type(y) is rpn.type.Complex:
        # Python cmath doesn't have atan2, so fake it
        if x.zerop():
            rpn.globl.param_stack.push(y)
            rpn.globl.param_stack.push(x)
            throw(X_FP_INVALID_ARG, name)
        r = cmath.atan(y / x)
        result = rpn.type.Complex.from_complex(r)
    elif type(x) in [rpn.type.Vector, rpn.type.Matrix] or \
         type(x) in [rpn.type.Vector, rpn.type.Matrix]:
        if not rpn.globl.have_module('numpy'):
            rpn.globl.param_stack.push(x)
            throw(X_UNSUPPORTED, name, "Operation on {} requires 'numpy' library".format(typename(x)))
        r = np.arctan2(y.value, x.value)
        result = rpn.globl.to_rpn_class(r)
    else:
        rpn.globl.param_stack.push(y)
        rpn.globl.param_stack.push(x)
        throw(X_ARG_TYPE_MISMATCH, name, "({} {})".format(typename(y), typename(x)))
    rpn.globl.param_stack.push(result)


@defword(name='atanh', args=1, print_x=rpn.globl.PX_COMPUTE, doc="""\
atanh   ( tangent_h -- angle )
Inverse hyperbolic tangent.

DEFINITION:
atanh(x) = 1/2 ln((1+x) / (1-x)), |x| < 1""")
def w_atanh(name):
    x = rpn.globl.param_stack.pop()
    if type(x) in [rpn.type.Integer, rpn.type.Float, rpn.type.Rational]:
        try:
            r = math.atanh(float(x.value))
        except ValueError:
            rpn.globl.param_stack.push(x)
            throw(X_FP_INVALID_ARG, name)
        result = rpn.type.Float(r)
    elif type(x) is rpn.type.Complex:
        try:
            r = cmath.atanh(x.value)
        except ValueError:
            rpn.globl.param_stack.push(x)
            throw(X_FP_INVALID_ARG, name)
        result = rpn.type.Complex.from_complex(r)
    elif type(x) in [rpn.type.Vector, rpn.type.Matrix]:
        if not rpn.globl.have_module('numpy'):
            rpn.globl.param_stack.push(x)
            throw(X_UNSUPPORTED, name, "Operation on {} requires 'numpy' library".format(typename(x)))
        r = np.arctanh(x.value)
        result = rpn.globl.to_rpn_class(r)
    else:
        rpn.globl.param_stack.push(x)
        throw(X_ARG_TYPE_MISMATCH, name, "({})".format(typename(x)))
    rpn.globl.param_stack.push(result)


@defword(name='begin', print_x=rpn.globl.PX_CONTROL, doc="""\
begin   ( -- )
Execute an indefinite loop.
begin ... again
begin ... <flag> until
begin ... <flag> while ... repeat

leave will exit the loop early.  Note that the effect of the test in
begin...while is opposite that in begin...until (i.e., the loop repeats
while something is true, rather than until it becomes true.)

Do not confuse this with the "beg" command, which sets 'begin mode' for
Time Value of Money calculations.

See also: again, leave, repeat, until, while""")
def w_begin(name):              # pylint: disable=unused-argument
    pass                        # Grammar rules handle this word


@defword(name='binom', args=3, print_x=rpn.globl.PX_COMPUTE, doc="""\
binom   ( n k p -- prob )
Binomial probability.  Return the probability of an event occurring exactly
k times in n attempts, where the probability of it occurring in a single
attempt is p.

DEFINITION:
binom(n,k,p) = comb(n,k) * p^k * (1-p)^(n-k)""")
def w_binom(name):
    x = rpn.globl.param_stack.pop()
    y = rpn.globl.param_stack.pop()
    z = rpn.globl.param_stack.pop()
    if    type(x) not in [rpn.type.Integer, rpn.type.Rational, rpn.type.Float] \
       or type(y) is not rpn.type.Integer \
       or type(z) is not rpn.type.Integer:
        rpn.globl.param_stack.push(z)
        rpn.globl.param_stack.push(y)
        rpn.globl.param_stack.push(x)
        throw(X_ARG_TYPE_MISMATCH, name, "({} {} {})".format(typename(z), typename(y), typename(x)))
    p = float(x.value)
    k = y.value
    n = z.value

    if p == 0:
        r = 1 if k == 0 else 0
    elif p == 1:
        r = 1 if k == n else 0
    else:
        r = comb_helper(n, k) * p**k * (1.0-p)**(n-k)

    rpn.globl.param_stack.push(rpn.type.Float(r))


@defword(name='bitand', args=2, print_x=rpn.globl.PX_COMPUTE, doc="""\
bitand   ( i2 i1 -- i2 AND i1 )
Bitwise AND.  Perform a bitwise boolean AND on two integers.""")
def w_bitand(name):
    x = rpn.globl.param_stack.pop()
    y = rpn.globl.param_stack.pop()
    if type(x) is not rpn.type.Integer or type(y) is not rpn.type.Integer:
        rpn.globl.param_stack.push(y)
        rpn.globl.param_stack.push(x)
        throw(X_ARG_TYPE_MISMATCH, name, "({} {})".format(typename(y), typename(x)))

    rpn.globl.param_stack.push(rpn.type.Integer(y.value & x.value))


@defword(name='bitnot', args=1, print_x=rpn.globl.PX_COMPUTE, doc="""\
bitnot   ( i1 -- NOT i1 )
Bitwise NOT.  Perform a bitwise boolean NOT on an integer.""")
def w_bitnot(name):
    x = rpn.globl.param_stack.pop()
    if type(x) is not rpn.type.Integer:
        rpn.globl.param_stack.push(x)
        throw(X_ARG_TYPE_MISMATCH, name, "({})".format(typename(x)))

    rpn.globl.param_stack.push(rpn.type.Integer(~ x.value))


@defword(name='bitor', args=2, print_x=rpn.globl.PX_COMPUTE, doc="""\
bitor   ( i2 i1 -- i2 OR i1 )
Bitwise OR.  Perform a bitwise boolean OR on two integers.""")
def w_bitor(name):
    x = rpn.globl.param_stack.pop()
    y = rpn.globl.param_stack.pop()
    if type(x) is not rpn.type.Integer or type(y) is not rpn.type.Integer:
        rpn.globl.param_stack.push(y)
        rpn.globl.param_stack.push(x)
        throw(X_ARG_TYPE_MISMATCH, name, "({} {})".format(typename(y), typename(x)))

    rpn.globl.param_stack.push(rpn.type.Integer(y.value | x.value))


@defword(name='bitxor', args=2, print_x=rpn.globl.PX_COMPUTE, doc="""\
bitxor   ( i2 i1 -- i2 XOR i1 )

Bitwise XOR.  Perform a bitwise boolean Exclusive OR on two integers.""")
def w_bitxor(name):
    x = rpn.globl.param_stack.pop()
    y = rpn.globl.param_stack.pop()
    if type(x) is not rpn.type.Integer or type(y) is not rpn.type.Integer:
        rpn.globl.param_stack.push(y)
        rpn.globl.param_stack.push(x)
        throw(X_ARG_TYPE_MISMATCH, name, "({} {})".format(typename(y), typename(x)))

    rpn.globl.param_stack.push(rpn.type.Integer(y.value ^ x.value))


@defword(name='bye', print_x=rpn.globl.PX_CONTROL, doc="""\
bye   ( -- )
Exit rpn.""")
def w_bye(name):
    raise EndProgram()


@defword(name='c>', args=1, print_x=rpn.globl.PX_CONFIG, doc="""\
c>   ( c -- y x )
Extract imaginary and real parts of a complex number.""")
def w_c_from(name):
    x = rpn.globl.param_stack.pop()
    if type(x) is not rpn.type.Complex:
        rpn.globl.param_stack.push(x)
        throw(X_ARG_TYPE_MISMATCH, name, "({})".format(typename(x)))
    rpn.globl.param_stack.push(rpn.type.Float(x.imag()))
    rpn.globl.param_stack.push(rpn.type.Float(x.real()))


@defword(name='case', print_x=rpn.globl.PX_CONTROL, doc="""\
case   ( n -- )
Execute a sequence of words based on stack value.  Once a match is
executed, no other clauses are considered.  otherwise is optional.
<n> and of labels must be integers.  case consumes the top of stack
like any word; however the integer value is available to the sequence
in variable "caseval".

<n> case
  <x> of ... endof
  <y> of ... endof
  <z> of ... endof
  [ otherwise ... ]
endcase

See also: endcase, endof, of, otherwise""")
def w_case(name):               # pylint: disable=unused-argument
    pass                        # Grammar rules handle this word


@defword(name='catch', print_x=rpn.globl.PX_CONTROL, doc="""\
catch   ( -- )
Catch any exceptions.
catch <WORD>

See also: throw""")
def w_catch(name):              # pylint: disable=unused-argument
    pass                        # Grammar rules handle this word


@defword(name='ceil', args=1, print_x=rpn.globl.PX_COMPUTE, doc="""\
ceil   ( x -- ceil )
Ceiling: smallest integer greater than or equal to X.""")
def w_ceil(name):
    x = rpn.globl.param_stack.pop()
    if type(x) is rpn.type.Integer:
        result = x
    elif type(x) in [rpn.type.Float, rpn.type.Rational]:
        result = rpn.type.Integer(math.ceil(x.value))
    elif type(x) in [rpn.type.Vector, rpn.type.Matrix]:
        if not rpn.globl.have_module('numpy'):
            rpn.globl.param_stack.push(x)
            throw(X_UNSUPPORTED, name, "Operation on {} requires 'numpy' library".format(typename(x)))
        r = np.ceil(x.value)
        result = rpn.globl.to_rpn_class(r)
    else:
        rpn.globl.param_stack.push(x)
        throw(X_ARG_TYPE_MISMATCH, name, "({})".format(typename(x)))
    rpn.globl.param_stack.push(result)


@defword(name='cf', args=1, print_x=rpn.globl.PX_CONFIG, doc="""\
cf   ( f -- )
Clear flag.  Do not confuse this with CF, which is for Compounding Frequency.""")
def w_cf(name):
    x = rpn.globl.param_stack.pop()
    if type(x) is not rpn.type.Integer:
        rpn.globl.param_stack.push(x)
        throw(X_ARG_TYPE_MISMATCH, name, "({})".format(typename(x)))
    flag = x.value
    if flag < rpn.flag.FLAG_MIN or flag >= rpn.flag.FLAG_MAX:
        rpn.globl.param_stack.push(x)
        throw(X_INVALID_MEMORY, name, "Flag {} out of range ({}..{} expected)".format(flag, rpn.flag.FLAG_MIN, rpn.flag.FLAG_MAX - 1))
    if flag >= rpn.flag.FLAG_FENCE:
        rpn.globl.param_stack.push(x)
        throw(X_READ_ONLY, name, "Flag {} cannot be modified".format(flag))
    rpn.flag.clear_flag(flag)


@defword(name='chr', args=1, print_x=rpn.globl.PX_IO, doc="""\
chr   ( x -- )
Push string for a single ASCII character.""")
def w_chr(name):
    x = rpn.globl.param_stack.pop()
    if type(x) is not rpn.type.Integer:
        rpn.globl.param_stack.push(x)
        throw(X_ARG_TYPE_MISMATCH, name, "({})".format(typename(x)))
    rpn.globl.string_stack.push(rpn.type.String("{}".format(chr(x.value))))


# Some HP calcs call this NEGATE, but why type 6 characters when 3 will do?
@defword(name='chs', args=1, print_x=rpn.globl.PX_COMPUTE, doc="""\
chs   ( x -- -x )
Negation (change sign).""")
def w_chs(name):
    x = rpn.globl.param_stack.pop()
    if type(x) is rpn.type.Integer:
        result = rpn.type.Integer(-1 * x.value)
    elif type(x) is rpn.type.Float:
        result = rpn.type.Float(-1.0 * x.value)
    elif type(x) is rpn.type.Rational:
        result = rpn.type.Rational.from_Fraction(Fraction(-1, 1) * x.value)
    elif type(x) is rpn.type.Complex:
        result = rpn.type.Complex(-1.0*x.real(), -1.0*x.imag())
    elif type(x) in [rpn.type.Vector, rpn.type.Matrix]:
        if not rpn.globl.have_module('numpy'):
            rpn.globl.param_stack.push(x)
            throw(X_UNSUPPORTED, name, "Operation on {} requires 'numpy' library".format(typename(x)))
        r = np.negative(x.value)
        result = rpn.globl.to_rpn_class(r)
    else:
        rpn.globl.param_stack.push(x)
        throw(X_ARG_TYPE_MISMATCH, name, "({})".format(typename(x)))
    rpn.globl.param_stack.push(result)


@defword(name='clfin', print_x=rpn.globl.PX_CONFIG, doc="""\
clfin   ( -- )
Clear financial variables.""")
def w_clfin(name):              # pylint: disable=unused-argument
    rpn.flag.clear_flag(rpn.flag.F_TVM_CONTINUOUS)
    rpn.flag.clear_flag(rpn.flag.F_TVM_BEGIN_MODE)

    rpn.tvm.N.obj   = None
    rpn.tvm.INT.obj = None
    rpn.tvm.PV.obj  = None
    rpn.tvm.PMT.obj = None
    rpn.tvm.FV.obj  = None

    rpn.globl.param_stack.push(rpn.type.Integer(1))
    rpn.word.w_cpf('CPF')


@defword(name='clflag', print_x=rpn.globl.PX_CONFIG, doc="""\
clflag   ( -- )
Clear all flags.""")
def w_clflag(name):             # pylint: disable=unused-argument
    for i in range(rpn.flag.FLAG_FENCE):
        rpn.flag.clear_flag(i)


@defword(name='clreg', print_x=rpn.globl.PX_CONFIG, doc="""]
clreg   ( -- )
Clear all registers.""")
def w_clreg(name):              # pylint: disable=unused-argument
    rpn.globl.reg_stack.top().register = dict()
    for i in range(rpn.globl.SIZE_MAX):
        rpn.globl.reg_stack.top().register[i] = rpn.type.Float(0.0)
    rpn.globl.reg_stack.top().register['I'] = rpn.type.Integer(0)


@defword(name='clrst', print_x=rpn.globl.PX_CONFIG, doc="""\
clrst   ( -- )
Clear the return stack.  Do not confuse this with the clst command,
which clears the parameter stack.""")
def w_clrst(name):              # pylint: disable=unused-argument
    rpn.globl.return_stack.clear()


@defword(name='clst', print_x=rpn.globl.PX_CONFIG, doc="""\
clst   ( -- )
Clear the stack.  Do not confuse this with the clrst command,
which clears the return stack.

DEFINITION:
: clst  depth 0 do drop loop ;""")
def w_clst(name):               # pylint: disable=unused-argument
    rpn.globl.param_stack.clear()


@defword(name='clstat', print_x=rpn.globl.PX_CONFIG, doc="""\
clstat   ( -- )
Clear the statistics data.""")
def w_clstat(name):             # pylint: disable=unused-argument
    rpn.globl.stat_data = []
    (sreg_var, _) = rpn.globl.lookup_variable("SREG")
    sreg = sreg_var.obj.value
    for i in range(6):
        rpn.globl.reg_stack.top().register[sreg + i] = rpn.type.Float(0.0)


@defword(name='clvar', print_x=rpn.globl.PX_CONFIG, doc="""\
clvar   ( -- )
Clear (delete) user variables in the current scope only.

See also: who""")
def w_clvar(name):              # pylint: disable=unused-argument
    scope = rpn.globl.scope_stack.top()
    my_vars = dict()
    for v in scope.variables().copy():
        var = scope.variable(v)
        if var.hidden or var.protected:
            continue

        ident = var.name
        cur_obj = var.obj
        new_obj = None
        for pre_hook_func in var.pre_hooks():
            try:
                pre_hook_func(ident, cur_obj, new_obj)
            except RuntimeErr as err_pre_hook_undef:
                rpn.globl.lnwriteln(str(err_pre_hook_undef))
                break
        else:
            old_obj = cur_obj
            rpn.globl.scope_stack.top().delete_variable(ident)
            cur_obj = None
            for post_hook_func in var.post_hooks():
                post_hook_func(ident, old_obj, cur_obj)


@defword(name='comb', args=2, print_x=rpn.globl.PX_COMPUTE, doc="""\
comb   ( n r -- nCr )
Combinations.  Choose from N objects R at a time, without regard to ordering.

DEFINITION:
          n!
nCr = -----------
      r! * (n-r)!""")
def w_comb(name):
    x = rpn.globl.param_stack.pop()
    y = rpn.globl.param_stack.pop()
    if type(x) is not rpn.type.Integer or type(y) is not rpn.type.Integer:
        rpn.globl.param_stack.push(y)
        rpn.globl.param_stack.push(x)
        throw(X_ARG_TYPE_MISMATCH, name, "({} {})".format(typename(y), typename(x)))

    # Python 3.8 has math.comb()
    n = y.value
    r = x.value
    result = rpn.type.Integer(comb_helper(n, r))

    rpn.globl.param_stack.push(result)


# TODO: conj

@defword(name='constant', print_x=rpn.globl.PX_CONFIG, doc="""\
constant   ( n -- )
Declare a constant variable.
CONSTANT <ccc>""")
def w_constant(name):           # pylint: disable=unused-argument
    pass                        # Grammar rules handle this word


@defword(name='convert', args=1, str_args=1, print_x=rpn.globl.PX_COMPUTE, doc="""\
convert   ( x -- x' )  [ units -- ]
Convert units of X to those in string.""")
def w_convert(name):
    x = rpn.globl.param_stack.pop()
    if not x.has_uexpr_p():
        rpn.globl.param_stack.push(x)
        throw(X_INVALID_ARG, name, "Not a unit")

    dbg("unit", 2, "{}: orig X={}".format(name, repr(x)))
    s = rpn.globl.string_stack.pop()
    new_ustr = s.value
    try:
        new_x = x.uexpr_convert(new_ustr, name)
    except RuntimeErr as e:
        if e.code == X_INVALID_UNIT:
            rpn.globl.param_stack.push(x)
            rpn.globl.string_stack.push(s)
            throw(X_INVALID_UNIT, name, new_ustr)
        else:
            raise
    dbg("unit", 2, "{}: new X={}".format(name, repr(new_x)))
    rpn.globl.param_stack.push(new_x)


@defword(name='cos', args=1, print_x=rpn.globl.PX_COMPUTE, doc="""\
cos   ( angle -- cosine )
Cosine.  For composite types (Vector, Matrix), compute cosine of elements
(always in Radians regardless of angular mode).""")
def w_cos(name):
    x = rpn.globl.param_stack.pop()
    unit_attached = False
    if x.has_uexpr_p() and x.uexpr.dim() != rpn.unit.category["Null"].dim():
        if x.uexpr.dim() != rpn.unit.category["Angle"].dim():
            rpn.globl.param_stack.push(x)
            throw(X_INCONSISTENT_UNITS, name, "'{}' is not an angular unit".format(x.uexpr))
        unit_attached = True

    if type(x) in [rpn.type.Integer, rpn.type.Float, rpn.type.Rational]:
        if unit_attached:
            angle = x.ubase_convert(name) # convert to radians
            result = rpn.type.Float(math.cos(float(angle.value)))
        else:
            result = rpn.type.Float(math.cos(rpn.globl.convert_mode_to_radians(float(x.value))))
    elif type(x) is rpn.type.Complex:
        result = rpn.type.Complex.from_complex(cmath.cos(x.value))
    elif type(x) in [rpn.type.Vector, rpn.type.Matrix]:
        if not rpn.globl.have_module('numpy'):
            rpn.globl.param_stack.push(x)
            throw(X_UNSUPPORTED, name, "Operation on {} requires 'numpy' library".format(typename(x)))
        r = np.cos(x.value)
        result = rpn.globl.to_rpn_class(r)
    else:
        rpn.globl.param_stack.push(x)
        throw(X_ARG_TYPE_MISMATCH, name, "({})".format(typename(x)))

    rpn.globl.param_stack.push(result)


@defword(name='cosh', args=1, print_x=rpn.globl.PX_COMPUTE, doc="""\
cosh   ( angle -- cosine_h )
Hyperbolic cosine.

DEFINITION:
          e^x + e^(-x)
cosh(x) = ------------
               2""")
def w_cosh(name):
    x = rpn.globl.param_stack.pop()
    if type(x) in [rpn.type.Integer, rpn.type.Float, rpn.type.Rational]:
        result = rpn.type.Float(math.cosh(float(x.value)))
    elif type(x) is rpn.type.Complex:
        result = rpn.type.Complex.from_complex(cmath.cosh(x.value))
    elif type(x) in [rpn.type.Vector, rpn.type.Matrix]:
        if not rpn.globl.have_module('numpy'):
            rpn.globl.param_stack.push(x)
            throw(X_UNSUPPORTED, name, "Operation on {} requires 'numpy' library".format(typename(x)))
        r = np.cosh(x.value)
        result = rpn.globl.to_rpn_class(r)
    else:
        rpn.globl.param_stack.push(x)
        throw(X_ARG_TYPE_MISMATCH, name, "({})".format(typename(x)))
    rpn.globl.param_stack.push(result)


@defword(name='CPF', args=1, print_x=rpn.globl.PX_CONFIG, doc="""\
CPF   ( n -- )
Set CF and PF to N.""")
def w_cpf(name):
    x = rpn.globl.param_stack.pop()
    if type(x) is not rpn.type.Integer:
        rpn.globl.param_stack.push(x)
        throw(X_ARG_TYPE_MISMATCH, name, "({})".format(typename(x)))
    n = x.value
    if n < 1 or n > 365:
        rpn.globl.param_stack.push(x)
        throw(X_INVALID_ARG, name, "(1..365 expected)")

    cf = rpn.type.Integer(n)
    cf.label = "CF"
    rpn.tvm.CF.obj = cf

    pf = rpn.type.Integer(n)
    pf.label = "PF"
    rpn.tvm.PF.obj = pf


@defword(name='cr', print_x=rpn.globl.PX_IO, doc="""\
cr   ( -- )
Print a newline.""")
def w_cr(name):                 # pylint: disable=unused-argument
    rpn.globl.writeln()


if rpn.globl.have_module('numpy'):
    @defword(name='cross', args=2, print_x=rpn.globl.PX_COMPUTE, doc="""\
cross   ( vec_y vec_x -- vec )
Vector dot product.""")
    def w_cross(name):
        x = rpn.globl.param_stack.pop()
        y = rpn.globl.param_stack.pop()
        if type(x) is rpn.type.Vector and type(y) is rpn.type.Vector:
            try:
                r = np.cross(y.value, x.value)
                dbg(name, 3, "r={}, type(r)={}, r.dtype={}, r.shape={}, r.ndim={}" \
                                 .format(r, type(r), r.dtype, r.shape, r.ndim))
            except ValueError as e:
                rpn.globl.param_stack.push(y)
                rpn.globl.param_stack.push(x)
                # XXX is this message correct?
                throw(X_CONFORMABILITY, name, "Vectors are not conformable")

            result = rpn.globl.to_rpn_class(r)
            dbg(name, 2, "result={}, type(result)={}".format(result, type(result)))
        else:
            rpn.globl.param_stack.push(y)
            rpn.globl.param_stack.push(x)
            throw(X_ARG_TYPE_MISMATCH, name, "({} {})".format(typename(y), typename(x)))

        rpn.globl.param_stack.push(result)


def w_sum3(y):
    return int(y * 365.25) - int(y / 100) + int(y / 400)

def w_m306(m):
    return int(m * 30.6001)

@defword(name='d->hp', args=1, print_x=rpn.globl.PX_COMPUTE, doc="""\
d->hp   ( MM.DDYYYY -- day# )
Convert date to HP day number.  Day # 0 = October 15, 1582.""")
def w_d_to_hp(name):
    day0_julian = 2299160
    x = rpn.globl.param_stack.pop()
    if type(x) is not rpn.type.Float:
        rpn.globl.param_stack.push(x)
        throw(X_ARG_TYPE_MISMATCH, name, "({})".format(typename(x)))

    (valid, dateobj, julian) = x.date_info()
    if not valid:
        rpn.globl.param_stack.push(x)
        throw(X_INVALID_ARG, name, "{} is not a valid date".format(x.value))

    if dateobj.month < 3:
        m = dateobj.month + 13
        y = dateobj.year - 1
    else:
        m = dateobj.month + 1
        y = dateobj.year

    daynum = sum3(y) + m306(m) + dateobj.day - 578164
    if julian - daynum + day0_julian != 0:
        rpn.globl.lnwriteln("d->hp: Result differs from Julian")

    result = rpn.type.Integer(daynum)
    result.label = "HP day"
    rpn.globl.param_stack.push(result)


@defword(name='d->jd', args=1, print_x=rpn.globl.PX_COMPUTE, doc="""\
d->jd   ( MM.DDYYYY -- julian )
Convert date to Julian day number.""")
def w_d_to_jd(name):
    x = rpn.globl.param_stack.pop()
    if type(x) is not rpn.type.Float:
        rpn.globl.param_stack.push(x)
        throw(X_ARG_TYPE_MISMATCH, name, "({})".format(typename(x)))

    (valid, _, julian) = x.date_info() # middle value is dateobj
    if not valid:
        rpn.globl.param_stack.push(x)
        throw(X_INVALID_ARG, name, "{} is not a valid date".format(x.value))

    result = rpn.type.Integer(julian)
    result.label = "Julian day"
    rpn.globl.param_stack.push(result)


@defword(name='d->r', args=1, print_x=rpn.globl.PX_COMPUTE, doc="""\
d->r   ( deg -- rad )
Convert degrees to radians.""")
def w_d_to_r(name):
    x = rpn.globl.param_stack.pop()
    if type(x) in [rpn.type.Vector, rpn.type.Matrix]:
        if not rpn.globl.have_module('numpy'):
            rpn.globl.param_stack.push(x)
            throw(X_UNSUPPORTED, name, "Operation on {} requires 'numpy' library".format(typename(x)))
        r = np.radians(x.value)
        result = rpn.globl.to_rpn_class(r)
        rpn.globl.param_stack.push(result)
        return

    if type(x) not in [rpn.type.Integer, rpn.type.Float, rpn.type.Rational]:
        rpn.globl.param_stack.push(x)
        throw(X_ARG_TYPE_MISMATCH, name, "({})".format(typename(x)))

    if x.has_uexpr_p() and x.uexpr.dim() != rpn.unit.category["Null"].dim():
        if x.uexpr.dim() != rpn.unit.category["Angle"].dim():
            rpn.globl.param_stack.push(x)
            throw(X_INCONSISTENT_UNITS, name, "'{}' is not an angular unit".format(x.uexpr))
        result = x.ubase_convert(name) # convert to radians
    else:
        result = rpn.type.Float(rpn.globl.convert_mode_to_radians(float(x.value)))

    result.uexpr = rpn.globl.uexpr["r"]
    rpn.globl.param_stack.push(result)


@defword(name='date', print_x=rpn.globl.PX_COMPUTE, doc="""\
date   ( -- MM.DDYYYY )
Current date.""")
def w_date(name):               # pylint: disable=unused-argument
    d = datetime.date.today().strftime("%m.%d%Y")
    result = rpn.type.Float(d)
    result.label = "MM.DDYYYY"
    rpn.globl.param_stack.push(result)


@defword(name='dateinfo', args=1, hidden=True, print_x=rpn.globl.PX_IO, doc="""\
dateinfo   ( x -- )
Show date_info() for Float.""")
def w_dateinfo(name):
    x = rpn.globl.param_stack.pop()
    if type(x) is not rpn.type.Float:
        rpn.globl.param_stack.push(x)
        throw(X_ARG_TYPE_MISMATCH, name, "({})".format(typename(x)))
    rpn.globl.writeln("dateinfo: {}".format(x.date_info()))


@defword(name='date+', args=2, print_x=rpn.globl.PX_COMPUTE, doc="""\
date+   ( date1 N -- date2 )
Add N days to date.""")
def w_date_plus(name):
    x = rpn.globl.param_stack.pop()
    y = rpn.globl.param_stack.pop()
    if type(x) is not rpn.type.Integer or type(y) is not rpn.type.Float:
        rpn.globl.param_stack.push(y)
        rpn.globl.param_stack.push(x)
        throw(X_ARG_TYPE_MISMATCH, name, "({} {})".format(typename(y), typename(x)))

    (valid, dateobj, julian) = y.date_info()
    if not valid:
        rpn.globl.param_stack.push(y)
        rpn.globl.param_stack.push(x)
        throw(X_INVALID_ARG, name, "{} is not a valid date".format(y.value))

    new_julian = julian + x.value
    dateobj = datetime.date.fromordinal(new_julian - rpn.globl.JULIAN_OFFSET)
    result = rpn.type.Float("%d.%02d%04d" % (dateobj.month, dateobj.day, dateobj.year))
    result.label = "DD.MMYYYY"
    rpn.globl.param_stack.push(result)


@defword(name='date-', args=2, print_x=rpn.globl.PX_COMPUTE, doc="""\
date-   ( date1 N -- date2 )
Subtract N days from date.""")
def w_date_minus(name):
    x = rpn.globl.param_stack.pop()
    y = rpn.globl.param_stack.pop()
    if type(x) is not rpn.type.Integer or type(y) is not rpn.type.Float:
        rpn.globl.param_stack.push(y)
        rpn.globl.param_stack.push(x)
        throw(X_ARG_TYPE_MISMATCH, name, "({} {})".format(typename(y), typename(x)))

    (valid, dateobj, julian) = y.date_info()
    if not valid:
        rpn.globl.param_stack.push(y)
        rpn.globl.param_stack.push(x)
        throw(X_INVALID_ARG, name, "{} is not a valid date".format(y.value))

    new_julian = julian - x.value
    dateobj = datetime.date.fromordinal(new_julian - rpn.globl.JULIAN_OFFSET)
    result = rpn.type.Float("%d.%02d%04d" % (dateobj.month, dateobj.day, dateobj.year))
    result.label = "DD.MMYYYY"
    rpn.globl.param_stack.push(result)


@defword(name='ddays', args=2, print_x=rpn.globl.PX_COMPUTE, doc="""\
ddays   ( date1 date2 -- ddays )
Number of days between two dates.  Usually the earlier date is in Y,
and later date in X.""")
def w_ddays(name):
    x = rpn.globl.param_stack.pop()
    y = rpn.globl.param_stack.pop()
    if type(x) is not rpn.type.Float or type(y) is not rpn.type.Float:
        rpn.globl.param_stack.push(y)
        rpn.globl.param_stack.push(x)
        throw(X_ARG_TYPE_MISMATCH, name, "({} {})".format(typename(y), typename(x)))

    (valid, _, xjulian) = x.date_info() # middle value is dateobj
    if not valid:
        rpn.globl.param_stack.push(y)
        rpn.globl.param_stack.push(x)
        throw(X_INVALID_ARG, name, "{} is not a valid date".format(x.value))

    (valid, _, yjulian) = y.date_info() # middle value is dateobj
    if not valid:
        rpn.globl.param_stack.push(y)
        rpn.globl.param_stack.push(x)
        throw(X_INVALID_ARG, name, "{} is not a valid date".format(y.value))

    # Y is expected to be earlier, so we subtract in this order to get a
    # positive value for "later"
    result = rpn.type.Integer(xjulian - yjulian)
    result.label = "Delta days"
    rpn.globl.param_stack.push(rpn.type.Integer(xjulian - yjulian))


@defword(name='debug>', str_args=1, print_x=rpn.globl.PX_CONFIG, doc="""\
debug>   ( -- lev )  [ "resource" -- ]
Return debug level for resource.""")
def w_debug_from(name):
    resource = rpn.globl.string_stack.pop()
    if not resource.value in rpn.debug.debug_levels:
        rpn.globl.string_stack.push(resource)
        throw(X_UNDEFINED_WORD, name, "Resource '{}' not recognized".format(resource.value))
    rpn.globl.param_stack.push(rpn.type.Integer(rpn.debug.debug_levels[resource.value]))


@defword(name='DEG', print_x=rpn.globl.PX_COMPUTE, doc="""\
DEG   ( -- 57.29577... )
Degrees per radian.  Do not confuse this with deg, which sets
the angular mode to degrees.

DEFINITION:
DEG == 360/TAU == 180/PI""")
def w_DEG(name):                # pylint: disable=unused-argument
    result = rpn.type.Float(rpn.globl.DEG_PER_RAD)
    result.uexpr = rpn.globl.uexpr["deg/r"]
    rpn.globl.param_stack.push(result)


@defword(name='deg', print_x=rpn.globl.PX_CONFIG, doc="""\
deg   ( -- )
Set angular mode to degrees.  Do not confuse this with DEG,
which is the number of degrees per radian.""")
def w_deg(name):                # pylint: disable=unused-argument
    rpn.flag.clear_flag(rpn.flag.F_RAD)
    rpn.flag.clear_flag(rpn.flag.F_GRAD)


@defword(name='depth', print_x=rpn.globl.PX_COMPUTE, doc="""\
depth   ( -- n )
Current number of elements on stack.""")
def w_depth(name):              # pylint: disable=unused-argument
    rpn.globl.param_stack.push(rpn.type.Integer(rpn.globl.param_stack.size()))


@defword(name='dim', args=1, print_x=rpn.globl.PX_COMPUTE, doc="""\
dim   ( -- )
Dimension(s) of X.

For integers, floats, and rationals (scalars): return 0.
For complex numbers: return 2.
For vectors of length N: return a vector [N].
For an M-row by N-col matrix: return a vector [M N].""")
def w_dim(name):
    x = rpn.globl.param_stack.pop()
    if type(x) in [rpn.type.Integer, rpn.type.Float, rpn.type.Rational]:
        result = rpn.type.Integer(0)
    elif type(x) is rpn.type.Complex:
        result = rpn.type.Integer(2)
    elif type(x) is rpn.type.Vector:
        result = rpn.type.Vector.from_rpn_List(rpn.util.List(rpn.type.Integer(x.size())))
    elif type(x) is rpn.type.Matrix:
        # Pretty ugly.  Need a better method to append items.  Ugh,
        # things get added at the beginning of the list, so we have to
        # add the cols, THEN the rows in order to end up with
        # [ rows cols ].
        l = rpn.util.List(rpn.type.Integer(x.ncols()))
        l2 = rpn.util.List(rpn.type.Integer(x.nrows()), l)
        result = rpn.type.Vector.from_rpn_List(l2) # [ rows cols ]
    else:
        rpn.globl.param_stack.push(x)
        throw(X_ARG_TYPE_MISMATCH, name, "({})".format(typename(x)))
    rpn.globl.param_stack.push(result)


@defword(name='disp>', print_x=rpn.globl.PX_CONFIG, doc="""\
disp>   ( -- )
Pop current display configuration.""")
def w_disp_from(name):          # pylint: disable=unused-argument
    try:
        rpn.globl.disp_stack.pop()
    except RuntimeErr as e:
        if e.code == X_STACK_UNDERFLOW:
            throw(X_STACK_UNDERFLOW, name, "{} has no display configuration".format(rpn.globl.disp_stack.name()))
        else:
            raise


@defword(name='do', print_x=rpn.globl.PX_CONTROL, doc="""\
do   ( limit initial -- )
Execute a definite loop.
<limit> <initial> do ...        loop
<limit> <initial> do ... <incr> +loop

The iteration counter is available via I.  leave will exit the loop early.

EXAMPLE:
    10 0 do I . loop
0 1 2 3 4 5 6 7 8 9

See also: I, leave, loop, +loop""")
def w_do(name):                 # pylint: disable=unused-argument
    pass                        # Grammar rules handle this word


if rpn.globl.have_module('numpy'):
    @defword(name='dot', args=2, print_x=rpn.globl.PX_COMPUTE, doc="""\
dot   ( vec_y vec_x -- real )
Vector dot product.""")
    def w_dot_product(name):    # avoid conflict with w_dot ('.')
        x = rpn.globl.param_stack.pop()
        y = rpn.globl.param_stack.pop()
        if type(x) is rpn.type.Vector and type(y) is rpn.type.Vector:
            try:
                r = y.value.dot(x.value)
            except ValueError:
                rpn.globl.param_stack.push(y)
                rpn.globl.param_stack.push(x)
                throw(X_CONFORMABILITY, name, "Vectors are not same size")

            result = rpn.globl.to_rpn_class(r)
        else:
            rpn.globl.param_stack.push(y)
            rpn.globl.param_stack.push(x)
            throw(X_ARG_TYPE_MISMATCH, name, "({} {})".format(typename(y), typename(x)))

        rpn.globl.param_stack.push(result)


@defword(name='dow', args=1, print_x=rpn.globl.PX_COMPUTE, doc="""\
dow   ( MM.DDYYYY -- dow )
Day of week.  1=Mon, 2=Tue, 3=Wed, 4=Thu, 5=Fri, 6=Sat, 7=Sun.""")
def w_dow(name):
    x = rpn.globl.param_stack.pop()
    if type(x) is not rpn.type.Float:
        rpn.globl.param_stack.push(x)
        throw(X_ARG_TYPE_MISMATCH, name, "({})".format(typename(x)))

    (valid, dateobj, _) = x.date_info() # third value is julian
    if not valid:
        rpn.globl.param_stack.push(x)
        throw(X_INVALID_ARG, name, "{} is not a valid date".format(x.value))

    result = rpn.type.Integer(dateobj.isoweekday())
    result.label = "Day of week"
    rpn.globl.param_stack.push(result)


@defword(name='dow$', args=1, print_x=rpn.globl.PX_IO, doc="""\
dow$   ( dow -- )  [ -- abbrev ]
Day of week name.  Return abbreviated day of week name as string.
dow should be between 1 and 7.

See also: dow""")
def w_dow_dollar(name):
    x = rpn.globl.param_stack.pop()
    if type(x) is not rpn.type.Integer:
        rpn.globl.param_stack.push(x)
        throw(X_ARG_TYPE_MISMATCH, name, "({})".format(typename(x)))
    dow = x.value
    if dow < 1 or dow > 7:
        rpn.globl.param_stack.push(x)
        throw(X_INVALID_ARG, name, "Day of week out of range (1..7 expected)")
    dow_abbrev = { 1: "Mon", 2: "Tue", 3: "Wed", 4: "Thu",
                   5: "Fri", 6: "Sat", 7: "Sun" }
    rpn.globl.string_stack.push(rpn.type.String.from_string(dow_abbrev[dow]))


@defword(name='drop', args=1, print_x=rpn.globl.PX_CONFIG, doc="""\
drop   ( x -- )
Remove top stack element.""")
def w_drop(name):               # pylint: disable=unused-argument
    rpn.globl.param_stack.pop()


@defword(name='dsp', args=1, print_x=rpn.globl.PX_CONFIG, doc="""\
dsp   ( x -- )
Set display precision to X, without changing display style.""")
def w_dsp(name):
    x = rpn.globl.param_stack.pop()
    if type(x) is not rpn.type.Integer:
        rpn.globl.param_stack.push(x)
        throw(X_ARG_TYPE_MISMATCH, name, "({})".format(typename(x)))

    if x.value < 0 or x.value >= rpn.globl.PRECISION_MAX:
        rpn.globl.param_stack.push(x)
        throw(X_INVALID_ARG, name, "Precision '{}' out of range (0..{} expected)".format(x.value, rpn.globl.PRECISION_MAX - 1))

    rpn.globl.disp_stack.top().prec = x.value


@defword(name='E', print_x=rpn.globl.PX_COMPUTE, doc="""\
E   ( -- 2.71828... )
Base of natural logarithms.""")
def w_E(name):                  # pylint: disable=unused-argument
    result = rpn.type.Float(rpn.globl.E)
    result.label = "E"
    rpn.globl.param_stack.push(result)


@defword(name='edit', hidden=True, print_x=rpn.globl.PX_CONFIG, doc="""\
edit   ( -- )
Edit some text.""")
def w_edit(name):               # pylint: disable=unused-argument
    env = os.environ
    if "VISUAL" in env:
        editor = env.get("VISUAL")
    elif "EDITOR" in env:
        editor = env.get("EDITOR")
    else:
        editor = "ed"

    # Set initial value
    initial_value = b"Initial string"

    with tempfile.NamedTemporaryFile(suffix=".tmp") as tf:
        tf.write(initial_value)
        tf.flush()
        subprocess.call([editor, tf.name])
        tf.seek(0)
        edited_message = tf.read()

    print(edited_message.decode("utf-8"))


<<<<<<< HEAD
=======
@defword(name='expm1', args=1, print_x=rpn.globl.PX_COMPUTE, doc="""\
expm1   ( x -- (e^x)-1 )
Calculate (e^X)-1 accurately.""")
def w_e_x_minus_1(name):
    x = rpn.globl.param_stack.pop()
    if type(x) in [rpn.type.Integer, rpn.type.Float, rpn.type.Rational]:
        result = rpn.type.Float(math.expm1(x.value))
    elif type(x) is rpn.type.Complex:
        result = rpn.type.Complex.from_complex(cmath.exp(x.value) - 1.0)
    elif type(x) in [rpn.type.Vector, rpn.type.Matrix]:
        if not rpn.globl.have_module('numpy'):
            rpn.globl.param_stack.push(x)
            throw(X_UNSUPPORTED, name, "Operation on {} requires 'numpy' library".format(typename(x)))
        r = np.expm1(x.value)
        result = rpn.globl.to_rpn_class(r)
    else:
        rpn.globl.param_stack.push(x)
        throw(X_ARG_TYPE_MISMATCH, name, "({})".format(typename(x)))
    rpn.globl.param_stack.push(result)


>>>>>>> 7fab1340
@defword(name='else', args=1, print_x=rpn.globl.PX_CONTROL, doc="""\
else   ( -- )
Execute other branch of conditional test.
<flag> if ... [ else ... ] then

See also: if, then""")
def w_else(name):               # pylint: disable=unused-argument
    pass                        # Grammar rules handle this word


@defword(name='emit', args=1, print_x=rpn.globl.PX_IO, doc="""\
emit   ( x -- )
Print a single ASCII character.  No space or newline is appended.""")
def w_emit(name):
    x = rpn.globl.param_stack.pop()
    if type(x) is not rpn.type.Integer:
        rpn.globl.param_stack.push(x)
        throw(X_ARG_TYPE_MISMATCH, name, "({})".format(typename(x)))
    rpn.globl.write(chr(x.value))


@defword(name='endcase', print_x=rpn.globl.PX_CONTROL, doc="""\
endcase   ( -- )
Execute a sequence of words based on stack value.  Once a match is
executed, no other clauses are considered.  otherwise is optional.
<n> and of labels must be integers.

<n> case
  <x> of ... endof
  <y> of ... endof
  <z> of ... endof
  [ otherwise ... ]
endcase

See also: case, endof, of, otherwise""")
def w_endcase(name):            # pylint: disable=unused-argument
    pass                        # Grammar rules handle this word


@defword(name='endof', print_x=rpn.globl.PX_CONTROL, doc="""\
endof   ( -- )
Execute a sequence of words based on stack value.  Once a match is
executed, no other clauses are considered.  otherwise is optional.
<n> and OF labels must be integers.

<n> case
  <x> of ... endof
  <y> of ... endof
  <z> of ... endof
  [ otherwise ... ]
endcase

See also: case, endcase, of, otherwise""")
def w_endof(name):              # pylint: disable=unused-argument
    pass                        # Grammar rules handle this word


@defword(name='eng', args=1, print_x=rpn.globl.PX_CONFIG, doc="""\
eng   ( n -- )
Set engineering display.  N specifies the total number of significant digits.""")
def w_eng(name):
    x = rpn.globl.param_stack.pop()
    if type(x) is not rpn.type.Integer:
        rpn.globl.param_stack.push(x)
        throw(X_ARG_TYPE_MISMATCH, name, "({})".format(typename(x)))

    if x.value < 0 or x.value >= rpn.globl.PRECISION_MAX:
        rpn.globl.param_stack.push(x)
        throw(X_INVALID_ARG, name, "Precision '{}' out of range (0..{} expected)".format(x.value, rpn.globl.PRECISION_MAX - 1))

    rpn.globl.disp_stack.top().style = "eng"
    rpn.globl.disp_stack.top().prec = x.value
    rpn.flag.clear_flag(rpn.flag.F_DISP_FIX)
    rpn.flag.set_flag(rpn.flag.F_DISP_ENG)


@defword(name='epoch', print_x=rpn.globl.PX_COMPUTE, doc="""\
epoch   ( -- secs )
Seconds since epoch.""")
def w_epoch(name):              # pylint: disable=unused-argument
    now = calendar.timegm(time.gmtime())
    result = rpn.type.Integer(now)
    result.label = "Epoch"
    rpn.globl.param_stack.push(result)


@defword(name='erf', args=1, print_x=rpn.globl.PX_COMPUTE, doc="""\
erf   ( x -- erf[x] )
Error function.""")
def w_erf(name):
    x = rpn.globl.param_stack.pop()
    if type(x) in [rpn.type.Integer, rpn.type.Float, rpn.type.Rational]:
        try:
            r = math.erf(float(x.value))
        except ValueError:
            rpn.globl.param_stack.push(x)
            throw(X_FP_INVALID_ARG, name)
        result = rpn.type.Float(r)
    elif type(x) is rpn.type.Complex:
        if not rpn.globl.have_module('scipy'):
            rpn.globl.param_stack.push(x)
            throw(X_UNSUPPORTED, name, "Complex support requires 'scipy' library")
        r = scipy.special.erf(x.value)
        result = rpn.type.Complex.from_complex(r)
    else:
        rpn.globl.param_stack.push(x)
        throw(X_ARG_TYPE_MISMATCH, name, "({})".format(typename(x)))
    result.label = "erf"
    rpn.globl.param_stack.push(result)


@defword(name='erfc', args=1, print_x=rpn.globl.PX_COMPUTE, doc="""\
erfc   ( x -- erfc[x] )
Complementary error function.

DEFINITION:
erfc(x) = 1 - erf(x)""")
def w_erfc(name):
    x = rpn.globl.param_stack.pop()
    if type(x) in [rpn.type.Integer, rpn.type.Float, rpn.type.Rational]:
        try:
            r = math.erfc(float(x.value))
        except ValueError:
            rpn.globl.param_stack.push(x)
            throw(X_FP_INVALID_ARG, name)
        result = rpn.type.Float(r)
    elif type(x) is rpn.type.Complex:
        if not rpn.globl.have_module('scipy'):
            rpn.globl.param_stack.push(x)
            throw(X_UNSUPPORTED, name, "Complex support requires 'scipy' library")
        r = scipy.special.erfc(x.value)
        result = rpn.type.Complex.from_complex(r)
    else:
        rpn.globl.param_stack.push(x)
        throw(X_ARG_TYPE_MISMATCH, name, "({})".format(typename(x)))
    result.label = "erfc"
    rpn.globl.param_stack.push(result)


@defword(name='eval', str_args=1, print_x=rpn.globl.PX_CONFIG, doc="""\
eval   [ s --- ]
Evaluate top element of string stack.
If s is a String created with "xxxx", evaluate it as a string of commands.
If x is a Symbol created with 'word', evaluate it as a closure invoking word.""")
def w_eval(name):               # pylint: disable=unused-argument
    s = rpn.globl.string_stack.pop()
    if type(s) is rpn.type.String:
        rpn.globl.eval_string(s.value)
    elif type(s) is rpn.type.Symbol:
        s.eval()
    else:
        rpn.globl.string_stack.push(s)
        throw(X_ARG_TYPE_MISMATCH, name, "({})".format(typename(s)))


@defword(name='exists?', str_args=1, print_x=rpn.globl.PX_PREDICATE, doc="""\
exists?   [ file -- bool ]
Return TRUE if file exists, otherwise FALSE.""")
def w_exists_query(name):       # pylint: disable=unused-argument
    filename = rpn.globl.string_stack.pop().value
    exists = os.path.isfile(filename)
    rpn.globl.param_stack.push(rpn.type.Integer(rpn.globl.bool_to_int(exists)))


@defword(name='exit', print_x=rpn.globl.PX_CONTROL, doc="""\
exit   ( -- )
Terminate execution of current word.""")
def w_exit(name):               # pylint: disable=unused-argument
    throw(X_EXIT)


@defword(name='exp', args=1, print_x=rpn.globl.PX_COMPUTE, doc="""\
exp   ( x -- e^x )
Natural exponential.""")
def w_exp(name):
    x = rpn.globl.param_stack.pop()
    if type(x) in [rpn.type.Integer, rpn.type.Float, rpn.type.Rational]:
        try:
            r = math.exp(float(x.value))
        except OverflowError:
            rpn.globl.param_stack.push(x)
            throw(X_FP_RESULT_OO_RANGE, name)
        result = rpn.type.Float(r)
    elif type(x) is rpn.type.Complex:
        try:
            r = cmath.exp(complex(x.value))
        except OverflowError:
            rpn.globl.param_stack.push(x)
            throw(X_FP_RESULT_OO_RANGE, name)
        result = rpn.type.Complex.from_complex(r)
    elif type(x) in [rpn.type.Vector, rpn.type.Matrix]:
        if not rpn.globl.have_module('numpy'):
            rpn.globl.param_stack.push(x)
            throw(X_UNSUPPORTED, name, "Operation on {} requires 'numpy' library".format(typename(x)))
        r = np.exp(x.value)
        result = rpn.globl.to_rpn_class(r)
    else:
        rpn.globl.param_stack.push(x)
        throw(X_ARG_TYPE_MISMATCH, name, "({})".format(typename(x)))
    rpn.globl.param_stack.push(result)


@defword(name='exp-1', args=1, print_x=rpn.globl.PX_COMPUTE, doc="""\
exp-1   ( x -- (e^x)-1 )
Calculate (e^X)-1 accurately.""")
def w_exp_minus_1(name):
    x = rpn.globl.param_stack.pop()
    if type(x) in [rpn.type.Integer, rpn.type.Float, rpn.type.Rational]:
        result = rpn.type.Float(math.expm1(x.value))
    elif type(x) is rpn.type.Complex:
        result = rpn.type.Complex.from_complex(cmath.exp(x.value) - 1.0)
    else:
        rpn.globl.param_stack.push(x)
        throw(X_ARG_TYPE_MISMATCH, name, "({})".format(typename(x)))
    rpn.globl.param_stack.push(result)


@defword(name='F_DEBUG_ENABLED', hidden=True, print_x=rpn.globl.PX_COMPUTE, doc="""\
F_DEBUG_ENABLED   ( -- 20 )
Flag number for Debug enabled.""")
def w_F_DEBUG_ENABLED(name):    # pylint: disable=unused-argument
    rpn.globl.param_stack.push(rpn.type.Integer(rpn.flag.F_DEBUG_ENABLED))


@defword(name='F_GRAD', hidden=True, print_x=rpn.globl.PX_COMPUTE, doc="""\
F_GRAD   ( -- 42 )
Flag number for Gradians mode.""")
def w_F_GRAD(name):             # pylint: disable=unused-argument
    rpn.globl.param_stack.push(rpn.type.Integer(rpn.flag.F_GRAD))


@defword(name='F_PRINTER_ENABLED', hidden=True, print_x=rpn.globl.PX_COMPUTE, doc="""\
F_PRINTER_ENABLED   ( -- 21 )
Flag number for Printer enabled.""")
def w_F_PRINTER_ENABLED(name):  # pylint: disable=unused-argument
    rpn.globl.param_stack.push(rpn.type.Integer(rpn.flag.F_PRINTER_ENABLED))


@defword(name='F_PRINTER_EXISTS', hidden=True, print_x=rpn.globl.PX_COMPUTE, doc="""\
F_PRINTER_EXISTS   ( -- 55 )
Flag number for Printer exists.""")
def w_F_PRINTER_EXISTS(name):   # pylint: disable=unused-argument
    rpn.globl.param_stack.push(rpn.type.Integer(rpn.flag.F_PRINTER_EXISTS))


@defword(name='F_RAD', hidden=True, print_x=rpn.globl.PX_COMPUTE, doc="""\
F_RAD   ( -- 43 )
Flag number for Radians mode.""")
def w_F_RAD(name):              # pylint: disable=unused-argument
    rpn.globl.param_stack.push(rpn.type.Integer(rpn.flag.F_RAD))


@defword(name='F_SHOW_PROMPT', hidden=True, print_x=rpn.globl.PX_COMPUTE, doc="""\
F_SHOW_PROMPT   ( -- 18 )
Flag number for Show Prompt.""")
def w_F_SHOW_PROMPT(name):           # pylint: disable=unused-argument
    rpn.globl.param_stack.push(rpn.type.Integer(rpn.flag.F_SHOW_PROMPT))


@defword(name='F_SHOW_X', hidden=True, print_x=rpn.globl.PX_COMPUTE, doc="""\
F_SHOW_X   ( -- 19 )
Flag number for Show X.""")
def w_F_SHOW_X(name):           # pylint: disable=unused-argument
    rpn.globl.param_stack.push(rpn.type.Integer(rpn.flag.F_SHOW_X))


@defword(name='F_TVM_BEGIN_MODE', hidden=True, print_x=rpn.globl.PX_COMPUTE, doc="""\
F_TVM_BEGIN_MODE   ( -- 9 )
Flag number for TVM Begin mode.""")
def w_F_TVM_BEGIN_MODE(name):   # pylint: disable=unused-argument
    rpn.globl.param_stack.push(rpn.type.Integer(rpn.flag.F_TVM_BEGIN_MODE))


@defword(name='F_TVM_CONTINUOUS', hidden=True, print_x=rpn.globl.PX_COMPUTE, doc="""\
F_TVM_CONTINUOUS   ( -- 8 )
Flag number for TVM Continuous mode.""")
def w_F_TVM_CONTINUOUS(name):   # pylint: disable=unused-argument
    rpn.globl.param_stack.push(rpn.type.Integer(rpn.flag.F_TVM_CONTINUOUS))


@defword(name='fact', args=1, print_x=rpn.globl.PX_COMPUTE, doc="""\
fact   ( x -- x! )
Factorial.  X cannot be negative.

DEFINITION:
x! = x * (x-1) * (x-2) ... * 2 * 1
0! = 1

See also: gamma""")
def w_fact(name):
    x = rpn.globl.param_stack.pop()
    if type(x) is not rpn.type.Integer:
        rpn.globl.param_stack.push(x)
        throw(X_ARG_TYPE_MISMATCH, name, "({})".format(typename(x)))
    if x.value < 0:
        rpn.globl.param_stack.push(x)
        throw(X_FP_INVALID_ARG, name, "X cannot be negative")
    result = rpn.type.Integer(fact_helper(x.value))
    rpn.globl.param_stack.push(result)


@defword(name='fc?', args=1, print_x=rpn.globl.PX_PREDICATE, doc="""\
fc?   ( -- bool )
Test if flag is clear.""")
def w_fc_query(name):
    x = rpn.globl.param_stack.pop()
    if type(x) is not rpn.type.Integer:
        rpn.globl.param_stack.push(x)
        throw(X_ARG_TYPE_MISMATCH, name, "({})".format(typename(x)))

    flag = x.value
    if flag < rpn.flag.FLAG_MIN or flag >= rpn.flag.FLAG_MAX:
        rpn.globl.param_stack.push(x)
        throw(X_INVALID_MEMORY, name, "Flag {} out of range ({}..{} expected)".format(flag, rpn.flag.FLAG_MIN, rpn.flag.FLAG_MAX - 1))
    result = rpn.type.Integer(rpn.globl.bool_to_int(not rpn.flag.flag_set_p(flag)))
    rpn.globl.param_stack.push(result)


@defword(name='fc?c', args=1, print_x=rpn.globl.PX_PREDICATE, doc="""\
fc?c   ( -- bool )
Test if flag is clear, then clear it.""")
def w_fc_query_clear(name):
    x = rpn.globl.param_stack.pop()
    if type(x) is not rpn.type.Integer:
        rpn.globl.param_stack.push(x)
        throw(X_ARG_TYPE_MISMATCH, name, "({})".format(typename(x)))

    flag = x.value
    if flag < rpn.flag.FLAG_MIN or flag >= rpn.flag.FLAG_MAX:
        rpn.globl.param_stack.push(x)
        throw(X_INVALID_MEMORY, name, "Flag {} out of range ({}..{} expected)".format(flag, rpn.flag.FLAG_MIN, rpn.flag.FLAG_MAX - 1))
    result = rpn.type.Integer(rpn.globl.bool_to_int(not rpn.flag.flag_set_p(flag)))
    rpn.globl.param_stack.push(result)
    if flag < rpn.flag.FLAG_FENCE:
        rpn.flag.clear_flag(flag)


@defword(name='fc?s', args=1, print_x=rpn.globl.PX_PREDICATE, doc="""\
fc?s   ( -- bool )
Test if flag is clear, then set it.""")
def w_fc_query_set(name):
    x = rpn.globl.param_stack.pop()
    if type(x) is not rpn.type.Integer:
        rpn.globl.param_stack.push(x)
        throw(X_ARG_TYPE_MISMATCH, name, "({})".format(typename(x)))

    flag = x.value
    if flag < rpn.flag.FLAG_MIN or flag >= rpn.flag.FLAG_MAX:
        rpn.globl.param_stack.push(x)
        throw(X_INVALID_MEMORY, name, "Flag {} out of range ({}..{} expected)".format(flag, rpn.flag.FLAG_MIN, rpn.flag.FLAG_MAX - 1))
    result = rpn.type.Integer(rpn.globl.bool_to_int(not rpn.flag.flag_set_p(flag)))
    rpn.globl.param_stack.push(result)
    if flag < rpn.flag.FLAG_FENCE:
        rpn.flag.set_flag(flag)


@defword(name='fib', args=1, print_x=rpn.globl.PX_COMPUTE, doc="""\
fib   ( n -- fib )
Nth Fibonacci number.  N cannot be negative.

DEFINITION:
fib(0) = 0
fib(1) = 1
fib(n) = fib(n-1) + fib(n-2)""")
def w_fib(name):
    x = rpn.globl.param_stack.pop()
    if type(x) is not rpn.type.Integer:
        rpn.globl.param_stack.push(x)
        throw(X_ARG_TYPE_MISMATCH, name, "({})".format(typename(x)))
    if x.value < 0:
        rpn.globl.param_stack.push(x)
        throw(X_FP_INVALID_ARG, name, "X cannot be negative")
    result = rpn.type.Integer(fib_helper(x.value))
    rpn.globl.param_stack.push(result)


@defword(name='fix', args=1, print_x=rpn.globl.PX_CONFIG, doc="""\
fix   ( n -- )
Set fixed display.  N specifies the number of digits after the decimal point.""")
def w_fix(name):
    x = rpn.globl.param_stack.pop()
    if type(x) is not rpn.type.Integer:
        rpn.globl.param_stack.push(x)
        throw(X_ARG_TYPE_MISMATCH, name, "({})".format(typename(x)))

    if x.value < 0 or x.value >= rpn.globl.PRECISION_MAX:
        rpn.globl.param_stack.push(x)
        throw(X_INVALID_ARG, name, "Precision '{}' out of range (0..{} expected)".format(x.value, rpn.globl.PRECISION_MAX - 1))

    rpn.globl.disp_stack.top().style = "fix"
    rpn.globl.disp_stack.top().prec = x.value
    rpn.flag.set_flag(rpn.flag.F_DISP_FIX)
    rpn.flag.clear_flag(rpn.flag.F_DISP_ENG)


@defword(name='floor', args=1, print_x=rpn.globl.PX_COMPUTE, doc="""\
floor   ( x -- floor )
Floor.  Largest integer not greater than X.""")
def w_floor(name):
    x = rpn.globl.param_stack.pop()
    if type(x) is rpn.type.Integer:
        result = x
    elif type(x) in [rpn.type.Float, rpn.type.Rational]:
        result = rpn.type.Integer(math.floor(x.value))
    elif type(x) in [rpn.type.Vector, rpn.type.Matrix]:
        if not rpn.globl.have_module('numpy'):
            rpn.globl.param_stack.push(x)
            throw(X_UNSUPPORTED, name, "Operation on {} requires 'numpy' library".format(typename(x)))
        r = np.floor(x.value)
        result = rpn.globl.to_rpn_class(r)
    else:
        rpn.globl.param_stack.push(x)
        throw(X_ARG_TYPE_MISMATCH, name, "({})".format(typename(x)))
    rpn.globl.param_stack.push(result)


@defword(name='fmod', args=2, print_x=rpn.globl.PX_COMPUTE, doc="""\
fmod   ( y x -- rem )
Floating point remainder.  Return the remainder of dividing y by x.  This is
preferred for floats, while mod is preferred for integers.""")
def w_fmod(name):
    x = rpn.globl.param_stack.pop()
    y = rpn.globl.param_stack.pop()
    if    type(x) not in [rpn.type.Integer, rpn.type.Rational, rpn.type.Float] \
       or type(y) not in [rpn.type.Integer, rpn.type.Rational, rpn.type.Float]:
        rpn.globl.param_stack.push(y)
        rpn.globl.param_stack.push(x)
        throw(X_ARG_TYPE_MISMATCH, name, "({} {})".format(typename(y), typename(x)))
    if x.zerop():
        rpn.globl.param_stack.push(y)
        rpn.globl.param_stack.push(x)
        throw(X_FP_DIVISION_BY_ZERO, name, "X cannot be zero")
    r = math.fmod(float(y.value), float(x.value))
    rpn.globl.param_stack.push(rpn.type.Float(r))


@defword(name='hide', print_x=rpn.globl.PX_CONFIG, doc="""\
hide   ( -- )
Make the following word hidden.  Only user-defined words can be hidden.

WARNING: there is no way to "unhide" a word!""")
def w_hide(name):               # pylint: disable=unused-argument
    pass                        # Grammar rules handle this word


@defword(name='forget', print_x=rpn.globl.PX_CONFIG, doc="""\
forget   ( -- )
Forget the definition of the following word.""")
def w_forget(name):             # pylint: disable=unused-argument
    pass                        # Grammar rules handle this word


# HP-41 calls this FRC, HP-42 calls this FP.  I like FRAC (which appeared
# on the HP-34C) because it is very clear but still short enough.
@defword(name='frac', print_x=rpn.globl.PX_COMPUTE, args=1, doc="""\
frac   ( x.q -- 0.q )
Fractional part.""")
def w_frac(name):
    x = rpn.globl.param_stack.pop()
    if type(x) is rpn.type.Integer:
        rpn.globl.param_stack.push(rpn.type.Integer(0))
    elif type(x) in [rpn.type.Rational, rpn.type.Float]:
        result = rpn.type.Float(x.value - int(x.value))
        rpn.globl.param_stack.push(result)
    else:
        rpn.globl.param_stack.push(x)
        throw(X_ARG_TYPE_MISMATCH, name, "({})".format(typename(x)))


@defword(name='fs?', print_x=rpn.globl.PX_PREDICATE, args=1, doc="""\
fc?   ( -- bool )
Test if flag is set.""")
def w_fs_query(name):
    x = rpn.globl.param_stack.pop()
    if type(x) is not rpn.type.Integer:
        rpn.globl.param_stack.push(x)
        throw(X_ARG_TYPE_MISMATCH, name, "({})".format(typename(x)))

    flag = x.value
    if flag < rpn.flag.FLAG_MIN or flag >= rpn.flag.FLAG_MAX:
        rpn.globl.param_stack.push(x)
        throw(X_INVALID_MEMORY, name, "Flag {} out of range ({}..{} expected)".format(flag, rpn.flag.FLAG_MIN, rpn.flag.FLAG_MAX - 1))
    result = rpn.type.Integer(rpn.globl.bool_to_int(rpn.flag.flag_set_p(flag)))
    rpn.globl.param_stack.push(result)


@defword(name='fs?c', print_x=rpn.globl.PX_PREDICATE, args=1, doc="""\
fs?c   ( -- bool )
Test if flag is set, then clear it.""")
def w_fs_query_clear(name):
    x = rpn.globl.param_stack.pop()
    if type(x) is not rpn.type.Integer:
        rpn.globl.param_stack.push(x)
        throw(X_ARG_TYPE_MISMATCH, name, "({})".format(typename(x)))

    flag = x.value
    if flag < rpn.flag.FLAG_MIN or flag >= rpn.flag.FLAG_MAX:
        rpn.globl.param_stack.push(x)
        throw(X_INVALID_MEMORY, name, "Flag {} out of range ({}..{} expected)".format(flag, rpn.flag.FLAG_MIN, rpn.flag.FLAG_MAX - 1))
    result = rpn.type.Integer(rpn.globl.bool_to_int(rpn.flag.flag_set_p(flag)))
    rpn.globl.param_stack.push(result)
    if flag < rpn.flag.FLAG_FENCE:
        rpn.flag.clear_flag(flag)


@defword(name='fs?s', print_x=rpn.globl.PX_PREDICATE, args=1, doc="""\
fs?s   ( -- bool )
Test if flag is set, then set it.""")
def w_fs_query_set(name):
    x = rpn.globl.param_stack.pop()
    if type(x) is not rpn.type.Integer:
        rpn.globl.param_stack.push(x)
        throw(X_ARG_TYPE_MISMATCH, name, "({})".format(typename(x)))

    flag = x.value
    if flag < rpn.flag.FLAG_MIN or flag >= rpn.flag.FLAG_MAX:
        rpn.globl.param_stack.push(x)
        throw(X_INVALID_MEMORY, name, "Flag {} out of range ({}..{} expected)".format(flag, rpn.flag.FLAG_MIN, rpn.flag.MAX - 1))
    result = rpn.type.Integer(rpn.globl.bool_to_int(rpn.flag.flag_set_p(flag)))
    rpn.globl.param_stack.push(result)
    if flag < rpn.flag.FLAG_FENCE:
        rpn.flag.set_flag(flag)


@defword(name='FV', print_x=rpn.globl.PX_COMPUTE, doc="""\
FV   ( -- fv )
Calculate Future Value (FV).

DEFINITION:
     PMT * k         N    (      PMT * k )
FV = ------- - (1+ip)  * (  PV + -------  )
       ip                 (        ip    )

k = 1 if END, 1+ip if BEGIN""")
def w_FV(name):
    if any_undefined_p([rpn.tvm.N, rpn.tvm.INT, rpn.tvm.PV, rpn.tvm.PMT]):
        throw(X_BAD_DATA, name, "Need N, INT, PV, and PMT")

    pv  = rpn.tvm.PV .obj.value
    A   = rpn.tvm.A_helper()
    C   = rpn.tvm.C_helper()

    # FV = -[PV + A(PV + C)]
    fv = -1.0 * (pv + A*(pv + C))
    dbg("tvm", 1, "fv={}".format(fv))

    result = rpn.type.Float(fv)
    result.label = "FV"
    rpn.tvm.FV.obj = result
    rpn.globl.param_stack.push(result)


if rpn.globl.have_module('scipy'):
    @defword(name='fzero', args=1, str_args=1, print_x=rpn.globl.PX_COMPUTE, doc="""\
fzero   ( init.guess -- root )  [ func -- ]
Solving for root.  Name of function must be on string stack.
Implemented via scipy.optimize.fsolve()

EXAMPLE:
    : myfunc    doc:"Solve x^2-2*x-3"
      | in:x |   @x sq @x 2 * - 3 - ;
    -5 "myfunc" fzero
-1.0000000000000002 \ fzero
    7 "myfunc" fzero
3.0 \ fzero""")
    def w_fzero(name):
        func_to_solve = rpn.globl.string_stack.pop().value
        (word, _) = rpn.globl.lookup_word(func_to_solve)
        if word is None:
            throw(X_UNDEFINED_WORD, name, "'{}'".format(func_to_solve))

        x = rpn.globl.param_stack.pop()
        if    type(x) not in [rpn.type.Integer, rpn.type.Rational, rpn.type.Float]:
            rpn.globl.param_stack.push(x)
            throw(X_ARG_TYPE_MISMATCH, name, "({})".format(typename(x)))
        init_guess = float(x.value)

        # XXX There are probably error conditions/exceptions I need to catch
        def func(x):
            rpn.globl.param_stack.push(rpn.type.Float(x))
            rpn.globl.eval_string(func_to_solve)
            return rpn.globl.param_stack.pop().value

        #r = scipy.optimize.fsolve(func, 3)
        r = scipy.optimize.fsolve(func, [init_guess])
        # The return value of fsolve is a numpy array of length n for a root
        # finding problem with n variables.
        result = rpn.type.Float(r[0])
        result.label = "fzero"
        rpn.globl.param_stack.push(result)


@defword(name='GAMMA', print_x=rpn.globl.PX_COMPUTE, doc="""\
GAMMA   ( -- 0.5772... )
Euler-Mascheroni number.  Do not confuse this with the gamma function.

DEFINITION:
GAMMA = lim(n->inf, (-ln n + SUM(k=1,n, 1/k)))""")
def w_GAMMA(name):              # pylint: disable=unused-argument
    result = rpn.type.Float(rpn.globl.GAMMA)
    result.label = "GAMMA"
    rpn.globl.param_stack.push(result)


@defword(name='gamma', args=1, print_x=rpn.globl.PX_COMPUTE, doc="""\
gamma   ( x -- gamma[x] )
Gamma function.  Do not confuse this with the constant GAMMA.""")
def w_gamma(name):
    x = rpn.globl.param_stack.pop()
    if type(x) in [rpn.type.Integer, rpn.type.Float, rpn.type.Rational]:
        try:
            r = math.gamma(float(x.value))
        except ValueError:
            rpn.globl.param_stack.push(x)
            throw(X_FP_INVALID_ARG, name, "X cannot be a non-positive integer")
        if type(x) is rpn.type.Integer:
            result = rpn.type.Integer(r)
        else:
            result = rpn.type.Float(r)
    elif type(x) is rpn.type.Complex:
        if not rpn.globl.have_module('scipy'):
            rpn.globl.param_stack.push(x)
            throw(X_UNSUPPORTED, name, "Complex support requires 'scipy' library")
        r = scipy.special.gamma(x.value)
        if math.isnan(r.real) or math.isnan(r.imag):
            rpn.globl.param_stack.push(x)
            throw(X_FP_INVALID_ARG, name, "X cannot be a non-positive integer")
        result = rpn.type.Complex.from_complex(r)
    else:
        rpn.globl.param_stack.push(x)
        throw(X_ARG_TYPE_MISMATCH, name, "({})".format(typename(x)))
    result.label = "gamma"
    rpn.globl.param_stack.push(result)


@defword(name='gcd', args=2, print_x=rpn.globl.PX_COMPUTE, doc="""\
gcd   ( y x -- gcd )
Greatest common divisor.

DEFINITION:
: gcd  begin ?dup while tuck mod repeat ;""")
def w_gcd(name):
    x = rpn.globl.param_stack.pop()
    y = rpn.globl.param_stack.pop()
    if    type(x) is not rpn.type.Integer \
       or type(y) is not rpn.type.Integer:
        rpn.globl.param_stack.push(y)
        rpn.globl.param_stack.push(x)
        throw(X_ARG_TYPE_MISMATCH, name, "({} {})".format(typename(y), typename(x)))

    xval = x.value
    yval = y.value
    if xval < 0 or yval < 0:
        rpn.globl.param_stack.push(y)
        rpn.globl.param_stack.push(x)
        throw(X_FP_INVALID_ARG, name, "Neither X nor Y can be negative")
    if xval == 0 or yval == 0:
        rpn.globl.param_stack.push(rpn.type.Integer(0))
    else:
        r = gcd_helper(xval, yval)
        rpn.globl.param_stack.push(rpn.type.Integer(r))


if sys.version_info >= (3, 8):
    @defword(name='gmean', print_x=rpn.globl.PX_COMPUTE, doc="""\
gmean   ( -- gmean )
Calculate the geometric mean of the statistics data.""")
    def w_gmean(name):
        if len(rpn.globl.stat_data) == 0:
            throw(X_BAD_DATA, name, "No statistics data")
        try:
            m = statistics.geometric_mean(rpn.globl.stat_data)
        except statistics.StatisticsError as e:
            throw(X_BAD_DATA, name, "{}".format(str(e)))
        result = rpn.type.Float(m)
        result.label = "gmean"
        rpn.globl.param_stack.push(result)


@defword(name='grad', print_x=rpn.globl.PX_CONFIG, doc="""\
grad   ( -- )
Set angular mode to gradians.""")
def w_grad(name):               # pylint: disable=unused-argument
    rpn.flag.clear_flag(rpn.flag.F_RAD)
    rpn.flag.set_flag(rpn.flag.F_GRAD)


@defword(name='help', print_x=rpn.globl.PX_IO, doc="""\
help   ( -- )
Show documentation for the following word.""")
def w_help(name):               # pylint: disable=unused-argument
    pass                        # Grammar rules handle this word


@defword(name='hmean', print_x=rpn.globl.PX_COMPUTE, doc="""\
hmean   ( -- hmean )
Return the harmonic mean of the statistics data.""")
def w_hmean(name):
    if len(rpn.globl.stat_data) == 0:
        throw(X_BAD_DATA, name, "No statistics data")
    try:
        m = statistics.harmonic_mean(rpn.globl.stat_data)
    except statistics.StatisticsError as e:
        throw(X_BAD_DATA, name, "{}".format(str(e)))
    result = rpn.type.Float(m)
    result.label = "hmean"
    rpn.globl.param_stack.push(result)


@defword(name='hms', args=1, print_x=rpn.globl.PX_COMPUTE, doc="""\
hms   ( HH.nnn -- HH.MMSS )
Convert decimal hours to hours/minutes/seconds.""")
def w_hms(name):
    x = rpn.globl.param_stack.pop()
    if type(x) is rpn.type.Integer:
        result = rpn.type.Float(x.value)
    elif type(x) in [rpn.type.Float, rpn.type.Rational]:
        negative = x.value < 0
        hr = abs(x.value)
        (minutes, seconds) = divmod(hr * 3600, 60)
        (hours, minutes) = divmod(minutes, 60)
        if negative:
            hours *= -1.0
        result = rpn.type.Float("%d.%02d%02d" % (hours, minutes, seconds))
    else:
        rpn.globl.param_stack.push(x)
        throw(X_ARG_TYPE_MISMATCH, name, "({})".format(typename(x)))
    result.label = "HH.MMSS"
    rpn.globl.param_stack.push(result)


@defword(name='hms+', args=2, print_x=rpn.globl.PX_COMPUTE, doc="""\
hms+   ( HH.MMSS HH.MMSS -- HH.MMSS )
Add hours/minutes/seconds.""")
def w_hms_plus(name):
    x = rpn.globl.param_stack.pop()
    y = rpn.globl.param_stack.pop()
    if    type(x) not in [rpn.type.Integer, rpn.type.Float] \
       or type(y) not in [rpn.type.Integer, rpn.type.Float]:
        rpn.globl.param_stack.push(y)
        rpn.globl.param_stack.push(x)
        throw(X_ARG_TYPE_MISMATCH, name, "({} {})".format(typename(y), typename(x)))

    #ynegative = y.value < 0
    if type(y) is rpn.type.Integer:
        (yvalid, yhh, ymm, yss, _) = rpn.type.Float(y.value).time_info()
    else:
        (yvalid, yhh, ymm, yss, _) = y.time_info()
    if not yvalid:
        rpn.globl.param_stack.push(y)
        rpn.globl.param_stack.push(x)
        throw(X_INVALID_ARG, name, "{} is not a valid time".format(y.value))

    #xnegative = y.value < 0
    if type(x) is rpn.type.Integer:
        (xvalid, xhh, xmm, xss, _) = rpn.type.Float(x.value).time_info()
    else:
        (xvalid, xhh, xmm, xss, _) = x.time_info()
    if not xvalid:
        rpn.globl.param_stack.push(y)
        rpn.globl.param_stack.push(x)
        throw(X_INVALID_ARG, name, "{} is not a valid time".format(x.value))

    (hh, mm, ss) = rpn.globl.normalize_hms(yhh + xhh, ymm + xmm, yss + xss)
    #print("hh=",hh,"mm=",mm,"ss=",ss)
    result = rpn.type.Float("%d.%02d%02d" % (hh, mm, ss))
    result.label = "HH.MMSS"
    rpn.globl.param_stack.push(result)


@defword(name='hms-', args=2, print_x=rpn.globl.PX_COMPUTE, doc="""\
hms-   ( HH.MMSS HH.MMSS -- HH.MMSS )
Subtract hours/minutes/seconds.""")
def w_hms_minus(name):
    x = rpn.globl.param_stack.pop()
    y = rpn.globl.param_stack.pop()
    if    type(x) not in [rpn.type.Integer, rpn.type.Float] \
       or type(y) not in [rpn.type.Integer, rpn.type.Float]:
        rpn.globl.param_stack.push(y)
        rpn.globl.param_stack.push(x)
        throw(X_ARG_TYPE_MISMATCH, name, "({} {})".format(typename(y), typename(x)))

    if type(y) is rpn.type.Integer:
        (yvalid, yhh, ymm, yss, _) = rpn.type.Float(y.value).time_info()
    else:
        (yvalid, yhh, ymm, yss, _) = y.time_info()
    if not yvalid:
        rpn.globl.param_stack.push(y)
        rpn.globl.param_stack.push(x)
        throw(X_INVALID_ARG, name, "{} is not a valid time".format(y.value))

    if type(x) is rpn.type.Integer:
        (xvalid, xhh, xmm, xss, _) = rpn.type.Float(x.value).time_info()
    else:
        (xvalid, xhh, xmm, xss, _) = x.time_info()
    if not xvalid:
        rpn.globl.param_stack.push(y)
        rpn.globl.param_stack.push(x)
        throw(X_INVALID_ARG, name, "{} is not a valid time".format(x.value))

    (hh, mm, ss) = rpn.globl.normalize_hms(yhh - xhh, ymm - xmm, yss - xss)
    #print("hh=",hh,"mm=",mm,"ss=",ss)
    result = rpn.type.Float("%d.%02d%02d" % (hh, mm, ss))
    result.label = "HH.MMSS"
    rpn.globl.param_stack.push(result)


@defword(name='hp->d', args=1, print_x=rpn.globl.PX_COMPUTE, doc="""\
hp->d   ( day# -- MM.DDYYYY )
Convert HP day number to date.  Day # 0 = October 15, 1582.""")
def w_hp_to_d(name):
    x = rpn.globl.param_stack.pop()
    if type(x) is not rpn.type.Integer:
        rpn.globl.param_stack.push(x)
        throw(X_ARG_TYPE_MISMATCH, name, "({})".format(typename(x)))

    daynum = x.value
    if daynum < 0 or daynum > datetime.date.max.toordinal():
        rpn.globl.param_stack.push(x)
        throw(X_INVALID_ARG, name, "{} is not a valid day number".format(x.value))

    # dateobj = datetime.date.fromordinal(x.value - JULIAN_OFFSET)
    # result = rpn.type.Float("%d.%02d%04d" % (dateobj.month, dateobj.day, dateobj.year))
    d0 = daynum + 578164
    y0 = int((d0 - 121.5) / 365.2425)
    # m0 = int((d0 - sum3(y0)) / 30.6001)
    # while m0 < 4:
    #     y0 -= 1
    #     m0 = int((d0 -
    #
    # result.label = "MM.DDYYYY"
    # rpn.globl.param_stack.push(result)


@defword(name='hr', args=1, print_x=rpn.globl.PX_COMPUTE, doc="""\
hr   ( HH.MMSS -- HH.nnn )
Convert hours/minutes/seconds to decimal hours.""")
def w_hr(name):
    x = rpn.globl.param_stack.pop()
    if type(x) is rpn.type.Integer:
        result = rpn.type.Float(x.value)
    elif type(x) in [rpn.type.Float, rpn.type.Rational]:
        negative = -1.0 if x.value < 0 else 1.0
        hms = rpn.type.Float(abs(float(x.value) if type(x) is rpn.type.Rational else x.value))
        (valid, hh, mm, ss, _) = hms.time_info()
        if not valid:
            rpn.globl.param_stack.push(x)
            throw(X_INVALID_ARG, name, "{} is not a valid time".format(x.value))

        hr = float(hh) + float(mm)/60.0 + float(ss)/3600.0
        result = rpn.type.Float(negative * hr)
    else:
        rpn.globl.param_stack.push(x)
        throw(X_ARG_TYPE_MISMATCH, name, "({})".format(typename(x)))
    result.label = "HH.nnn"
    rpn.globl.param_stack.push(result)


@defword(name='hypot', args=2, print_x=rpn.globl.PX_COMPUTE, doc="""\
hypot   ( y x -- hypot )
Hypotenuse distance.  Calculated as square root of the sum of squares.

DEFINITION:
hypot = sqrt(x^2 + y^2)""")
def w_hypot(name):
    x = rpn.globl.param_stack.pop()
    y = rpn.globl.param_stack.pop()
    if    type(x) in [rpn.type.Integer, rpn.type.Rational, rpn.type.Float] \
       or type(y) in [rpn.type.Integer, rpn.type.Rational, rpn.type.Float]:
        yval = float(y.value)
        xval = float(x.value)
        result = rpn.type.Float(math.hypot(xval, yval))
    elif type(x) in [rpn.type.Vector, rpn.type.Matrix]:
        if not rpn.globl.have_module('numpy'):
            rpn.globl.param_stack.push(x)
            throw(X_UNSUPPORTED, name, "Operation on {} requires 'numpy' library".format(typename(x)))
        r = np.hypot(y.value, x.value)
        result = rpn.globl.to_rpn_class(r)
    else:
        rpn.globl.param_stack.push(y)
        rpn.globl.param_stack.push(x)
        throw(X_ARG_TYPE_MISMATCH, name, "({} {})".format(typename(y), typename(x)))
    rpn.globl.param_stack.push(result)


@defword(name='I', print_x=rpn.globl.PX_CONFIG, doc="""\
I   ( -- x )
Index of DO current loop.  Return the index of the most recent DO loop.  Do not
confuse this with the "i" command, which returns the complex number (0,1).""")
def w_I(name):
    (_I, _) = rpn.globl.lookup_variable('_I')
    if _I is None:
        throw(X_LOOP_PARAMS, name, "'I' not valid here, only in DO loops")
    if type(_I.obj) is not rpn.type.Integer:
        raise FatalErr("I is not an rpn.type.Integer")
    rpn.globl.param_stack.push(_I.obj)


if rpn.globl.have_module('numpy'):
    @defword(name='idn', args=1, print_x=rpn.globl.PX_COMPUTE, doc="""\
idn   ( n -- mat )
Create an NxN identity matrix.""")
    def w_idn(name):
        x = rpn.globl.param_stack.pop()
        size = 0
        if type(x) is rpn.type.Integer:
            size = x.value
            if size < 1 or size > rpn.globl.MATRIX_MAX:
                rpn.globl.param_stack.push(x)
                throw(X_INVALID_ARG, name, "X out of range (1..{} expected)".format(rpn.globl.MATRIX_MAX))
        elif type(x) is rpn.type.Vector:
            vsize = x.size()
            if vsize != 2:
                rpn.globl.param_stack.push(x)
                throw(X_INVALID_ARG, name, "Only matrices can be created")
            if int(x.value[0]) != int(x.value[1]):
                rpn.globl.param_stack.push(x)
                throw(X_INVALID_ARG, name, "Only square matrices can be created")
            size = x.value[0]
        else:
            rpn.globl.param_stack.push(x)
            throw(X_ARG_TYPE_MISMATCH, name, "({})".format(typename(x)))

        result = rpn.type.Matrix.from_ndarray(np.identity(size, dtype=np.int64))
        rpn.globl.param_stack.push(result)


@defword(name='if', args=1, print_x=rpn.globl.PX_CONTROL, doc="""\
if   ( flag -- )
Test condition.  Execute a conditional test.
<flag> if ... [ else ... ] then

See also: else, then""")
def w_if(name):                 # pylint: disable=unused-argument
    pass                        # Grammar rules handle this word


@defword(name='INT', print_x=rpn.globl.PX_COMPUTE, doc="""\
INT   ( -- int )
Calculate INTerest rate (INT).  Do not confuse this with the int command,
which truncates values to integers.""")
def w_INT(name):
    if any_undefined_p([rpn.tvm.N, rpn.tvm.PV, rpn.tvm.PMT, rpn.tvm.FV]):
        throw(X_BAD_DATA, name, "Need N, PV, PMT, and FV")

    n   = rpn.tvm.N  .obj.value
    pv  = rpn.tvm.PV .obj.value
    pmt = rpn.tvm.PMT.obj.value
    fv  = rpn.tvm.FV .obj.value

    # For PMT == 0:
    #   i = (FV/PV)^(1/n) - 1
    # For PMT != 0, i must be solved by iteration
    if pmt == 0:
        # XXX Trap math exceptions
        i_eff = math.expm1(math.log(-1.0*(fv/pv)) / n)
    else:
        i_eff = rpn.tvm.solve_for_interest()

    i = rpn.tvm.int_eff_to_nom(i_eff)
    dbg("tvm", 1, "i={}".format(i))
    result = rpn.type.Float(100.0 * i)
    result.label = "INT"
    rpn.tvm.INT.obj = result
    rpn.globl.param_stack.push(result)


@defword(name='int', args=1, print_x=rpn.globl.PX_COMPUTE, doc="""\
int   ( x -- int )
Truncate to integer.  The result is whatever Python's int() function returns.
Do not confuse this with the INT command, which solves for financial interest
rates.  Consider using floor or ceil instead.""")
def w_int(name):
    x = rpn.globl.param_stack.pop()
    if type(x) is rpn.type.Integer:
        result = x
    elif type(x) in [rpn.type.Float, rpn.type.Rational]:
        result = rpn.type.Integer(int(x.value))
    elif type(x) in [rpn.type.Vector, rpn.type.Matrix]:
        if not rpn.globl.have_module('numpy'):
            rpn.globl.param_stack.push(x)
            throw(X_UNSUPPORTED, name, "Operation on {} requires 'numpy' library".format(typename(x)))
        r = np.trunc(x.value)
        result = rpn.globl.to_rpn_class(r)
    else:
        rpn.globl.param_stack.push(x)
        throw(X_ARG_TYPE_MISMATCH, name, "({})".format(typename(x)))
    rpn.globl.param_stack.push(result)


@defword(name='inv', args=1, print_x=rpn.globl.PX_COMPUTE, doc="""\
inv   ( x -- 1/x )
Inverse.  X cannot be zero.""")
def w_inv(name):
    x = rpn.globl.param_stack.pop()
    if type(x) in [rpn.type.Integer, rpn.type.Float, rpn.type.Rational, rpn.type.Complex] \
       and x.zerop():
        rpn.globl.param_stack.push(x)
        throw(X_FP_DIVISION_BY_ZERO, name, "X cannot be zero")

    if type(x) is rpn.type.Integer:
        result = rpn.type.Float(1.0 / float(x.value))
    elif type(x) is rpn.type.Rational:
        result = rpn.type.Rational(x.denominator(), x.numerator())
    elif type(x) is rpn.type.Float:
        result = rpn.type.Float(1.0 / x.value)
    elif type(x) is rpn.type.Complex:
        r = complex(1, 0) / x.value
        result = rpn.type.Complex.from_complex(r)
    elif type(x) is rpn.type.Vector:
        rpn.globl.param_stack.push(x)
        throw(X_ARG_TYPE_MISMATCH, name, "Vectors are not invertible")
    elif type(x) is rpn.type.Matrix:
        try:
            r = np.linalg.inv(x.value)
        except np.linalg.LinAlgError:
            rpn.globl.param_stack.push(x)
            throw(X_FP_INVALID_ARG, name, "Singular matrix has no inverse")
        result = rpn.type.Matrix.from_ndarray(r)
    else:
        rpn.globl.param_stack.push(x)
        throw(X_ARG_TYPE_MISMATCH, name, "({})".format(typename(x)))

    if x.has_uexpr_p():
        result.uexpr = x.uexpr.invert()

    rpn.globl.param_stack.push(result)


@defword(name='J', print_x=rpn.globl.PX_CONFIG, doc="""\
J   ( -- x )
Index of DO outer DO loop.  Return the index of the DO loop enclosing
the current one.""")
def w_J(name):
    (_J, _) = rpn.globl.lookup_variable('_I', 2)
    if _J is None:
        throw(X_LOOP_PARAMS, name, "'J' not valid here, only in nested DO loops")
    if type(_J.obj) is not rpn.type.Integer:
        raise FatalErr("J is not an rpn.type.Integer")
    rpn.globl.param_stack.push(_J.obj)


@defword(name='jd->$', args=1, print_x=rpn.globl.PX_CONFIG, doc="""\
jd->$   ( julian -- ) [ -- "YYYY-MM-DD" ]
Convert julian day number to ISO date string.

EXAMPLE:
    2369915 jd->$
"1776-07-04" """)
def w_jd_to_dollar(name):
    x = rpn.globl.param_stack.pop()
    if type(x) is not rpn.type.Integer:
        rpn.globl.param_stack.push(x)
        throw(X_ARG_TYPE_MISMATCH, name, "({})".format(typename(x)))

    if x.value < 1 or x.value > datetime.date.max.toordinal():
        rpn.globl.param_stack.push(x)
        throw(X_INVALID_ARG, name, "X out of range (1..{} expected)".format(datetime.date.max.toordinal()))

    dateobj = datetime.date.fromordinal(x.value - rpn.globl.JULIAN_OFFSET)
    result = rpn.type.String("%d-%02d-%02d" % (dateobj.year, dateobj.month, dateobj.day))
    rpn.globl.string_stack.push(result)


@defword(name='jd->d', args=1, print_x=rpn.globl.PX_COMPUTE, doc="""\
jd->d   ( julian -- MM.DDYYYY )
Convert julian day number to date.

EXAMPLE:
    2369915 jd->d
7.041776""")
def w_jd_to_d(name):
    x = rpn.globl.param_stack.pop()
    if type(x) is not rpn.type.Integer:
        rpn.globl.param_stack.push(x)
        throw(X_ARG_TYPE_MISMATCH, name, "({})".format(typename(x)))

    if x.value < 1 or x.value > datetime.date.max.toordinal():
        rpn.globl.param_stack.push(x)
        throw(X_INVALID_ARG, name, "X out of range (1..{} expected)".format(datetime.date.max.toordinal()))

    dateobj = datetime.date.fromordinal(x.value - rpn.globl.JULIAN_OFFSET)
    result = rpn.type.Float("%d.%02d%04d" % (dateobj.month, dateobj.day, dateobj.year))
    result.label = "MM.DDYYYY"
    rpn.globl.param_stack.push(result)


if rpn.globl.have_module('scipy'):
    @defword(name='Jv', args=2, print_x=rpn.globl.PX_COMPUTE, doc="""\
Jv   ( order x -- J_v(x) )
Bessel function of the first kind of real order and complex argument.
Implemented via scipy.special.jv(order, x)""")
    def w_Jv(name):
        x = rpn.globl.param_stack.pop()
        y = rpn.globl.param_stack.pop()
        if    type(x) not in [rpn.type.Integer, rpn.type.Rational, rpn.type.Float, rpn.type.Complex] \
           or type(y) not in [rpn.type.Integer, rpn.type.Rational, rpn.type.Float]:
            rpn.globl.param_stack.push(y)
            rpn.globl.param_stack.push(x)
            throw(X_ARG_TYPE_MISMATCH, name, "({} {})".format(typename(y), typename(x)))
        order = float(y.value)
        xval = x.value
        r = scipy.special.jv(order, xval)
        if type(r) is np.float64 and math.isnan(r):
            rpn.globl.param_stack.push(y)
            rpn.globl.param_stack.push(x)
            throw(X_FP_NAN, name)

        if type(x) is rpn.type.Complex:
            result = rpn.type.Complex.from_complex(r)
        else:
            result = rpn.type.Float(r)
        rpn.globl.param_stack.push(result)


<<<<<<< HEAD
=======
@defword(name='inv', args=1, print_x=rpn.globl.PX_COMPUTE, doc="""\
inv   ( x -- 1/x )
Inverse.  X cannot be zero.""")
def w_inv(name):
    x = rpn.globl.param_stack.pop()
    if type(x) in [rpn.type.Integer, rpn.type.Float, rpn.type.Rational, rpn.type.Complex] \
       and x.zerop():
        rpn.globl.param_stack.push(x)
        throw(X_FP_DIVISION_BY_ZERO, name, "X cannot be zero")

    if type(x) is rpn.type.Integer:
        result = rpn.type.Float(1.0 / float(x.value))
    elif type(x) is rpn.type.Rational:
        result = rpn.type.Rational(x.denominator(), x.numerator())
    elif type(x) is rpn.type.Float:
        result = rpn.type.Float(1.0 / x.value)
    elif type(x) is rpn.type.Complex:
        r = complex(1, 0) / x.value
        result = rpn.type.Complex.from_complex(r)
    elif type(x) is rpn.type.Vector:
        rpn.globl.param_stack.push(x)
        throw(X_ARG_TYPE_MISMATCH, name, "Vectors are not invertible")
    elif type(x) is rpn.type.Matrix:
        if not rpn.globl.have_module('numpy'):
            rpn.globl.param_stack.push(x)
            throw(X_UNSUPPORTED, name, "Matrix inversion requires 'numpy' library")
        try:
            r = np.linalg.inv(x.value)
        except np.linalg.LinAlgError:
            rpn.globl.param_stack.push(x)
            throw(X_FP_INVALID_ARG, name, "Singular matrix has no inverse")
        result = rpn.type.Matrix.from_ndarray(r)
    else:
        rpn.globl.param_stack.push(x)
        throw(X_ARG_TYPE_MISMATCH, name, "({})".format(typename(x)))

    if x.has_uexpr_p():
        result.uexpr = x.uexpr.invert()

    rpn.globl.param_stack.push(result)


>>>>>>> 7fab1340
@defword(name='key', print_x=rpn.globl.PX_IO, doc="""\
key   ( -- key )
ASCII code of single keystroke.  key will block until input is provided.
Keystroke is not echoed.

See also: ?key""")
def w_key(name):                # pylint: disable=unused-argument
    try:
        k = _Getch()()
    except termios.error as e:
        throw(X_CHAR_IO, name, e.args[1])
    val = ord(k) if k != "" else 0
    #rpn.globl.lnwriteln("You pressed <{}>, value={}".format(k, val))
    rpn.globl.param_stack.push(rpn.type.Integer(val))


@defword(name='label>', args=1, print_x=rpn.globl.PX_CONFIG, doc="""\
label>   ( x -- x' )  [ -- label ]
Separate a label from the stack element.""")
def w_label_from(name):
    x = rpn.globl.param_stack.top()
    if not x.has_label_p():
        throw(X_INVALID_ARG, name, "X does not have a label")
    rpn.globl.string_stack.push(rpn.type.String(x.label))
    x.label = None


@defword(name='label?', args=1, print_x=rpn.globl.PX_PREDICATE, doc="""\
label?   ( x -- bool )
Test if X has a label.""")
def w_label_query(name):        # pylint: disable=unused-argument
    x = rpn.globl.param_stack.pop()
    rc = x.has_label_p()
    result = rpn.type.Integer(rc)
    rpn.globl.param_stack.push(result)


@defword(name='lcm', args=2, print_x=rpn.globl.PX_COMPUTE, doc="""\
lcm   ( y x -- lcm )
Least common multiple.

DEFINITION:
              x * y
lcm(x, y) = ---------
            gcd(x, y)""")
def w_lcm(name):
    x = rpn.globl.param_stack.pop()
    y = rpn.globl.param_stack.pop()
    if    type(x) is not rpn.type.Integer \
       or type(y) is not rpn.type.Integer:
        rpn.globl.param_stack.push(y)
        rpn.globl.param_stack.push(x)
        throw(X_ARG_TYPE_MISMATCH, name, "({} {})".format(typename(y), typename(x)))

    xval = x.value
    yval = y.value
    if xval < 0 or yval < 0:
        rpn.globl.param_stack.push(y)
        rpn.globl.param_stack.push(x)
        throw(X_FP_INVALID_ARG, name, "Neither X nor Y can be negative")
    if xval == 0 or yval == 0:
        rpn.globl.param_stack.push(rpn.type.Integer(0))
    else:
        r = (xval * yval) / gcd_helper(xval, yval)
        rpn.globl.param_stack.push(rpn.type.Integer(r))


@defword(name='leave', print_x=rpn.globl.PX_CONTROL, doc="""\
leave   ( -- )
Exit a do or begin loop immediately.""")
def w_leave(name):              # pylint: disable=unused-argument
    throw(X_LEAVE)


@defword(name='lg', args=1, print_x=rpn.globl.PX_COMPUTE, doc="""\
lg   ( x -- lg )
Logarithm [base 2].  X cannot be zero.  Use ln for the natural logarithm,
and log for the common logarithm.""")
def w_lg(name):
    x = rpn.globl.param_stack.pop()
    if     type(x) in [rpn.type.Integer, rpn.type.Float, rpn.type.Rational, rpn.type.Complex] \
       and x.zerop():
        rpn.globl.param_stack.push(x)
        throw(X_FP_INVALID_ARG, name, "X cannot be zero")

    if    type(x) is rpn.type.Integer  and x.value > 0 \
       or type(x) is rpn.type.Float    and x.value > 0.0 \
       or type(x) is rpn.type.Rational and x.value > 0:
        r = math.log2(float(x.value))
        if type(x) is rpn.type.Integer and r.is_integer():
            result = rpn.type.Integer(r)
        else:
            result = rpn.type.Float(r)
    elif    type(x) is rpn.type.Complex \
         or type(x) is rpn.type.Integer  and x.value < 0 \
         or type(x) is rpn.type.Float    and x.value < 0.0 \
         or type(x) is rpn.type.Rational and x.value < 0:
        result = rpn.type.Complex.from_complex(cmath.log(complex(x.value), 2))
    elif type(x) in [rpn.type.Vector, rpn.type.Matrix]:
        if not rpn.globl.have_module('numpy'):
            rpn.globl.param_stack.push(x)
            throw(X_UNSUPPORTED, name, "Operation on {} requires 'numpy' library".format(typename(x)))
        r = np.log2(x.value)
        result = rpn.globl.to_rpn_class(r)
    else:
        rpn.globl.param_stack.push(x)
        throw(X_ARG_TYPE_MISMATCH, name, "({})".format(typename(x)))
    rpn.globl.param_stack.push(result)


@defword(name='ln', args=1, print_x=rpn.globl.PX_COMPUTE, doc="""\
ln   ( x -- ln )
Natural logarithm [base e].  X cannot be zero.  Use log for the common
(base 10) logarithm.""")
def w_ln(name):
    x = rpn.globl.param_stack.pop()
    if     type(x) in [rpn.type.Integer, rpn.type.Float, rpn.type.Rational, rpn.type.Complex] \
       and x.zerop():
        rpn.globl.param_stack.push(x)
        throw(X_FP_INVALID_ARG, name, "X cannot be zero")

    if    type(x) is rpn.type.Integer  and x.value > 0 \
       or type(x) is rpn.type.Float    and x.value > 0.0 \
       or type(x) is rpn.type.Rational and x.value > 0:
        result = rpn.type.Float(math.log(float(x.value)))
    elif    type(x) is rpn.type.Complex \
         or type(x) is rpn.type.Integer  and x.value < 0 \
         or type(x) is rpn.type.Float    and x.value < 0.0 \
         or type(x) is rpn.type.Rational and x.value < 0:
        result = rpn.type.Complex.from_complex(cmath.log(complex(x.value)))
    elif type(x) in [rpn.type.Vector, rpn.type.Matrix]:
        if not rpn.globl.have_module('numpy'):
            rpn.globl.param_stack.push(x)
            throw(X_UNSUPPORTED, name, "Operation on {} requires 'numpy' library".format(typename(x)))
        r = np.log(x.value)
        result = rpn.globl.to_rpn_class(r)
    else:
        rpn.globl.param_stack.push(x)
        throw(X_ARG_TYPE_MISMATCH, name, "({})".format(typename(x)))
    rpn.globl.param_stack.push(result)


@defword(name='ln+1', args=1, print_x=rpn.globl.PX_COMPUTE, doc="""\
ln+1   ( x -- ln(1+x) )
Calculate ln(1+X) accurately.""")
def w_ln_1_plus_x(name):
    x = rpn.globl.param_stack.pop()
    if type(x) in [rpn.type.Integer, rpn.type.Float, rpn.type.Rational]:
        if float(x.value) == -1.0:
            rpn.globl.param_stack.push(x)
            throw(X_FP_INVALID_ARG, name, "X cannot be -1")
        result = rpn.type.Float(math.log1p(x.value))
    elif type(x) is rpn.type.Complex:
        if x.value == complex(-1, 0):
            rpn.globl.param_stack.push(x)
            throw(X_FP_INVALID_ARG, name, "X cannot be (-1,0)")
        result = rpn.type.Complex.from_complex(cmath.log(x.value + complex(1,0)))
    elif type(x) in [rpn.type.Vector, rpn.type.Matrix]:
        if not rpn.globl.have_module('numpy'):
            rpn.globl.param_stack.push(x)
            throw(X_UNSUPPORTED, name, "Operation on {} requires 'numpy' library".format(typename(x)))
        r = np.log1p(x.value)
        result = rpn.globl.to_rpn_class(r)
    else:
        rpn.globl.param_stack.push(x)
        throw(X_ARG_TYPE_MISMATCH, name, "({})".format(typename(x)))
    rpn.globl.param_stack.push(result)


@defword(name='load', str_args=1, print_x=rpn.globl.PX_CONTROL, doc="""\
load   [ file -- ]
Load file specified on string stack.""")
def w_load(name):               # pylint: disable=unused-argument
    filename = rpn.globl.string_stack.pop().value
    try:
        rpn.app.load_file(filename)
    except RuntimeErr as err_f_opt:
        rpn.globl.lnwriteln("load: " + str(err_f_opt))


@defword(name='log', args=1, print_x=rpn.globl.PX_COMPUTE, doc="""\
log   ( x -- log )
Common logarithm [base 10].  X cannot be zero.  Use ln for the natural
(base e) logarithm.""")
def w_log(name):
    x = rpn.globl.param_stack.pop()
    if     type(x) in [rpn.type.Integer, rpn.type.Float, rpn.type.Rational, rpn.type.Complex] \
       and x.zerop():
        rpn.globl.param_stack.push(x)
        throw(X_FP_INVALID_ARG, name, "X cannot be zero")

    if    type(x) is rpn.type.Integer  and x.value > 0 \
       or type(x) is rpn.type.Float    and x.value > 0.0 \
       or type(x) is rpn.type.Rational and x.value > 0:
        r = math.log10(float(x.value))
        if type(x) is rpn.type.Integer and r.is_integer():
            result = rpn.type.Integer(r)
        else:
            result = rpn.type.Float(r)
    elif    type(x) is rpn.type.Complex \
         or type(x) is rpn.type.Integer  and x.value < 0 \
         or type(x) is rpn.type.Float    and x.value < 0.0 \
         or type(x) is rpn.type.Rational and x.value < 0:
        result = rpn.type.Complex.from_complex(cmath.log10(complex(x.value)))
    elif type(x) in [rpn.type.Vector, rpn.type.Matrix]:
        if not rpn.globl.have_module('numpy'):
            rpn.globl.param_stack.push(x)
            throw(X_UNSUPPORTED, name, "Operation on {} requires 'numpy' library".format(typename(x)))
        r = np.log10(x.value)
        result = rpn.globl.to_rpn_class(r)
    else:
        rpn.globl.param_stack.push(x)
        throw(X_ARG_TYPE_MISMATCH, name, "({})".format(typename(x)))
    rpn.globl.param_stack.push(result)


@defword(name='loop', print_x=rpn.globl.PX_CONTROL, doc="""\
loop   ( limit initial -- )
Execute a definite loop.
<limit> <initial> do ... loop
The iteration counter is available via I.  leave will exit the loop early.

EXAMPLE:
    10 0 do I . loop
0 1 2 3 4 5 6 7 8 9

See also: do, I, leave, +loop""")
def w_loop(name):               # pylint: disable=unused-argument
    pass                        # Grammar rules handle this word


@defword(name='max', args=2, print_x=rpn.globl.PX_COMPUTE, doc="""\
max   ( y x -- max )
Larger of X or Y.""")
def w_max(name):
    x = rpn.globl.param_stack.pop()
    y = rpn.globl.param_stack.pop()
    if     type(x) in [rpn.type.Integer, rpn.type.Rational, rpn.type.Float] \
       and type(y) in [rpn.type.Integer, rpn.type.Rational, rpn.type.Float]:
        yval = float(y.value)
        xval = float(x.value)
        rpn.globl.param_stack.push(x if xval > yval else y)
    else:
        rpn.globl.param_stack.push(y)
        rpn.globl.param_stack.push(x)
        throw(X_ARG_TYPE_MISMATCH, name, "({} {})".format(typename(y), typename(x)))


@defword(name='mean', print_x=rpn.globl.PX_COMPUTE, doc="""\
mean   ( -- mean )
Return the arithmetic mean of the statistics data.""")
def w_mean(name):
    if len(rpn.globl.stat_data) == 0:
        throw(X_BAD_DATA, name, "No statistics data")
    try:
        m = statistics.mean(rpn.globl.stat_data)
    except statistics.StatisticsError as e:
        throw(X_BAD_DATA, name, "{}".format(str(e)))
    result = rpn.type.Float(m)
    result.label = "mean"
    rpn.globl.param_stack.push(result)


@defword(name='median', print_x=rpn.globl.PX_COMPUTE, doc="""\
median   ( -- median )
Return the median of the statistics data.""")
def w_median(name):
    if len(rpn.globl.stat_data) == 0:
        throw(X_BAD_DATA, name, "No statistics data")
    try:
        m = statistics.median(rpn.globl.stat_data)
    except statistics.StatisticsError as e:
        throw(X_BAD_DATA, name, "{}".format(str(e)))
    result = rpn.type.Float(m)
    result.label = "median"
    rpn.globl.param_stack.push(result)


@defword(name='min', args=2, print_x=rpn.globl.PX_COMPUTE, doc="""\
min   ( y x -- min )
Smaller of X or Y.""")
def w_min(name):
    x = rpn.globl.param_stack.pop()
    y = rpn.globl.param_stack.pop()
    if     type(x) in [rpn.type.Integer, rpn.type.Rational, rpn.type.Float] \
       and type(y) in [rpn.type.Integer, rpn.type.Rational, rpn.type.Float]:
        yval = float(y.value)
        xval = float(x.value)
        rpn.globl.param_stack.push(x if xval < yval else y)
    else:
        rpn.globl.param_stack.push(y)
        rpn.globl.param_stack.push(x)
        throw(X_ARG_TYPE_MISMATCH, name, "({} {})".format(typename(y), typename(x)))


@defword(name='N', print_x=rpn.globl.PX_COMPUTE, doc="""\
N   ( -- n )
Calculate Number of payments (N).

DEFINITION:
    log((FV*i)/(PV*i))
N = ------------------
        log(1 + i)""")
def w_N(name):
    if any_undefined_p([rpn.tvm.INT, rpn.tvm.PV, rpn.tvm.PMT, rpn.tvm.FV]):
        throw(X_BAD_DATA, name, "Need INT, PV, PMT, and FV")

    fv = rpn.tvm.FV.obj.value
    pv = rpn.tvm.PV.obj.value
    C  = rpn.tvm.C_helper()
    i  = rpn.tvm.i_helper()

    # n = ln[(C-FV)/(C+PV)] / ln(1+i)
    n = math.log((C - fv) / (C + pv)) / math.log1p(i)
    dbg("tvm", 1, "n={}".format(n))

    result = rpn.type.Float(n)
    result.label = "N"
    rpn.tvm.N.obj = result
    rpn.globl.param_stack.push(result)


@defword(name='not', args=1, print_x=rpn.globl.PX_PREDICATE, doc="""\
not   ( flag -- !flag )
Logical not.  Invert a flag: return TRUE (1) if x is zero, otherwise FALSE (0).
not is intended for boolean manipulations and is only defined on truth
integers (0,1).  0 = is meant to compare a number to zero, and works for
all number types.

NOTE: This is not a bitwise not - use bitnot for that.""")
def w_lognot(name):
    x = rpn.globl.param_stack.pop()
    if type(x) is not rpn.type.Integer:
        rpn.globl.param_stack.push(x)
        throw(X_ARG_TYPE_MISMATCH, name, "({})".format(typename(x)))

    rpn.globl.param_stack.push(rpn.type.Integer(not bool(x.value)))


@defword(name='of', print_x=rpn.globl.PX_CONTROL, doc="""\
of   ( x -- )
Execute a sequence of words based on stack value.  Once a match is
executed, no other clauses are considered.  otherwise is optional.
<n> and of labels must be integers.

<n> case
  <x> of ... endof
  <y> of ... endof
  <z> of ... endof
  [ otherwise ... ]
endcase

See also: case, endcase, endof, otherwise""")
def w_of(name):                 # pylint: disable=unused-argument
    pass                        # Grammar rules handle this word


@defword(name='or', args=2, print_x=rpn.globl.PX_PREDICATE, doc="""\
or   ( flag flag -- flag )
Logical OR.

NOTE: This is not a bitwise OR - use BITOR for that.""")
def w_logor(name):
    x = rpn.globl.param_stack.pop()
    y = rpn.globl.param_stack.pop()
    if type(x) is not rpn.type.Integer or type(y) is not rpn.type.Integer:
        rpn.globl.param_stack.push(y)
        rpn.globl.param_stack.push(x)
        throw(X_ARG_TYPE_MISMATCH, name, "({} {})".format(typename(y), typename(x)))

    rpn.globl.param_stack.push(rpn.type.Integer(bool(x.value) or bool(y.value)))


@defword(name='otherwise', print_x=rpn.globl.PX_CONTROL, doc="""\
otherwise   ( -- )
Execute a sequence of words based on stack value.  Once a match is
executed, no other clauses are considered.  otherwise is optional.
<n> and of labels must be integers.

<n> case
  <x> of ... endof
  <y> of ... endof
  <z> of ... endof
  [ otherwise ... ]
endcase

See also: case, endcase, endof, of""")
def w_otherwise(name):          # pylint: disable=unused-argument
    pass                        # Grammar rules handle this word


@defword(name='p->r', print_x=rpn.globl.PX_COMPUTE, doc="""\
p->r   ( theta r   -- y x   ) for Real
p->r   ( (r,theta) -- (x,y) ) for Complex
Convert polar coordinates to rectangular.  The parameter(s) can be either
two reals, or one complex.

DEFINITION:
x = r * cos(theta)
y = r * sin(theta)""")
def w_p_to_r(name):
    if rpn.globl.param_stack.empty():
        throw(X_INSUFF_PARAMS, name, "(1 or 2 required)")
    x = rpn.globl.param_stack.pop()
    if type(x) is rpn.type.Complex:
        r      = x.real()
        theta  = rpn.globl.convert_mode_to_radians(x.imag())
        result = rpn.type.Complex.from_complex(cmath.rect(r, theta))
        rpn.globl.param_stack.push(result)
    elif type(x) in [rpn.type.Integer, rpn.type.Float, rpn.type.Rational]:
        if rpn.globl.param_stack.empty():
            rpn.globl.param_stack.push(x)
            throw(X_INSUFF_PARAMS, name, "(2 required)")
        y = rpn.globl.param_stack.pop()
        if type(y) not in [rpn.type.Integer, rpn.type.Float, rpn.type.Rational]:
            rpn.globl.param_stack.push(y)
            rpn.globl.param_stack.push(x)
            throw(X_ARG_TYPE_MISMATCH, name, "({} {})".format(typename(y), typename(x)))

        r     = float(x.value)
        theta = rpn.globl.convert_mode_to_radians(float(y.value))
        xval  = r * math.cos(theta)
        yval  = r * math.sin(theta)
        rpn.globl.param_stack.push(rpn.type.Float(yval))
        rpn.globl.param_stack.push(rpn.type.Float(xval))
    else:
        rpn.globl.param_stack.push(x)
        throw(X_ARG_TYPE_MISMATCH, name, "({})".format(typename(x)))


@defword(name='perm', args=2, print_x=rpn.globl.PX_COMPUTE, doc="""\
perm   ( n r -- nPr )
Permutations.  Choose from N objects R at a time, with regard to ordering.

DEFINITION:
        n!
nPr = ------
      (n-r)!""")
def w_perm(name):
    x = rpn.globl.param_stack.pop()
    y = rpn.globl.param_stack.pop()
    if type(y) is not rpn.type.Integer or type(x) is not rpn.type.Integer:
        rpn.globl.param_stack.push(y)
        rpn.globl.param_stack.push(x)
        throw(X_ARG_TYPE_MISMATCH, name, "({} {})".format(typename(y), typename(x)))

    # Python 3.8 has math.perm()
    n = y.value
    r = x.value
    if r > n or r < 0:
        result = rpn.type.Integer(0)
    else:
        t = 1
        while r > 0:
            r -= 1
            t *= n
            n -= 1
        result = rpn.type.Integer(t)

    rpn.globl.param_stack.push(result)


@defword(name='PI', print_x=rpn.globl.PX_COMPUTE, doc="""\
PI   ( -- 3.14159... )

DEFINITION:
PI == TAU/2

Consider using TAU instead of PI to simplify your equations.""")
def w_PI(name):                 # pylint: disable=unused-argument
    result = rpn.type.Float(rpn.globl.PI)
    result.label = "PI"
    rpn.globl.param_stack.push(result)


@defword(name='pick', args=1, print_x=rpn.globl.PX_CONFIG, doc="""\
pick   ( x -- x' )
Pick an element from the stack.
1 pick is equivalent to dup.
2 pick is equivalent to over.""")
def w_pick(name):
    x = rpn.globl.param_stack.pop()
    if type(x) is not rpn.type.Integer:
        rpn.globl.param_stack.push(x)
        throw(X_ARG_TYPE_MISMATCH, name, "({})".format(typename(x)))

    if x.value == 0:
        return
    if x.value < 0 or x.value > rpn.globl.param_stack.size():
        msg = "Stack index out of range"
        if not rpn.globl.param_stack.empty():
            msg += " (1..{} expected)".format(rpn.globl.param_stack.size())
        rpn.globl.param_stack.push(x)
        throw(X_INVALID_MEMORY, name, msg)

    result = rpn.globl.param_stack.pick(x.value)
    rpn.globl.param_stack.push(result)


@defword(name='plot', args=2, str_args=1, print_x=rpn.globl.PX_IO, doc="""\
plot   ( xlow xhigh -- ) [ FN -- ]
Simple ASCII function plot.  FN is the (string) name of a function which
implements ( x -- y ).  Y-axis is autoscaled.

EXAMPLE:
    rad  80 !COLS  24 !ROWS
    TAU chs TAU "sin"  plot
      1.000 |------------------------------------*---------------------|
            |     ****                   :     ** *                    |
            |    *    *                  :    *    *                   |
            |   *      *                 :          *                  |
            |                            :   *       *                 |
            |  *        *                :  *                          |
            | *                          :            *                |
            |            *               : *                           |
            |*                           :             *               |
            |             *              :*                            |
            *                            :              *              |
            |..............*.............+.............................*
            |                            *               *             |
            |               *            :                            *|
            |                           *:                *            |
            |                *           :                           * |
            |                          * :                 *        *  |
            |                 *       *  :                             |
            |                  *         :                  *      *   |
            |                   *    *   :                   *    *    |
     -1.000 |--------------------****-------------------------****-----|
             -6.283                                                   6.283""")
def w_plot(name):
    x = rpn.globl.param_stack.pop()
    y = rpn.globl.param_stack.pop()
    if    type(x) not in [rpn.type.Integer, rpn.type.Rational, rpn.type.Float] \
       or type(y) not in [rpn.type.Integer, rpn.type.Rational, rpn.type.Float]:
        rpn.globl.param_stack.push(y)
        rpn.globl.param_stack.push(x)
        throw(X_ARG_TYPE_MISMATCH, name, "({} {})".format(typename(y), typename(x)))
    func_to_plot = rpn.globl.string_stack.pop().value
    # XXX - look up func_to_plot, error if not defined
    x_high = float(x.value)
    x_low  = float(y.value)

    # XXX There are probably error conditions/exceptions I need to catch
    def func(x):
        rpn.globl.param_stack.push(rpn.type.Float(x))
        rpn.globl.eval_string(func_to_plot)
        return rpn.globl.param_stack.pop().value

    plot_helper(func, x_low, x_high)


@defword(name='PMT', print_x=rpn.globl.PX_COMPUTE, doc="""\
PMT   ( -- pmt )
Calculate PayMenT amount (PMT).

DEFINITION:
       (         PV + FV     )    -ip
PMT = (  PV + --------------  ) * ---
       (       (1+ip)^N - 1  )     k

k = 1 if END, 1+ip if BEGIN""")
def w_PMT(name):
    if any_undefined_p([rpn.tvm.N, rpn.tvm.INT, rpn.tvm.PV, rpn.tvm.FV]):
        throw(X_BAD_DATA, name, "Need N, INT, PV, and FV")

    PV = rpn.tvm.PV.obj.value
    FV = rpn.tvm.FV.obj.value
    A  = rpn.tvm.A_helper()
    B  = rpn.tvm.B_helper()

    # PMT = -[FV + PV(A+1)] / (A*B)
    pmt = -1.0 * ((FV + PV*(A+1.0)) / (A * B))
    dbg("tvm", 1, "pmt={}".format(pmt))

    result = rpn.type.Float(pmt)
    result.label = "PMT"
    rpn.tvm.PMT.obj = result
    rpn.globl.param_stack.push(result)


@defword(name='price', args=2, print_x=rpn.globl.PX_COMPUTE, doc="""\
price   ( markup purch_cost -- price )
Compute selling price given purchase cost and percent markup.

If you are given the markup based on cost and the selling price of an
item, and want to compute the original purchase cost, simply change the
sign of the markup percentage.

DEFINITION:

        purch_cost
Price = ----------
            markup
        1 - ------
             100""")
def w_price(name):              # pylint: disable=unused-argument
    x = rpn.globl.param_stack.pop()
    y = rpn.globl.param_stack.pop()
    if    type(x) not in [rpn.type.Integer, rpn.type.Rational, rpn.type.Float] \
       or type(y) not in [rpn.type.Integer, rpn.type.Rational, rpn.type.Float]:
        rpn.globl.param_stack.push(y)
        rpn.globl.param_stack.push(x)
        throw(X_ARG_TYPE_MISMATCH, name, "({} {})".format(typename(y), typename(x)))

    markup     = float(y.value)
    purch_cost = float(x.value)
    result = rpn.type.Float(purch_cost / (1.0 - (markup / 100.0)))
    result.label = "price"
    # The HP-32SII preserves the Y value (like %) but we do not
    rpn.globl.param_stack.push(result)


@defword(name='prime?', args=1, print_x=rpn.globl.PX_PREDICATE, doc="""\
prime?   ( x -- bool )
Return TRUE if x is a prime integer, FALSE otherwise.""")
def w_prime_query(name):
    x = rpn.globl.param_stack.pop()
    if type(x) is not rpn.type.Integer:
        rpn.globl.param_stack.push(x)
        throw(X_ARG_TYPE_MISMATCH, name, "({})".format(typename(x)))
    n = x.value
    if n < 0:
        rpn.globl.param_stack.push(x)
        throw(X_INVALID_ARG, name, "X cannot be negative")
    rpn.globl.param_stack.push(rpn.type.Integer(rpn.globl.bool_to_int(prime_helper(n))))


@defword(name='pstdev', print_x=rpn.globl.PX_COMPUTE, doc="""\
pstdev   ( -- pop_stdev )
Return the population standard deviation of the statistics data.""")
def w_stdev(name):
    if len(rpn.globl.stat_data) < 2:
        throw(X_BAD_DATA, name, "Insufficient statistics data (2 required)")
    try:
        s = statistics.pstdev(rpn.globl.stat_data)
    except statistics.StatisticsError as e:
        throw(X_BAD_DATA, name, "{}".format(str(e)))
    result = rpn.type.Float(s)
    result.label = "pstdev"
    rpn.globl.param_stack.push(result)


@defword(name='PV', print_x=rpn.globl.PX_COMPUTE, doc="""\
PV   ( -- pv )
Calculate Present Value (PV).

DEFINITION:
      ( PMT * k      )       1         PMT * k
PV = (  ------- - FV  ) * --------  -  -------
      (   ip         )    (1+ip)^N       ip

k = 1 if END, 1+ip if BEGIN""")
def w_PV(name):
    if any_undefined_p([rpn.tvm.N, rpn.tvm.INT, rpn.tvm.PMT, rpn.tvm.FV]):
        throw(X_BAD_DATA, name, "Need N, INT, PMT, and FV")

    fv = rpn.tvm.FV.obj.value
    A  = rpn.tvm.A_helper()
    C  = rpn.tvm.C_helper()
    # PV = -[FV + (A*C)] / (A+1)
    pv = -1.0 * ((fv + (A * C)) / (A + 1.0))
    dbg("tvm", 1, "pv={}".format(pv))

    result = rpn.type.Float(pv)
    result.label = "PV"
    rpn.tvm.PV.obj = result
    rpn.globl.param_stack.push(result)


@defword(name='pvar', print_x=rpn.globl.PX_COMPUTE, doc="""\
pvar   ( -- pop_var )
Return the population variance of the statistics data.""")
def w_pvar(name):
    if len(rpn.globl.stat_data) < 2:
        throw(X_BAD_DATA, name, "Insufficient statistics data (2 required)")
    try:
        v = statistics.pvariance(rpn.globl.stat_data)
    except statistics.StatisticsError as e:
        throw(X_BAD_DATA, name, "{}".format(str(e)))
    result = rpn.type.Float(v)
    result.label == "pvar"
    rpn.globl.param_stack.push(result)


if rpn.globl.have_module('scipy'):
    @defword(name='quad', args=2, str_args=1, print_x=rpn.globl.PX_COMPUTE, doc=r"""\
quad   ( lower upper -- err.est integral )  [ FN -- ]
Numerical integration.  Name of function must be on string stack.
Implemented via scipy.integrate.quad()

EXAMPLE: Integrate a bessel function jv(2.5, x) along the interval [0,4.5]:
    : J2.5  2.5 swap Jv ;
    0 4.5 "J2.5" quad .s
1: 7.866317216380692e-09 \ error
0: 1.1178179380783249 \ quad""")
    def w_quad(name):
        func_to_integrate = rpn.globl.string_stack.pop().value
        (word, _) = rpn.globl.lookup_word(func_to_integrate)
        if word is None:
            throw(X_UNDEFINED_WORD, name, "'{}'".format(func_to_integrate))

        x = rpn.globl.param_stack.pop()
        y = rpn.globl.param_stack.pop()
        if    type(x) not in [rpn.type.Integer, rpn.type.Rational, rpn.type.Float] \
           or type(y) not in [rpn.type.Integer, rpn.type.Rational, rpn.type.Float]:
            rpn.globl.param_stack.push(y)
            rpn.globl.param_stack.push(x)
            throw(X_ARG_TYPE_MISMATCH, name, "({} {})".format(typename(y), typename(x)))
        lower = float(y.value)
        upper = float(x.value)

        # XXX There are probably error conditions/exceptions I need to catch
        def func(x):
            rpn.globl.param_stack.push(rpn.type.Float(x))
            rpn.globl.eval_string(func_to_integrate)
            return rpn.globl.param_stack.pop().value

        (res, err) = scipy.integrate.quad(func, lower, upper)
        err_obj = rpn.type.Float(err)
        err_obj.label = "error"
        rpn.globl.param_stack.push(err_obj)
        res_obj = rpn.type.Float(res)
        res_obj.label = "quad"
        rpn.globl.param_stack.push(res_obj)


@defword(name='quantile', args=1, print_x=rpn.globl.PX_COMPUTE, doc="""\
quantile   ( n -- [quantiles] )
Divide statistics data into n continuous intervals with equal probability.
Returns a vector of n-1 cut points separating the intervals.
Set n to 4 for quartiles, 10 for deciles.""")
def w_quant(name):
    x = rpn.globl.param_stack.pop()
    if type(x) is not rpn.type.Integer:
        rpn.globl.param_stack.push(x)
        throw(X_ARG_TYPE_MISMATCH, name, "({})".format(typename(x)))
    n = x.value
    if len(rpn.globl.stat_data) <= n:
        throw(X_BAD_DATA, name, "Insufficient statistics data ({} required)".format(n+1))
    try:
        quantiles = statistics.quantiles(rpn.globl.stat_data, n=n)
    except statistics.StatisticsError as e:
        throw(X_BAD_DATA, name, "{}".format(str(e)))
    result = rpn.type.Vector.from_python_list(quantiles)
    result.label == "quantile"
    rpn.globl.param_stack.push(result)


@defword(name='r->d', args=1, print_x=rpn.globl.PX_COMPUTE, doc="""\
r->d   ( rad -- deg )
Convert radians to degrees.""")
def w_r_to_d(name):
    x = rpn.globl.param_stack.pop()
    if type(x) in [rpn.type.Vector, rpn.type.Matrix]:
        if not rpn.globl.have_module('numpy'):
            rpn.globl.param_stack.push(x)
            throw(X_UNSUPPORTED, name, "Operation on {} requires 'numpy' library".format(typename(x)))
        r = np.degrees(x.value)
        result = rpn.globl.to_rpn_class(r)
        rpn.globl.param_stack.push(result)
        return

    if type(x) not in [rpn.type.Integer, rpn.type.Float, rpn.type.Rational]:
        rpn.globl.param_stack.push(x)
        throw(X_ARG_TYPE_MISMATCH, name, "({})".format(typename(x)))

    if x.has_uexpr_p() and x.uexpr.dim() != rpn.unit.category["Null"].dim():
        if x.uexpr.dim() != rpn.unit.category["Angle"].dim():
            rpn.globl.param_stack.push(x)
            throw(X_INCONSISTENT_UNITS, name, "'{}' is not an angular unit".format(x.uexpr))
        x = x.ubase_convert(name) # convert to radians

    result = rpn.type.Float(rpn.globl.convert_radians_to_mode(float(x.value), "d"))
    result.uexpr = rpn.globl.uexpr["d"]
    rpn.globl.param_stack.push(result)


@defword(name='r->p', print_x=rpn.globl.PX_COMPUTE, doc="""\
r->p   ( y x   -- theta r   ) for Real
r->p   ( (x,y) -- (r,theta) ) for Complex
Convert rectangular coordinates to polar.  The parameter(s) can be either
two reals, or one complex.

DEFINITION:
r     = hypot(x, y) == sqrt(x^2 + y^2)
theta = atan(y / x) == atan2(y, x)""")
def w_r_to_p(name):
    if rpn.globl.param_stack.empty():
        throw(X_INSUFF_PARAMS, name, "(1 or 2 required)")
    x = rpn.globl.param_stack.pop()
    if type(x) is rpn.type.Complex:
        (r, theta) = cmath.polar(x.value)
        result = rpn.type.Complex(r, rpn.globl.convert_radians_to_mode(theta))
        rpn.globl.param_stack.push(result)
    elif type(x) in [rpn.type.Integer, rpn.type.Float, rpn.type.Rational]:
        if rpn.globl.param_stack.empty():
            rpn.globl.param_stack.push(x)
            throw(X_INSUFF_PARAMS, name, "(2 required)")
        y = rpn.globl.param_stack.pop()
        if type(y) not in [rpn.type.Integer, rpn.type.Float, rpn.type.Rational]:
            rpn.globl.param_stack.push(y)
            rpn.globl.param_stack.push(x)
            throw(X_ARG_TYPE_MISMATCH, name, "({} {})".format(typename(y), typename(x)))

        theta = math.atan2(y.value, x.value)
        theta_obj = rpn.type.Float(rpn.globl.convert_radians_to_mode(theta))
        theta_obj.uexpr = rpn.globl.uexpr[rpn.globl.angle_mode_letter()]
        theta_obj.label = "theta"

        r = math.hypot(y.value, x.value)
        r_obj = rpn.type.Float(r)
        r_obj.label = "r"

        rpn.globl.param_stack.push(theta_obj)
        rpn.globl.param_stack.push(r_obj)
    else:
        rpn.globl.param_stack.push(x)
        throw(X_ARG_TYPE_MISMATCH, name, "({})".format(typename(x)))


@defword(name='r.s', print_x=rpn.globl.PX_IO, doc="""\
r.x   ( -- )
Display return stack.""")
def w_r_dot_s(name):            # pylint: disable=unused-argument
    for (i, item) in rpn.globl.return_stack.items_bottom_to_top():
        # Prefix with "r" to prevent confusion with .s
        rpn.globl.lnwriteln("r{}: {}".format(i, item))


@defword(name='r>', print_x=rpn.globl.PX_CONFIG, doc="""\
r>   ( -- x )
Pop return stack onto parameter stack.""")
def w_r_from(name):
    if rpn.globl.return_stack.empty():
        throw(X_RSTACK_UNDERFLOW, name)
    rpn.globl.param_stack.push(rpn.globl.return_stack.pop())


@defword(name='r@', print_x=rpn.globl.PX_CONFIG, doc="""\
r@   ( -- x )
Copy top of return stack.""")
def w_r_fetch(name):
    if rpn.globl.return_stack.empty():
        throw(X_RSTACK_UNDERFLOW, name)
    rpn.globl.param_stack.push(rpn.globl.return_stack.top())


@defword(name='rad', print_x=rpn.globl.PX_CONFIG, doc="""\
rad   ( -- )
Set angular mode to radians.""")
def w_rad(name):                # pylint: disable=unused-argument
    rpn.flag.set_flag(rpn.flag.F_RAD)
    rpn.flag.clear_flag(rpn.flag.F_GRAD)


@defword(name='rand', print_x=rpn.globl.PX_COMPUTE, doc="""\
rand   ( -- r )
Random number.  r is a float in range: 0 <= r < 1.

See also: randint""")
def w_rand(name):               # pylint: disable=unused-argument
    rpn.globl.param_stack.push(rpn.type.Float(random.random()))


@defword(name='randint', args=1, print_x=rpn.globl.PX_COMPUTE, doc="""\
randint   ( n -- r )
Random integer between 1 and n.  r is an integer in range: 1 <= r <= n.

EXAMPLE:
    : threeD6  3 0 do 6 randint loop + +  ;

See also: rand""")
def w_randint(name):
    x = rpn.globl.param_stack.pop()
    if type(x) is not rpn.type.Integer:
        rpn.globl.param_stack.push(x)
        throw(X_ARG_TYPE_MISMATCH, name, "({})".format(typename(x)))

    if x.value < 1:
        rpn.globl.param_stack.push(x)
        throw(X_INVALID_ARG, name, "X cannot be negative")

    r = random.randint(1, x.value)
    rpn.globl.param_stack.push(rpn.type.Integer(r))


@defword(name='rcl', args=1, print_x=rpn.globl.PX_COMPUTE, doc="""\
rcl   ( x_reg -- reg[x] )
Recall value of register X.""")
def w_rcl(name):
    x = rpn.globl.param_stack.pop()
    if type(x) is not rpn.type.Integer:
        rpn.globl.param_stack.push(x)
        throw(X_ARG_TYPE_MISMATCH, name, "({})".format(typename(x)))
    reg = x.value
    (valid, size) = rpn.globl.register_valid_p(reg)
    if not valid:
        rpn.globl.param_stack.push(x)
        throw(X_INVALID_MEMORY, name, "Register {} out of range (0..{} expected)".format(reg, size-1))

    rpn.globl.param_stack.push(rpn.globl.reg_stack.top().register[reg])


@defword(name='rclI', print_x=rpn.globl.PX_COMPUTE, doc="""\
rclI   ( -- reg[I] )
Recall value of register I.  Do not confuse this with rcli, which recalls
the contents of the register referenced by I.""")
def w_rclI(name):               # pylint: disable=unused-argument
    rpn.globl.param_stack.push(rpn.globl.reg_stack.top().register['I'])


@defword(name='rcli', print_x=rpn.globl.PX_CONFIG, doc="""\
rcli   ( -- reg[(i)] )
Recall contents of the register referenced by I.  Do not confuse this with
rclI, which recalls the value of register I directly.""")
def w_rcli(name):
    (size_var, _) = rpn.globl.lookup_variable("SIZE")

    Ival = rpn.globl.reg_stack.top().register['I'].value
    (valid, size) = rpn.globl.register_valid_p(Ival)
    if not valid:
        throw(X_INVALID_MEMORY, name, "Register I={} out of range (0..{} expected)".format(Ival, size_var.obj.value - 1))

    rpn.globl.param_stack.push(rpn.globl.reg_stack.top().register[Ival])


@defword(name='rct->sph', args=3, print_x=rpn.globl.PX_COMPUTE, doc="""\
rct->sph   ( z y x -- phi theta r )
Convert rectangular coordinates to spherical.

DEFINITION:
phi   = atan(y/x)      == atan2(y, x)
theta = acos(z / r)
r     = hypot(x, y, z) == sqrt(x^2 + y^2 + z^2)""")
def w_rct_to_sph(name):
    x = rpn.globl.param_stack.pop()
    y = rpn.globl.param_stack.pop()
    z = rpn.globl.param_stack.pop()
    if    type(x) not in [rpn.type.Integer, rpn.type.Rational, rpn.type.Float] \
       or type(y) not in [rpn.type.Integer, rpn.type.Rational, rpn.type.Float] \
       or type(z) not in [rpn.type.Integer, rpn.type.Rational, rpn.type.Float]:
        rpn.globl.param_stack.push(z)
        rpn.globl.param_stack.push(y)
        rpn.globl.param_stack.push(x)
        throw(X_ARG_TYPE_MISMATCH, name, "({} {} {})".format(typename(z), typename(y), typename(x)))
    if x.zerop() and y.zerop() and z.zerop():
        rpn.globl.param_stack.push(z)
        rpn.globl.param_stack.push(y)
        rpn.globl.param_stack.push(x)
        return

    xval = float(x.value)
    yval = float(y.value)
    zval = float(z.value)

    r     = math.sqrt(xval**2 + yval**2 + zval**2)
    r_obj = rpn.type.Float(r)
    r_obj.label = "r"

    theta     = math.acos(zval / r)
    theta_obj = rpn.type.Float(rpn.globl.convert_radians_to_mode(theta))
    theta_obj.uexpr = rpn.globl.uexpr[rpn.globl.angle_mode_letter()]
    theta_obj.label = "theta"

    phi     = math.atan2(yval, xval)
    phi_obj = rpn.type.Float(rpn.globl.convert_radians_to_mode(phi))
    phi_obj.uexpr = rpn.globl.uexpr[rpn.globl.angle_mode_letter()]
    phi_obj.label = "phi"

    rpn.globl.param_stack.push(phi_obj)
    rpn.globl.param_stack.push(theta_obj)
    rpn.globl.param_stack.push(r_obj)


@defword(name='rdepth', print_x=rpn.globl.PX_COMPUTE, doc="""\
rdepth   ( -- n )
Current number of elements on return stack.""")
def w_rdepth(name):             # pylint: disable=unused-argument
    rpn.globl.param_stack.push(rpn.type.Integer(rpn.globl.return_stack.size()))


@defword(name='rdrop', print_x=rpn.globl.PX_CONFIG, doc="""\
rdrop   ( -- )
Drop the top item from the return stack.""")
def w_rdrop(name):
    if rpn.globl.return_stack.empty():
        throw(X_RSTACK_UNDERFLOW, name)
    rpn.globl.return_stack.pop()


@defword(name='recurse', print_x=rpn.globl.PX_CONTROL, doc="""\
recurse
Recurse into current word.  Only valid in a colon definition.""")
def w_recurse(name):            # pylint: disable=unused-argument
    pass                        # Grammar rules handle this word


@defword(name='reg>', print_x=rpn.globl.PX_CONFIG, hidden=True, doc="""\
reg>   ( -- )
Pop current register set.""")
def w_reg_from(name):          # pylint: disable=unused-argument
    (size_var, _) = rpn.globl.lookup_variable("SIZE")
    (sreg_var, _) = rpn.globl.lookup_variable("SREG")
    old_size = size_var.obj.value
    try:
        rpn.globl.reg_stack.pop()
    except RuntimeErr as e:
        if e.code == X_STACK_UNDERFLOW:
            throw(X_STACK_UNDERFLOW, name, "{} has no register set".format(rpn.globl.reg_stack.name()))
        else:
            raise
    print("reg_stack.top now {}".format(rpn.globl.reg_stack.top()))
    new_size = rpn.globl.reg_stack.top().size
    print("new_size={}".format(new_size))
    new_sreg     = rpn.globl.reg_stack.top().sreg
    if new_size > old_size:
        for r in range(new_size - old_size):
            rpn.globl.reg_stack.top().register[old_size + r] = rpn.type.Float(0.0)
    size_var.obj = rpn.type.Integer(new_size)
    sreg_var.obj = rpn.type.Integer(new_sreg)


@defword(name='repeat', print_x=rpn.globl.PX_CONTROL, doc="""\
repeat   ( flag -- )
Execute an indefinite loop while a condition is satisfied.
begin ... <flag> while ... repeat

leave will exit the loop early.  Note that the effect of the test in
begin...while is opposite that in begin...until: the loop repeats
while something is true, rather than until it becomes true.

See also: begin, again, leave, until, while""")
def w_repeat(name):             # pylint: disable=unused-argument
    pass                        # Grammar rules handle this word


@defword(name='resize', print_x=rpn.globl.PX_CONFIG, doc="""\
resize   ( -- )
Reset ROWS and COLS to actual values.""")
def w_resize(name):             # pylint: disable=unused-argument
    rpn.globl.update_screen_size()


@defword(name='rms', args=1, print_x=rpn.globl.PX_COMPUTE, doc="""\
rms   ( v -- rms )
Root mean square.

DEFINITION:
            2    2    2          2
           x1 + x2 + x3 + ... + xn
rms = sqrt(-----------------------)
                      n""")
def w_rms(name):
    x = rpn.globl.param_stack.pop()
    if type(x) is not rpn.type.Vector:
        rpn.globl.param_stack.push(x)
        throw(X_ARG_TYPE_MISMATCH, name, "({})".format(typename(x)))

    n = x.size()
    if n == 0:
        rpn.globl.param_stack.push(x)
        throw(X_ARG_TYPE_MISMATCH, name, "X cannot be an empty vector")
    sumsq = 0.0
    for val in x.value:
        sumsq += val ** 2
    sumsq /= n
    rval = rpn.globl.to_python_class(sumsq)
    t = type(rval)
    if t is float:
        result = rpn.type.Float(math.sqrt(rval))
    elif t is complex:
        result = rpn.type.Complex.from_complex(cmath.sqrt(rval))
    else:
        raise FatalErr("{}: Cannot handle type {}".format(name, t))

    result.label = "rms"
    rpn.globl.param_stack.push(result)


@defword(name='rnd', args=2, print_x=rpn.globl.PX_CONFIG, doc="""\
rnd   ( n places -- rounded )
Round N to PLACES number of decimal places.

NOTE: This is implemented using Python's round() function.  The behavior
of rnd can be surprising: for example, "2.675 2 rnd" gives 2.67 instead
of the expected 2.68.  This is not a bug: it is a result of the fact that
most decimal fractions cannot be represented exactly as a float.""")
def w_rnd(name):
    x = rpn.globl.param_stack.pop()
    y = rpn.globl.param_stack.pop()
    if    type(x) is not rpn.type.Integer \
       or type(y) not in [rpn.type.Integer, rpn.type.Rational, rpn.type.Float,
                          rpn.type.Complex, rpn.type.Vector, rpn.type.Matrix]:
        rpn.globl.param_stack.push(y)
        rpn.globl.param_stack.push(x)
        throw(X_ARG_TYPE_MISMATCH, name, "({} {})".format(typename(y), typename(x)))
    places = x.value
    if places < 0 or places > rpn.globl.PRECISION_MAX:
        rpn.globl.param_stack.push(y)
        rpn.globl.param_stack.push(x)
        throw(X_INVALID_ARG, name, "Places {} out of range ({}..{}) expected" \
                                   .format(places, 0, rpn.globl.PRECISION_MAX))

    if type(y) in [rpn.type.Integer, rpn.type.Rational, rpn.type.Float]:
        r = round(float(y.value), places)
        result = rpn.type.Integer(r) if places == 0 else rpn.type.Float(r)
    elif type(y) is rpn.type.Complex:
        new_real = round(float(y.real()), places)
        new_imag = round(float(y.imag()), places)
        result = rpn.type.Complex(new_real, new_imag)
    elif type(y) in [rpn.type.Vector, rpn.type.Matrix]:
        if not rpn.globl.have_module('numpy'):
            rpn.globl.param_stack.push(y)
            rpn.globl.param_stack.push(x)
            throw(X_UNSUPPORTED, name, "Operation on {} requires 'numpy' library".format(typename(x)))
        r = np.around(y.value, places)
        result = rpn.globl.to_rpn_class(r)

    rpn.globl.param_stack.push(result)


@defword(name='roll', args=1, print_x=rpn.globl.PX_CONFIG, doc="""\
roll   ( ... x -- ... )
Roll stack elements.
2 roll is equivalent to swap.
3 roll is equivalent to rot.""")
def w_roll(name):
    x = rpn.globl.param_stack.pop()
    if type(x) is not rpn.type.Integer:
        rpn.globl.param_stack.push(x)
        throw(X_ARG_TYPE_MISMATCH, name, "({})".format(typename(x)))

    if x.value == 0:
        return
    if x.value < 0 or x.value > rpn.globl.param_stack.size():
        msg = "Stack index out of range"
        if not rpn.globl.param_stack.empty():
            msg += " (1..{} expected)".format(rpn.globl.param_stack.size())
        rpn.globl.param_stack.push(x)
        throw(X_INVALID_MEMORY, name, msg)

    rpn.globl.param_stack.roll(x.value)


@defword(name='S+', args=1, print_x=rpn.globl.PX_CONFIG, doc="""\
S+   ( n -- )
Add an element to the statistics list.""")
def w_s_plus(name):
    x = rpn.globl.param_stack.pop()
    if type(x) not in [rpn.type.Integer, rpn.type.Rational, rpn.type.Float]:
        rpn.globl.param_stack.push(x)
        throw(X_ARG_TYPE_MISMATCH, name, "({})".format(typename(x)))

    val = float(x.value)
    rpn.globl.stat_data.append(val)


@defword(name='sci', args=1, print_x=rpn.globl.PX_CONFIG, doc="""\
sci   ( n -- )
Set scientific display.  N specifies the number of digits after
the decimal point.""")
def w_sci(name):
    x = rpn.globl.param_stack.pop()
    if type(x) is not rpn.type.Integer:
        rpn.globl.param_stack.push(x)
        throw(X_ARG_TYPE_MISMATCH, name, "({})".format(typename(x)))

    if x.value < 0 or x.value >= rpn.globl.PRECISION_MAX:
        rpn.globl.param_stack.push(x)
        throw(X_INVALID_ARG, name, "Precision '{}' out of range (0..{} expected)".format(x.value, rpn.globl.PRECISION_MAX - 1))

    rpn.globl.disp_stack.top().style = "sci"
    rpn.globl.disp_stack.top().prec = x.value
    rpn.flag.clear_flag(rpn.flag.F_DISP_FIX)
    rpn.flag.clear_flag(rpn.flag.F_DISP_ENG)


@defword(name='scopes', hidden=True, print_x=rpn.globl.PX_IO, doc="""\
scopes   ( -- )
Print information on all available scopes.""")
def w_scopes(name):             # pylint: disable=unused-argument
    for (i, item) in rpn.globl.scope_stack.items_bottom_to_top():
        rpn.globl.lnwrite("{} Scope \"{}\": ".format(i, item.name))
        rpn.globl.writeln("Vars={}".format([str(x) for x in item.variables().values()]))
        #rpn.globl.lnwriteln("Words: {}".format([str(x) for x in item.words().values()]))

@defword(name='sf', args=1, print_x=rpn.globl.PX_CONFIG, doc="""\
sf   ( f -- )
Set flag.""")
def w_sf(name):
    x = rpn.globl.param_stack.pop()
    if type(x) is not rpn.type.Integer:
        rpn.globl.param_stack.push(x)
        throw(X_ARG_TYPE_MISMATCH, name, "({})".format(typename(x)))
    flag = x.value
    if flag < rpn.flag.FLAG_MIN or flag >= rpn.flag.FLAG_MAX:
        rpn.globl.param_stack.push(x)
        throw(X_INVALID_MEMORY, name, "Flag {} out of range ({}..{} expected)".format(flag, rpn.flag.FLAG_MIN, rpn.flag.FLAG_MAX - 1))
    if flag >= rpn.flag.FLAG_FENCE:
        rpn.globl.param_stack.push(x)
        throw(X_READ_ONLY, name, "Flag {} cannot be modified".format(flag))
    rpn.flag.set_flag(flag)


@defword(name='shdebug', print_x=rpn.globl.PX_IO, doc="""\
shdebug   ( -- )
Show active debug levels.""")
def w_showdebug(name):          # pylint: disable=unused-argument
    rpn.globl.lnwriteln("Debugging is {}".format("enabled" if rpn.flag.flag_set_p(rpn.flag.F_DEBUG_ENABLED) else "disabled"))

    dbgs = dict()
    for (resource, level) in rpn.debug.debug_levels.items():
        if level != 0:
            dbgs[resource] = "{}={}".format(resource, level)
    sorted_dbgs = []
    for key in sorted(dbgs, key=str.casefold):
        sorted_dbgs.append(dbgs[key])
    rpn.globl.list_in_columns(sorted_dbgs, rpn.globl.scr_cols.obj.value - 1)


@defword(name='shdebug!', print_x=rpn.globl.PX_IO, hidden=True, doc="""\
shdebug   ( -- )
Show all debug levels.""")
def w_showdebug_bang(name):     # pylint: disable=unused-argument
    rpn.globl.lnwriteln("Debugging is {}".format("enabled" if rpn.flag.flag_set_p(rpn.flag.F_DEBUG_ENABLED) else "disabled"))

    dbgs = dict()
    for (resource, level) in rpn.debug.debug_levels.items():
        dbgs[resource] = "{}={}".format(resource, level)
    sorted_dbgs = []
    for key in sorted(dbgs, key=str.casefold):
        sorted_dbgs.append(dbgs[key])
    rpn.globl.list_in_columns(sorted_dbgs, rpn.globl.scr_cols.obj.value - 1)


@defword(name='shdisp', print_x=rpn.globl.PX_CONFIG, doc="""\
shdisp   ( -- )
Show current display setting.""")
def w_shdisp(name):             # pylint: disable=unused-argument
    rpn.globl.writeln(rpn.globl.disp_stack.top())


@defword(name='shfin', print_x=rpn.globl.PX_IO, doc="""\
shfin   ( -- )
Show financial variables.""")
def w_shfin(name):              # pylint: disable=unused-argument
    rpn.globl.lnwrite()
    rpn.globl.writeln("N:   {}".format(rpn.globl.gfmt(rpn.tvm.N  .obj.value) if rpn.tvm.N  .defined() else "[Not set]"))
    rpn.globl.writeln("INT: {}".format(rpn.globl.gfmt(rpn.tvm.INT.obj.value) if rpn.tvm.INT.defined() else "[Not set]"))
    rpn.globl.writeln("PV:  {}".format(rpn.globl.gfmt(rpn.tvm.PV. obj.value) if rpn.tvm.PV .defined() else "[Not set]"))
    rpn.globl.writeln("PMT: {}".format(rpn.globl.gfmt(rpn.tvm.PMT.obj.value) if rpn.tvm.PMT.defined() else "[Not set]"))
    rpn.globl.writeln("FV:  {}".format(rpn.globl.gfmt(rpn.tvm.FV .obj.value) if rpn.tvm.FV .defined() else "[Not set]"))
    rpn.globl.writeln("--------------")
    rpn.globl.writeln("CF:  {}".format(rpn.globl.gfmt(rpn.tvm.CF .obj.value) if rpn.tvm.CF .defined() else "[Not set]"))
    rpn.globl.writeln("PF:  {}".format(rpn.globl.gfmt(rpn.tvm.PF .obj.value) if rpn.tvm.PF .defined() else "[Not set]"))

    rpn.globl.writeln("{} compounding (flag {} is {})".format("CONTINUOUS" if rpn.flag.flag_set_p(rpn.flag.F_TVM_CONTINUOUS) else "DISCRETE",
                                                              rpn.flag.F_TVM_CONTINUOUS,
                                                              "set" if rpn.flag.flag_set_p(rpn.flag.F_TVM_CONTINUOUS) else "clear"))
    rpn.globl.writeln("{} mode (flag {} is {})".format("BEGIN" if rpn.flag.flag_set_p(rpn.flag.F_TVM_BEGIN_MODE) else "END",
                                                       rpn.flag.F_TVM_BEGIN_MODE,
                                                       "set" if rpn.flag.flag_set_p(rpn.flag.F_TVM_BEGIN_MODE) else "clear"))
    if dbg("tvm"):
        i = rpn.tvm.i_helper()
        A = rpn.tvm.B_helper()
        B = rpn.tvm.B_helper()
        C = rpn.tvm.C_helper()
        X = rpn.tvm.X_helper()
        rpn.globl.writeln("----------")
        rpn.globl.writeln("i: {}".format(i if i is not None else "[undef]"))
        rpn.globl.writeln("A: {}".format(A if A is not None else "[undef]"))
        rpn.globl.writeln("B: {}".format(B if B is not None else "[undef]"))
        rpn.globl.writeln("C: {}".format(C if C is not None else "[undef]"))
        rpn.globl.writeln("X: {} ({} mode)".format(X if X is not None else "[undef]",
                                                   "BEGIN" if rpn.flag.flag_set_p(rpn.flag.F_TVM_BEGIN_MODE) else "END"))


@defword(name='shflag', print_x=rpn.globl.PX_IO, doc="""\
shflag   ( -- )
Show status of all flags.""")
def w_shflag(name):             # pylint: disable=unused-argument
    flags = []
    for f in range(rpn.flag.FLAG_MAX):
        flags.append("%02d:%s" % (f, "YES" if rpn.flag.flag_set_p(f) else "no "))

    rpn.globl.list_in_columns(flags, rpn.globl.scr_cols.obj.value - 1)


@defword(name='show', print_x=rpn.globl.PX_IO, doc="""\
show   ( -- )
Show the definition of the following word.""")
def w_show(name):               # pylint: disable=unused-argument
    pass                        # Grammar rules handle this word


@defword(name='shreg', print_x=rpn.globl.PX_IO, doc="""\
shreg   ( -- )
Show status of all registers.""")
def w_shreg(name):              # pylint: disable=unused-argument
    (size_var, _) = rpn.globl.lookup_variable("SIZE")
    regs = []
    regs.append("I=%s" % rpn.globl.gfmt(rpn.globl.reg_stack.top().register['I']))
    for r in range(size_var.obj.value):
        regs.append("R%02d=%s" % (r, rpn.globl.gfmt(rpn.globl.reg_stack.top().register[r])))

    rpn.globl.list_in_columns(regs, rpn.globl.scr_cols.obj.value - 1)


@defword(name='shstat', print_x=rpn.globl.PX_IO, doc="""\
shstat   ( -- )
Print the statistics list.""")
def w_shstat(name):             # pylint: disable=unused-argument
    if len(rpn.globl.stat_data) == 0:
        rpn.globl.writeln("No statistics data")
    else:
        rpn.globl.writeln(rpn.globl.stat_data)


@defword(name='sign', args=1, print_x=rpn.globl.PX_COMPUTE, doc="""\
sign   ( n -- sign )
Signum function.  Returns -1, 0, or 1.""")
def w_sign(name):
    x = rpn.globl.param_stack.pop()
    if type(x) in [rpn.type.Integer, rpn.type.Float, rpn.type.Rational]:
        if x.value < 0:
            r = -1
        elif x.value > 0:
            r = +1
        else:
            r = 0
        result = rpn.type.Integer(r)
    else:
        rpn.globl.param_stack.push(x)
        throw(X_ARG_TYPE_MISMATCH, name, "({})".format(typename(x)))
    rpn.globl.param_stack.push(result)


@defword(name='sin', args=1, print_x=rpn.globl.PX_COMPUTE, doc="""\
sin   ( angle -- sine )
Sine.  For composite types (Vector, Matrix), compute sine of elements
(always in Radians regardless of angular mode).""")
def w_sin(name):
    x = rpn.globl.param_stack.pop()
    unit_attached = False
    if x.has_uexpr_p() and x.uexpr.dim() != rpn.unit.category["Null"].dim():
        if x.uexpr.dim() != rpn.unit.category["Angle"].dim():
            rpn.globl.param_stack.push(x)
            throw(X_INCONSISTENT_UNITS, name, "'{}' is not an angular unit".format(x.uexpr))
        unit_attached = True

    if type(x) in [rpn.type.Integer, rpn.type.Float, rpn.type.Rational]:
        if unit_attached:
            angle = x.ubase_convert(name) # convert to radians
            result = rpn.type.Float(math.sin(float(angle.value)))
        else:
            result = rpn.type.Float(math.sin(rpn.globl.convert_mode_to_radians(float(x.value))))
    elif type(x) is rpn.type.Complex:
        result = rpn.type.Complex.from_complex(cmath.sin(x.value))
    elif type(x) in [rpn.type.Vector, rpn.type.Matrix]:
        if not rpn.globl.have_module('numpy'):
            rpn.globl.param_stack.push(x)
            throw(X_UNSUPPORTED, name, "Operation on {} requires 'numpy' library".format(typename(x)))
        r = np.sin(x.value)
        result = rpn.globl.to_rpn_class(r)
    else:
        rpn.globl.param_stack.push(x)
        throw(X_ARG_TYPE_MISMATCH, name, "({})".format(typename(x)))

    rpn.globl.param_stack.push(result)


# XXX numpy has sinc, but it is the normalized sinc.  TBD
@defword(name='sinc', args=1, print_x=rpn.globl.PX_COMPUTE, doc="""\
sinc   ( x -- sinc )
Sine cardinal, aka sampling function.

DEFINITION:
           sin x
sinc(x) = -------
             x

sinc(0) == 1""")
def w_sinc(name):
    x = rpn.globl.param_stack.pop()
    if type(x) not in [rpn.type.Integer, rpn.type.Float, rpn.type.Rational, rpn.type.Complex]:
        rpn.globl.param_stack.push(x)
        throw(X_ARG_TYPE_MISMATCH, name, "({})".format(typename(x)))
    if type(x) is rpn.type.Complex:
        if x.zerop():
            r = complex(1.0, 0.0)
        else:
            r = cmath.sin(x.value) / x.value
        result = rpn.type.Complex.from_complex(r)
    else:
        if x.zerop():
            r = 1.0
        else:
            r = math.sin(rpn.globl.convert_mode_to_radians(float(x.value))) / x.value
        result = rpn.type.Float(r)

    result.label = "sinc"
    rpn.globl.param_stack.push(result)


@defword(name='sinh', args=1, print_x=rpn.globl.PX_COMPUTE, doc="""\
sinh   ( angle -- sine_h )
Hyperbolic sine.

DEFINITION:
          e^x - e^(-x)
sinh(x) = ------------
               2""")
def w_sinh(name):
    x = rpn.globl.param_stack.pop()
    if type(x) in [rpn.type.Integer, rpn.type.Float, rpn.type.Rational]:
        result = rpn.type.Float(math.sinh(float(x.value)))
    elif type(x) is rpn.type.Complex:
        result = rpn.type.Complex.from_complex(cmath.sinh(x.value))
    elif type(x) in [rpn.type.Vector, rpn.type.Matrix]:
        if not rpn.globl.have_module('numpy'):
            rpn.globl.param_stack.push(x)
            throw(X_UNSUPPORTED, name, "Operation on {} requires 'numpy' library".format(typename(x)))
        r = np.sinh(x.value)
        result = rpn.globl.to_rpn_class(r)
    else:
        rpn.globl.param_stack.push(x)
        throw(X_ARG_TYPE_MISMATCH, name, "({})".format(typename(x)))
    rpn.globl.param_stack.push(result)


@defword(name='size', args=1, print_x=rpn.globl.PX_CONFIG, doc="""\
size   ( n -- )
Set SIZE.""")
def w_size(name):
    x = rpn.globl.param_stack.pop()
    if type(x) is not rpn.type.Integer:
        rpn.globl.param_stack.push(x)
        throw(X_ARG_TYPE_MISMATCH, name, "({})".format(typename(x)))
    new_size = x.value
    if new_size < rpn.globl.SIZE_MIN or new_size > rpn.globl.SIZE_MAX:
        rpn.globl.param_stack.push(x)
        throw(X_INVALID_ARG, name, "Size {} out of range ({}..{} expected)".format(new_size, rpn.globl.SIZE_MIN, rpn.globl.SIZE_MAX))
    (sreg_var, _) = rpn.globl.lookup_variable("SREG")
    if new_size < sreg_var.obj.value + 6:
        throw(X_INVALID_ARG, name, "Size {} too small for SREG ({})".format(new_size, sreg_var.obj.value))

    (size_var, _) = rpn.globl.lookup_variable("SIZE")
    old_size = size_var.obj.value
    if new_size > old_size:
        for r in range(new_size - old_size):
            rpn.globl.reg_stack.top().register[old_size + r] = rpn.type.Float(0.0)
    size_var.obj = x


@defword(name='skew', print_x=rpn.globl.PX_COMPUTE, doc="""\
Compute skewness in statistical data.""")
def w_skew(name):
    n = len(rpn.globl.stat_data)
    if n < 2:
        throw(X_BAD_DATA, name, "Insufficient statistics data (2 required)")
    try:
        mean = statistics.mean(rpn.globl.stat_data)
    except statistics.StatisticsError as e:
        throw(X_BAD_DATA, name, "{} (mean)".format(str(e)))
    try:
        std = statistics.stdev(rpn.globl.stat_data)
    except statistics.StatisticsError as e:
        throw(X_BAD_DATA, name, "{} (std)".format(str(e)))

    skew = sum((item - mean)**3 for item in rpn.globl.stat_data) * n / ((n-1) * (n-2) * std**3)
    result = rpn.type.Float(skew)
    result.label = "skew"
    rpn.globl.param_stack.push(result)


@defword(name='sleep', args=1, print_x=rpn.globl.PX_CONFIG, doc="""\
sleep   ( n -- )
Sleep for N seconds.  N may be fractional.""")
def w_sleep(name):
    x = rpn.globl.param_stack.pop()
    if type(x) not in [rpn.type.Integer, rpn.type.Float, rpn.type.Rational]:
        rpn.globl.param_stack.push(x)
        throw(X_ARG_TYPE_MISMATCH, name, "({})".format(typename(x)))
    sleep_time = float(x.value)
    time.sleep(sleep_time)


@defword(name='sph->rct', args=3, print_x=rpn.globl.PX_COMPUTE, doc="""\
sph->rct   ( phi theta r -- z y x )
Convert spherical coordinates to rectangular.

DEFINITION:
x = r * sin(theta) * cos(phi)
y = r * sin(theta) * sin(phi)
z = r * cos(theta)""")
def w_sph_to_rct(name):
    x = rpn.globl.param_stack.pop()
    y = rpn.globl.param_stack.pop()
    z = rpn.globl.param_stack.pop()
    if    type(x) not in [rpn.type.Integer, rpn.type.Rational, rpn.type.Float] \
       or type(y) not in [rpn.type.Integer, rpn.type.Rational, rpn.type.Float] \
       or type(z) not in [rpn.type.Integer, rpn.type.Rational, rpn.type.Float]:
        rpn.globl.param_stack.push(z)
        rpn.globl.param_stack.push(y)
        rpn.globl.param_stack.push(x)
        throw(X_ARG_TYPE_MISMATCH, name, "({} {} {})".format(typename(z), typename(y), typename(x)))
    if x.zerop() and y.zerop() and z.zerop():
        rpn.globl.param_stack.push(z)
        rpn.globl.param_stack.push(y)
        rpn.globl.param_stack.push(x)
        return

    r     = float(x.value)
    theta = rpn.globl.convert_mode_to_radians(float(y.value))
    phi   = rpn.globl.convert_mode_to_radians(float(z.value))

    x_coord = r * math.sin(theta) * math.cos(phi)
    y_coord = r * math.sin(theta) * math.sin(phi)
    z_coord = r * math.cos(theta)

    rpn.globl.param_stack.push(rpn.type.Float(z_coord))
    rpn.globl.param_stack.push(rpn.type.Float(y_coord))
    rpn.globl.param_stack.push(rpn.type.Float(x_coord))


@defword(name='sq', args=1, print_x=rpn.globl.PX_COMPUTE, doc="""\
sq   ( x -- x^2 )
Square.""")
def w_sq(name):
    x = rpn.globl.param_stack.pop()
    if type(x) is rpn.type.Integer:
        result = rpn.type.Integer(x.value ** 2)
    elif type(x) is rpn.type.Rational:
        result = rpn.type.Rational(x.numerator() ** 2, x.denominator() ** 2)
    elif type(x) is rpn.type.Float:
        result = rpn.type.Float(x.value ** 2)
    elif type(x) is rpn.type.Complex:
        r = complex(x.value ** 2)
        result = rpn.type.Complex.from_complex(r)
    else:
        rpn.globl.param_stack.push(x)
        throw(X_ARG_TYPE_MISMATCH, name, "({})".format(typename(x)))

    if x.has_uexpr_p():
        result.uexpr = x.uexpr.raise_to_power(2)
    rpn.globl.param_stack.push(result)


@defword(name='sqrt', args=1, print_x=rpn.globl.PX_COMPUTE, doc="""\
sqrt   ( x -- sqrt[x] )
Square root.  Negative X returns a complex number.""")
def w_sqrt(name):
    x = rpn.globl.param_stack.pop()
    if type(x) is rpn.type.Integer and x.zerop():
        result = rpn.type.Integer(0)
    elif type(x) in [rpn.type.Float, rpn.type.Rational] and x.zerop():
        result = rpn.type.Float(0.0)
    elif type(x) is rpn.type.Complex and x.zerop():
        result = rpn.type.Complex()
    elif    type(x) is rpn.type.Integer  and x.value > 0 \
         or type(x) is rpn.type.Float    and x.value > 0.0 \
         or type(x) is rpn.type.Rational and x.value > 0:
        r = math.sqrt(float(x.value))
        if type(x) is rpn.type.Integer and r.is_integer():
            result = rpn.type.Integer(r)
        else:
            result = rpn.type.Float(r)
    elif    type(x) is rpn.type.Complex \
         or type(x) is rpn.type.Integer  and x.value < 0 \
         or type(x) is rpn.type.Float    and x.value < 0.0 \
         or type(x) is rpn.type.Rational and x.value < 0:
        result = rpn.type.Complex.from_complex(cmath.sqrt(complex(x.value)))
    else:
        rpn.globl.param_stack.push(x)
        throw(X_ARG_TYPE_MISMATCH, name, "({})".format(typename(x)))
    rpn.globl.param_stack.push(result)


@defword(name='srand', args=1, print_x=rpn.globl.PX_CONFIG, doc="""\
srand   ( n -- )
Seed random number generator with integer N.""")
def w_srand(name):
    x = rpn.globl.param_stack.pop()
    if type(x) is not rpn.type.Integer:
        rpn.globl.param_stack.push(x)
        throw(X_ARG_TYPE_MISMATCH, name, "({})".format(typename(x)))

    random.seed(x.value)


@defword(name='std', print_x=rpn.globl.rpn.globl.PX_CONFIG, doc="""\
std   ( -- )
Set display mode to standard.""")
def w_std(name):                # pylint: disable=unused-argument
    rpn.globl.disp_stack.top().style = "std"
    rpn.flag.set_flag(rpn.flag.F_DISP_FIX)
    rpn.flag.set_flag(rpn.flag.F_DISP_ENG)
    for bit in range(4):
        rpn.flag.clear_flag(39 - bit)


@defword(name='stdev', print_x=rpn.globl.PX_COMPUTE, doc="""\
stdev   ( -- samp_stdev )
Return the sample standard deviation of the statistics data.""")
def w_stdev(name):
    if len(rpn.globl.stat_data) < 2:
        throw(X_BAD_DATA, name, "Insufficient statistics data (2 required)")
    try:
        s = statistics.stdev(rpn.globl.stat_data)
    except statistics.StatisticsError as e:
        throw(X_BAD_DATA, name, "{}".format(str(e)))
    result = rpn.type.Float(s)
    result.label = "stdev"
    rpn.globl.param_stack.push(result)


@defword(name='sto', args=2, print_x=rpn.globl.PX_CONFIG, doc="""\
sto   ( y_val x_reg -- )
Store value Y into register X.""")
def w_sto(name):
    x = rpn.globl.param_stack.pop()
    y = rpn.globl.param_stack.pop()
    if type(x) is not rpn.type.Integer:
        rpn.globl.param_stack.push(y)
        rpn.globl.param_stack.push(x)
        throw(X_ARG_TYPE_MISMATCH, name, "({} {})".format(typename(y), typename(x)))
    reg = x.value
    (valid, size) = rpn.globl.register_valid_p(reg)
    if not valid:
        rpn.globl.param_stack.push(y)
        rpn.globl.param_stack.push(x)
        throw(X_INVALID_MEMORY, name, "Register {} out of range (0..{} expected)".format(reg, size-1))

    rpn.globl.reg_stack.top().register[reg] = y


@defword(name='stoI', args=1, print_x=rpn.globl.PX_CONFIG, doc="""\
stoI   ( x -- )
Store X into register I.  Do not confuse this with stoi, which
stores X into the register referenced by I.""")
def w_stoI(name):               # pylint: disable=unused-argument
    x = rpn.globl.param_stack.pop()
    if type(x) is rpn.type.Integer:
        rpn.globl.reg_stack.top().register['I'] = x
    elif type(x) in [rpn.type.Float, rpn.type.Rational]:
        rpn.globl.reg_stack.top().register['I'] = rpn.type.Integer(int(x.value))
    else:
        rpn.globl.param_stack.push(x)
        throw(X_ARG_TYPE_MISMATCH, name, "({})".format(typename(I)))


@defword(name='stoi', args=1, print_x=rpn.globl.PX_CONFIG, doc="""\
stoi   ( x -- )
Store X into the register referenced by I.  Do not confuse this with
stoI, which stores X directly into the I register.""")
def w_stoi(name):
    Ival = rpn.globl.reg_stack.top().register['I'].value
    (valid, size) = rpn.globl.register_valid_p(Ival)
    if not valid:
        throw(X_INVALID_MEMORY, name, "Register I={} out of range (0..{} expected)".format(Ival, size-1))
    rpn.globl.reg_stack.top().register[Ival] = rpn.globl.param_stack.pop()


@defword(name='T_COMPLEX', hidden=True, print_x=rpn.globl.PX_COMPUTE, doc="""\
T_COMPLEX   ( -- 3 )
Type number for Complex.""")
def w_T_COMPLEX(name):          # pylint: disable=unused-argument
    rpn.globl.param_stack.push(rpn.type.Integer(rpn.type.T_COMPLEX))


@defword(name='T_FLOAT', hidden=True, print_x=rpn.globl.PX_COMPUTE, doc="""\
T_FLOAT   ( -- 2 )
Type number for Float.""")
def w_T_FLOAT(name):            # pylint: disable=unused-argument
    rpn.globl.param_stack.push(rpn.type.Integer(rpn.type.T_FLOAT))


@defword(name='T_INTEGER', hidden=True, print_x=rpn.globl.PX_COMPUTE, doc="""\
T_INTEGER   ( -- 0 )
Type number for Integer.""")
def w_T_INTEGER(name):          # pylint: disable=unused-argument
    rpn.globl.param_stack.push(rpn.type.Integer(rpn.type.T_INTEGER))


@defword(name='T_LIST', hidden=True, print_x=rpn.globl.PX_COMPUTE, doc="""\
T_LIST   ( -- 7 )
Type number for List.""")
def w_T_LIST(name):             # pylint: disable=unused-argument
    rpn.globl.param_stack.push(rpn.type.Integer(rpn.type.T_LIST))


@defword(name='T_MATRIX', hidden=True, print_x=rpn.globl.PX_COMPUTE, doc="""\
T_MATRIX   ( -- 5 )
Type number for Matrix.""")
def w_T_MATRIX(name):           # pylint: disable=unused-argument
    rpn.globl.param_stack.push(rpn.type.Integer(rpn.type.T_MATRIX))


@defword(name='T_RATIONAL', hidden=True, print_x=rpn.globl.PX_COMPUTE, doc="""\
T_RATIONAL   ( -- 1 )
Type number for Rational.""")
def w_T_RATIONAL(name):         # pylint: disable=unused-argument
    rpn.globl.param_stack.push(rpn.type.Integer(rpn.type.T_RATIONAL))


@defword(name='T_STRING', hidden=True, print_x=rpn.globl.PX_COMPUTE, doc="""\
T_STRING   ( -- 6 )
Type number for String.""")
def w_T_STRING(name):           # pylint: disable=unused-argument
    rpn.globl.param_stack.push(rpn.type.Integer(rpn.type.T_STRING))


@defword(name='T_VECTOR', hidden=True, print_x=rpn.globl.PX_COMPUTE, doc="""\
T_VECTOR   ( -- 4 )
Type number for Vector.""")
def w_T_VECTOR(name):           # pylint: disable=unused-argument
    rpn.globl.param_stack.push(rpn.type.Integer(rpn.type.T_VECTOR))


@defword(name='tan', args=1, print_x=rpn.globl.PX_COMPUTE, doc="""\
tan   ( angle -- tangent )
Tangent.  For composite types (Vector, Matrix), compute tangent of elements
(always in Radians regardless of angular mode).

WARNING:
Angle must not be 90 degrees (TAU/4 radians).""")
def w_tan(name):
    x = rpn.globl.param_stack.pop()
    unit_attached = False
    if x.has_uexpr_p() and x.uexpr.dim() != rpn.unit.category["Null"].dim():
        if x.uexpr.dim() != rpn.unit.category["Angle"].dim():
            rpn.globl.param_stack.push(x)
            throw(X_INCONSISTENT_UNITS, name, "'{}' is not an angular unit".format(x.uexpr))
        unit_attached = True

    if type(x) in [rpn.type.Integer, rpn.type.Float, rpn.type.Rational]:
        if unit_attached:
            angle = x.ubase_convert(name).value
        else:
            angle = rpn.globl.convert_mode_to_radians(x.value)
        try:
            r = math.tan(angle)
        except ValueError:
            rpn.globl.param_stack.push(x)
            throw(X_FP_INVALID_ARG, name)
        result = rpn.type.Float(r)
    elif type(x) is rpn.type.Complex:
        try:
            r = cmath.tan(x.value)
        except ValueError:
            rpn.globl.param_stack.push(x)
            throw(X_FP_INVALID_ARG, name)
        result = rpn.type.Complex.from_complex(r)
    elif type(x) in [rpn.type.Vector, rpn.type.Matrix]:
        if not rpn.globl.have_module('numpy'):
            rpn.globl.param_stack.push(x)
            throw(X_UNSUPPORTED, name, "Operation on {} requires 'numpy' library".format(typename(x)))
        r = np.tan(x.value)
        result = rpn.globl.to_rpn_class(r)
    else:
        rpn.globl.param_stack.push(x)
        throw(X_ARG_TYPE_MISMATCH, name, "({})".format(typename(x)))

    rpn.globl.param_stack.push(result)


@defword(name='tanh', args=1, print_x=rpn.globl.PX_COMPUTE, doc="""\
tanh   ( angle -- tangent_h )
Hyperbolic tangent.

DEFINITION:
tanh(x) = sinh(x) / cosh(x)""")
def w_tanh(name):
    x = rpn.globl.param_stack.pop()
    if type(x) in [rpn.type.Integer, rpn.type.Float, rpn.type.Rational]:
        result = rpn.type.Float(math.tanh(x.value))
    elif type(x) is rpn.type.Complex:
        result = rpn.type.Complex.from_complex(cmath.tanh(x.value))
    elif type(x) in [rpn.type.Vector, rpn.type.Matrix]:
        if not rpn.globl.have_module('numpy'):
            rpn.globl.param_stack.push(x)
            throw(X_UNSUPPORTED, name, "Operation on {} requires 'numpy' library".format(typename(x)))
        r = np.tanh(x.value)
        result = rpn.globl.to_rpn_class(r)
    else:
        rpn.globl.param_stack.push(x)
        throw(X_ARG_TYPE_MISMATCH, name, "({})".format(typename(x)))
    rpn.globl.param_stack.push(result)


@defword(name='TAU', print_x=rpn.globl.PX_COMPUTE, doc="""\
TAU   ( -- 6.28318... )

DEFINITION:
Number of radians in a circle.""")
def w_TAU(name):                # pylint: disable=unused-argument
    result = rpn.type.Float(rpn.globl.TAU)
    result.uexpr = rpn.globl.uexpr["r"]
    result.label = "TAU"
    rpn.globl.param_stack.push(result)


@defword(name='tf', args=1, print_x=rpn.globl.PX_CONFIG, doc="""\
tf   ( f -- )
Toggle flag.""")
def w_tf(name):
    x = rpn.globl.param_stack.pop()
    if type(x) is not rpn.type.Integer:
        rpn.globl.param_stack.push(x)
        throw(X_ARG_TYPE_MISMATCH, name, "({})".format(typename(x)))
    flag = x.value
    if flag < rpn.flag.FLAG_MIN or flag >= rpn.flag.FLAG_MAX:
        rpn.globl.param_stack.push(x)
        throw(X_INVALID_MEMORY, name, "Flag {} out of range ({}..{} expected)".format(flag, rpn.flag.FLAG_MIN, rpn.flag.FLAG_MAX - 1))
    if flag >= rpn.flag.FLAG_FENCE:
        rpn.globl.param_stack.push(x)
        throw(X_READ_ONLY, name, "Flag {} cannot be modified".format(flag))
    rpn.flag.toggle_flag(flag)


@defword(name='then', args=1, print_x=rpn.globl.PX_CONTROL, doc="""\
then   ( flag -- )
Execute a conditional test.
<flag> if ... [ else ... ] then

See also: else, if""")
def w_then(name):               # pylint: disable=unused-argument
    pass                        # Grammar rules handle this word


@defword(name='throw', args=1, print_x=rpn.globl.PX_CONTROL, doc="""\
throw   ( n -- )
Throw an exception.

See also: catch""")
def w_throw(name):
    x = rpn.globl.param_stack.pop()
    if type(x) is not rpn.type.Integer:
        rpn.globl.param_stack.push(x)
        throw(X_ARG_TYPE_MISMATCH, name, "({})".format(typename(x)))
    if x.value == 0:
        rpn.globl.param_stack.push(x)
        throw(X_INVALID_ARG, name, "X cannot be zero")
    thrown_from = ""
    if not rpn.globl.colon_stack.empty():
        thrown_from = rpn.globl.colon_stack.top().name
    dbg("catch", 1, "{}: Throwing {} from '{}'".format(name, x.value, thrown_from))
    throw(x.value, thrown_from)


@defword(name='time', print_x=rpn.globl.PX_COMPUTE, doc="""\
time   ( -- HH.MMSS )
Current time.""")
def w_time(name):               # pylint: disable=unused-argument
    t = datetime.datetime.now().strftime("%H.%M%S")
    result = rpn.type.Float(t)
    result.label = "HH.MMSS"
    rpn.globl.param_stack.push(result)


@defword(name='time!', print_x=rpn.globl.PX_COMPUTE, doc="""\
time!   ( -- HH.MMSS )
High precision clock time.""")
def w_time_bang(name):          # pylint: disable=unused-argument
    t = datetime.datetime.now().strftime("%H.%M%S%f")
    result = rpn.type.Float(t)
    result.label = "HH.MMSS"
    rpn.globl.param_stack.push(result)


@defword(name='timeinfo', args=1, hidden=True, print_x=rpn.globl.PX_IO, doc="""\
timeinfo   ( x -- )
Show time_info() for Float.""")
def w_timeinfo(name):
    x = rpn.globl.param_stack.pop()
    if type(x) is not rpn.type.Float:
        rpn.globl.param_stack.push(x)
        throw(X_ARG_TYPE_MISMATCH, name, "({})".format(typename(x)))
    rpn.globl.writeln("timeinfo: {}".format(x.time_info()))


if rpn.globl.have_module('numpy'):
    @defword(name='trn', args=1, print_x=rpn.globl.PX_COMPUTE, doc="""\
    trn   ( mat -- mat_T )
    Transpose a matrix.""")
    def w_trn(name):
        x = rpn.globl.param_stack.pop()
        if type(x) is rpn.type.Vector:
            # Transposing a vector is allowed but has no effect.
            # It does NOT "convert a 1-D array into a 2D column vector".
            rpn.globl.param_stack.push(x)
            return
        if type(x) is not rpn.type.Matrix:
            rpn.globl.param_stack.push(x)
            throw(X_ARG_TYPE_MISMATCH, name, "({})".format(typename(x)))
        result = rpn.type.Matrix.from_ndarray(x.value.T)
        rpn.globl.param_stack.push(result)


@defword(name='type', args=1, print_x=rpn.globl.PX_COMPUTE, doc="""\
type   ( x -- x code )
Return a code for the type of the value in X.  Unlike most other words,
type preserves the top of stack, assuming that you will still want to
operate on the value later.

__0000 - Integer  = 0
__0001 - Rational = 1
__0010 - Float    = 2
__0011 - Complex  = 3
__0100 - Vector   = 4
__0101 - Matrix   = 5
__0110 - String   = 6
__0111 - List     = 7  (not implemented)
__1000 - Symbol   = 8
__1001 - [Reserved]
__101_ - [Reserved]
__11__ - [Reserved]
_1____ - Has Unit  (type + 16)
1_____ - Has Label (type + 32)""")
def w_type(name):               # pylint: disable=unused-argument
    x = rpn.globl.param_stack.top()
    t = x.typ()
    if x.has_uexpr_p():
        t += rpn.type.T_HAS_UNIT
    if x.label is not None:
        t += rpn.type.T_HAS_LABEL
    rpn.globl.param_stack.push(rpn.type.Integer(t))


@defword(name='ubase', args=1, print_x=rpn.globl.PX_COMPUTE, doc="""\
ubase   ( x -- x' )
Convert a unit-object into base (SI) units.""")
def w_ubase(name):
    x = rpn.globl.param_stack.pop()
    if not x.has_uexpr_p():
        rpn.globl.param_stack.push(x)
        throw(X_INVALID_ARG, name, "Not a unit")

    dbg("unit", 1, "{}: Old_x={}".format(name, repr(x)))
    new_x = x.ubase_convert(name)
    dbg("unit", 1, "{}: New_x={}".format(name, repr(new_x)))
    rpn.globl.param_stack.push(new_x)


@defword(name='udim', args=1, print_x=rpn.globl.PX_IO, hidden=True, doc="""\
udim   ( x -- x )
Print unit dimension vector.""")
def w_udim(name):
    x = rpn.globl.param_stack.top()
    if not x.has_uexpr_p():
        throw(X_INVALID_ARG, name, "Not a unit")
    rpn.globl.lnwriteln(x.uexpr.dim())


# FIXME - Not done
# XXX Double check example and general algorthm in HP48 manual
@defword(name='ufact', args=1, str_args=1, print_x=rpn.globl.PX_COMPUTE, hidden=True, doc="""\
ufact   ( x -- x' )  [ unit -- ]
Factor out one unit from another.

EXAMPLE:
    1_J "N" ufact
1_m""")
def w_ufact(name):
    x = rpn.globl.param_stack.pop()
    if not x.has_uexpr_p():
        rpn.globl.param_stack.push(x)
        throw(X_INVALID_ARG, name, "Not a unit")
    dbg("unit", 2, "{}: orig X={}".format(name, repr(x)))

    ustr = rpn.globl.string_stack.pop()
    ue = rpn.unit.try_parsing(ustr.value)
    if ue is None:
        rpn.globl.param_stack.push(x)
        rpn.globl.string_stack.push(ustr)
        throw(X_INVALID_UNIT, name, ustr.value)

    print("{}: X ={}".format(name, repr(x.uexpr)))
    print("{}: ue={}".format(name, repr(ue)))
    new_ue = rpn.unit.UExpr()
    print("{}: new_ue={}".format(name, repr(new_ue)))
    new_dim = [ adim - bdim  for adim, bdim in zip(x.uexpr.dim(), ue.dim()) ]
    print("{}: new_dim={}".format(name, repr(new_dim)))


@defword(name='undef', print_x=rpn.globl.PX_CONFIG, doc="""\
undef   ( -- )
Undefine a variable, removing it from the current scope.
undef <var>""")
def w_undef(name):              # pylint: disable=unused-argument
    pass                        # Grammar rules handle this word


@defword(name='unit>', args=1, print_x=rpn.globl.PX_CONFIG, doc="""\
unit>   ( x -- x' )  [ -- ustr ]
Separate a unit expression from the stack into its value and unit string.""")
def w_unit_from(name):
    x = rpn.globl.param_stack.top()
    if not x.has_uexpr_p():
        throw(X_INVALID_ARG, name, "X does not have a unit expression")
    ue = x.uexpr
    rpn.globl.string_stack.push(rpn.type.String(str(ue)))
    x.uexpr = None


@defword(name='unit?', args=1, print_x=rpn.globl.PX_PREDICATE, doc="""\
unit?   ( x -- bool )
Test if X has a unit expression.""")
def w_unit_query(name):         # pylint: disable=unused-argument
    x = rpn.globl.param_stack.pop()
    rc = x.has_uexpr_p()
    result = rpn.type.Integer(rc)
    rpn.globl.param_stack.push(result)


@defword(name='units', print_x=rpn.globl.PX_IO, doc="""\
units   ( -- )
List all units.

See also: ushow""")
def w_units(name):              # pylint: disable=unused-argument
    units = dict()
    for u in rpn.unit.units.values():
        if u.hidden:
            continue
        ident = u.abbrev if u.abbrev is not None else u.name
        units[ident] = ident
    sorted_units = []
    for key in sorted(units, key=str.casefold):
        sorted_units.append(units[key])
    rpn.globl.list_in_columns(sorted_units, rpn.globl.scr_cols.obj.value - 1)


@defword(name='units!', print_x=rpn.globl.PX_IO, doc="""\
units!   ( -- )
List all units with more details.""")
def w_units_bang(name):         # pylint: disable=unused-argument
    units = dict()
    for u in rpn.unit.units.values():
        cat = rpn.unit.Category.lookup_by_dim(u.dim())
        ident = str(u)
        if u.abbrev is not None:
            s = u.abbrev + " ({}".format(u.name)
            if cat is not None:
                s += ", {}".format(cat.measure)
            s += ")"
        else:
            s = u.name
            if cat is not None:
                s += " ({})".format(cat.measure)
        units[ident] = s
    sorted_units = []
    for key in sorted(units, key=str.casefold):
        sorted_units.append(units[key])
    rpn.globl.list_in_columns(sorted_units, rpn.globl.scr_cols.obj.value - 1)


@defword(name='until', print_x=rpn.globl.PX_CONTROL, doc="""\
until   ( bool -- )
Execute an indefinite loop until a condition is satisfied.
begin ... <flag> until

leave will exit the loop early.  Note that the effect of the test in
begin...while is opposite that in begin...until: the loop repeats
while something is true, rather than until it becomes true.

See also: again, begin, leave, repeat, while""")
def w_until(name):              # pylint: disable=unused-argument
    pass                        # Grammar rules handle this word


if rpn.globl.have_module('numpy'):
    @defword(name='v>', args=1, print_x=rpn.globl.PX_CONFIG, doc="""\
v>   ( v -- ... )
Decompose a vector into stack elements.""")
    def w_v_from(name):
        x = rpn.globl.param_stack.pop()
        if type(x) is not rpn.type.Vector:
            rpn.globl.param_stack.push(x)
            throw(X_ARG_TYPE_MISMATCH, name, "({})".format(typename(x)))
        for elem in x.value:
            rpn.globl.param_stack.push(rpn.globl.to_rpn_class(elem))


@defword(name='var', print_x=rpn.globl.PX_COMPUTE, doc="""\
var   ( -- samp_var )
Return the sample variance of the statistics data.""")
def w_var(name):
    if len(rpn.globl.stat_data) < 2:
        throw(X_BAD_DATA, name, "Insufficient statistics data (2 required)")
    try:
        v = statistics.variance(rpn.globl.stat_data)
    except statistics.StatisticsError as e:
        throw(X_BAD_DATA, name, "{}".format(str(e)))
    result = rpn.type.Float(v)
    result.label = "var"
    rpn.globl.param_stack.push(result)


@defword(name='variable', print_x=rpn.globl.PX_CONFIG, doc="""\
variable   ( -- )
Declare a variable.  Initial state is undefined.
variable <var>""")
def w_variable(name):           # pylint: disable=unused-argument
    pass                        # Grammar rules handle this word


@defword(name='vars', print_x=rpn.globl.PX_IO, doc="""\
vars   ( -- )
List variables and their values.""")
def w_vars(name):               # pylint: disable=unused-argument
    for (_, scope) in rpn.globl.scope_stack.items_top_to_bottom():
        if rpn.globl.scope_stack.size() > 1:
            rpn.globl.lnwriteln("Scope {}:".format(scope.name))
        my_vars = dict()
        for v in scope.variables():
            var = scope.variable(v)
            if var.hidden:
                continue
            if not var.defined():
                disp = ':[undef]'
            elif typename(var.obj) == "String":
                disp = '="{}"'.format(var.obj.value)
            else:
                disp = '={}'.format(var.obj.value)
            my_vars[var.name] = "{}{}".format(var.name, disp)
        sorted_vars = []
        for key in sorted(my_vars, key=str.casefold):
            sorted_vars.append(my_vars[key])
        rpn.globl.list_in_columns(sorted_vars, rpn.globl.scr_cols.obj.value - 1)


@defword(name='ver!', print_x=rpn.globl.PX_IO, hidden=True, doc="""\
ver!   ( -- )
Print version information for rpn and Python modules""")
def w_ver_bang(name):           # pylint: disable=unused-argument
    rpn.globl.show_version_info()


@defword(name='vlist', print_x=rpn.globl.PX_IO, doc="""\
vlist   ( -- )
Print the list of defined words.  Only words in the root scope are shown.

See also: words""")
def w_vlist(name):            # pylint: disable=unused-argument
    # This is nice, but it shows hidden words:
    # rpn.globl.list_in_columns(sorted([x for x in root_scope.words()],
    #                           key=str.casefold), rpn.globl.scr_cols.obj.value - 1)
    words = dict()
    for wordname in rpn.globl.root_scope.words():
        word = rpn.globl.root_scope.word(wordname)
        if word.hidden:
            continue
        words[word.name] = word.name
    sorted_words = []
    for key in sorted(words, key=str.casefold):
        sorted_words.append(words[key])
    rpn.globl.list_in_columns(sorted_words, rpn.globl.scr_cols.obj.value - 1)


@defword(name='vlist!', hidden=True, print_x=rpn.globl.PX_IO, doc="""\
vlist!   ( -- )
Print the list of defined words.  Only words in the root scope are shown.

See also: vlist, words""")
def w_vlist_bang(name):       # pylint: disable=unused-argument
    words = dict()
    for wordname in rpn.globl.root_scope.words():
        word = rpn.globl.root_scope.word(wordname)
        words[word.name] = word.name
    sorted_words = []
    for key in sorted(words, key=str.casefold):
        sorted_words.append(words[key])
    rpn.globl.list_in_columns(sorted_words, rpn.globl.scr_cols.obj.value - 1)


if rpn.globl.have_module('numpy'):
    @defword(name='vrange', args=1, print_x=rpn.globl.PX_COMPUTE, doc="""\
vrange   ( n -- vec )
Create a range vector from 0 to n.

EXAMPLE:
    6 vrange
[ 0 1 2 3 4 5 ]""")
    def w_vrange(name):
        x = rpn.globl.param_stack.pop()
        if type(x) is not rpn.type.Integer:
            rpn.globl.param_stack.push(x)
            throw(X_ARG_TYPE_MISMATCH, name, "({})".format(typename(x)))

        size = x.value
        if size < 1 or size > rpn.globl.MATRIX_MAX:
            rpn.globl.param_stack.push(x)
            throw(X_INVALID_ARG, name, "X out of range (1..{} expected)".format(rpn.globl.MATRIX_MAX))

        result = rpn.type.Vector.from_ndarray(np.arange(size, dtype=np.int64))
        rpn.globl.param_stack.push(result)


@defword(name='while', print_x=rpn.globl.PX_CONTROL, doc="""\
while   ( bool -- )
Execute an indefinite loop while a condition is satisfied.
begin ... <flag> while ... repeat

leave will exit the loop early.  Note that the effect of the test in
begin...while is opposite that in begin...until: the loop repeats
while something is true, rather than until it becomes true.

See also: again, begin, leave, repeat, until""")
def w_while(name):              # pylint: disable=unused-argument
    pass                        # Grammar rules handle this word


@defword(name='who', print_x=rpn.globl.PX_IO, doc="""\
who   ( -- )
List user variables and their values from the current scope only.""")
def w_who(name):                # pylint: disable=unused-argument
    scope = rpn.globl.scope_stack.top()
    my_vars = dict()
    for v in scope.variables():
        var = scope.variable(v)
        if var.hidden or var.protected:
            continue
        if not var.defined():
            disp = ':[undef]'
        elif typename(var.obj) == "String":
            disp = '="{}"'.format(var.obj.value)
        else:
            disp = '={}'.format(var.obj.value)
        my_vars[var.name] = "{}{}".format(var.name, disp)
    sorted_vars = []
    for key in sorted(my_vars, key=str.casefold):
        sorted_vars.append(my_vars[key])
    rpn.globl.list_in_columns(sorted_vars, rpn.globl.scr_cols.obj.value - 1)


@defword(name='words', print_x=rpn.globl.PX_IO, doc="""\
word   ( -- )
Print the list of user-defined words.

See also: vlist""")
def w_words(name):              # pylint: disable=unused-argument
    rpn.globl.list_in_columns(sorted([x[0] for x in rpn.globl.root_scope.unprotected_words()],
                                     key=str.casefold), rpn.globl.scr_cols.obj.value - 1)


@defword(name='x<>f', args=1, print_x=rpn.globl.PX_COMPUTE, doc="""\
x<>f   ( x -- flags )
Exchange the low-order 8 bits in X with the flags 0..7.""")
def w_x_exchange_f(name):
    x = rpn.globl.param_stack.pop()
    if type(x) is not rpn.type.Integer:
        rpn.globl.param_stack.push(x)
        throw(X_ARG_TYPE_MISMATCH, name, "({})".format(typename(I)))
    xval = x.value
    if xval < 0 or xval > 255:
        rpn.globl.param_stack.push(x)
        throw(X_FP_INVALID_ARG, name, "X out of range (0..255 expected")

    flagval = 0
    for flag in range(8):
        if rpn.flag.flag_set_p(flag):
            flagval |= (1<<flag)
    rpn.globl.param_stack.push(rpn.type.Integer(flagval))
    for flag in range(8):
        rpn.flag.to_flag(flag, xval & 1<<flag)


@defword(name='x<>I', args=1, print_x=rpn.globl.PX_CONFIG, doc="""\
x<>I   ( x -- reg[I] )
Exchange X with the value of register I.  Do not confuse this with x<>i,
which exchanges X with the contents of the register referenced by I.""")
def w_x_exchange_I(name):       # pylint: disable=unused-argument
    x = rpn.globl.param_stack.pop()
    if type(x) is rpn.type.Integer:
        rpn.globl.param_stack.push(rpn.globl.reg_stack.top().register['I'])
        rpn.globl.reg_stack.top().register['I'] = x
    elif type(x) in [rpn.type.Float, rpn.type.Rational]:
        rpn.globl.param_stack.push(rpn.globl.reg_stack.top().register['I'])
        rpn.globl.reg_stack.top().register['I'] = rpn.type.Integer(int(x.value))
    else:
        rpn.globl.param_stack.push(x)
        throw(X_ARG_TYPE_MISMATCH, name, "({})".format(typename(I)))


@defword(name='x<>i', args=1, print_x=rpn.globl.PX_CONFIG, doc="""\
x<>i   ( x -- reg[(i)] )
Exchange X with contents of the register referenced by I.
Do not confuse this with x<>I, which exchanges X with I directly.""")
def w_x_exchange_indirect_i(name):
    Ival = rpn.globl.reg_stack.top().register['I'].value
    (valid, size) = rpn.globl.register_valid_p(Ival)
    if not valid:
        throw(X_INVALID_MEMORY, name, "Register I={} out of range (0..{} expected)".format(Ival, size-1))

    x = rpn.globl.param_stack.pop()
    rpn.globl.param_stack.push(rpn.globl.reg_stack.top().register[Ival])
    rpn.globl.reg_stack.top().register[Ival] = x


@defword(name='X_ABORT', hidden=True, print_x=rpn.globl.PX_COMPUTE, doc="""\
ABORT""")
def w_X_ABORT(name):            # pylint: disable=unused-argument
    rpn.globl.param_stack.push(rpn.type.Integer(X_ABORT))

@defword(name='X_ABORT_QUOTE', hidden=True, print_x=rpn.globl.PX_COMPUTE, doc="""\
ABORT" """)
def w_X_ABORT_QUOTE(name):      # pylint: disable=unused-argument
    rpn.globl.param_stack.push(rpn.type.Integer(X_ABORT_QUOTE))

@defword(name='X_STACK_OVERFLOW', hidden=True, print_x=rpn.globl.PX_COMPUTE, doc="""\
Stack overflow""")
def w_X_STACK_OVERFLOW(name):   # pylint: disable=unused-argument
    rpn.globl.param_stack.push(rpn.type.Integer(X_STACK_OVERFLOW))

@defword(name='X_STACK_UNDERFLOW', hidden=True, print_x=rpn.globl.PX_COMPUTE, doc="""\
Stack underflow""")
def w_X_STACK_UNDERFLOW(name):  # pylint: disable=unused-argument
    rpn.globl.param_stack.push(rpn.type.Integer(X_STACK_UNDERFLOW))

@defword(name='X_RSTACK_OVERFLOW', hidden=True, print_x=rpn.globl.PX_COMPUTE, doc="""\
Return stack overflow""")
def w_X_RSTACK_OVERFLOW(name):  # pylint: disable=unused-argument
    rpn.globl.param_stack.push(rpn.type.Integer(X_RSTACK_OVERFLOW))

@defword(name='X_RSTACK_UNDERFLOW', hidden=True, print_x=rpn.globl.PX_COMPUTE, doc="""\
Return stack underflow""")
def w_X_RSTACK_UNDERFLOW(name): # pylint: disable=unused-argument
    rpn.globl.param_stack.push(rpn.type.Integer(X_RSTACK_UNDERFLOW))

@defword(name='X_DO_NESTING', hidden=True, print_x=rpn.globl.PX_COMPUTE, doc="""\
DO-loops nested too deeply during execution""")
def w_X_DO_NESTING(name):       # pylint: disable=unused-argument
    rpn.globl.param_stack.push(rpn.type.Integer(X_DO_NESTING))

@defword(name='X_DICT_OVERFLOW', hidden=True, print_x=rpn.globl.PX_COMPUTE, doc="""\
Dictionary overflow""")
def w_X_DICT_OVERFLOW(name):    # pylint: disable=unused-argument
    rpn.globl.param_stack.push(rpn.type.Integer(X_DICT_OVERFLOW))

@defword(name='X_INVALID_MEMORY', hidden=True, print_x=rpn.globl.PX_COMPUTE, doc="""\
Invalid memory address""")
def w_X_INVALID_MEMORY(name):   # pylint: disable=unused-argument
    rpn.globl.param_stack.push(rpn.type.Integer(X_INVALID_MEMORY))

@defword(name='X_DIVISION_BY_ZERO', hidden=True, print_x=rpn.globl.PX_COMPUTE, doc="""\
Division by zero""")
def w_X_DIVISION_BY_ZERO(name): # pylint: disable=unused-argument
    rpn.globl.param_stack.push(rpn.type.Integer(X_DIVISION_BY_ZERO))

@defword(name='X_RESULT_OO_RANGE', hidden=True, print_x=rpn.globl.PX_COMPUTE, doc="""\
Result out of range""")
def w_X_RESULT_OO_RANGE(name):  # pylint: disable=unused-argument
    rpn.globl.param_stack.push(rpn.type.Integer(X_RESULT_OO_RANGE))

@defword(name='X_ARG_TYPE_MISMATCH', hidden=True, print_x=rpn.globl.PX_COMPUTE, doc="""\
Argument type mismatch""")
def w_X_ARG_TYPE_MISMATCH(name): # pylint: disable=unused-argument
    rpn.globl.param_stack.push(rpn.type.Integer(X_ARG_TYPE_MISMATCH))

@defword(name='X_UNDEFINED_WORD', hidden=True, print_x=rpn.globl.PX_COMPUTE, doc="""\
Undefined word""")
def w_X_UNDEFINED_WORD(name):   # pylint: disable=unused-argument
    rpn.globl.param_stack.push(rpn.type.Integer(X_UNDEFINED_WORD))

@defword(name='X_COMPILE_ONLY', hidden=True, print_x=rpn.globl.PX_COMPUTE, doc="""\
Interpreting a compile-only word""")
def w_X_COMPILE_ONLY(name):     # pylint: disable=unused-argument
    rpn.globl.param_stack.push(rpn.type.Integer(X_COMPILE_ONLY))

@defword(name='X_INVALID_FORGET', hidden=True, print_x=rpn.globl.PX_COMPUTE, doc="""\
Invalid FORGET
(Do not use, prefer X_PROTECTED)""")
def w_X_INVALID_FORGET(name):   # pylint: disable=unused-argument
    rpn.globl.param_stack.push(rpn.type.Integer(X_INVALID_FORGET))

@defword(name='X_ZERO_LEN_STR', hidden=True, print_x=rpn.globl.PX_COMPUTE, doc="""\
Attempt to use a zero-length string as a name""")
def w_X_ZERO_LEN_STR(name):     # pylint: disable=unused-argument
    rpn.globl.param_stack.push(rpn.type.Integer(X_ZERO_LEN_STR))

@defword(name='X_PIC_STRING_OVERFLOW', hidden=True, print_x=rpn.globl.PX_COMPUTE, doc="""\
Pictured numeric output string overflow""")
def w_X_PIC_STRING_OVERFLOW(name): # pylint: disable=unused-argument
    rpn.globl.param_stack.push(rpn.type.Integer(X_PIC_STRING_OVERFLOW))

@defword(name='X_STRING_OVERFLOW', hidden=True, print_x=rpn.globl.PX_COMPUTE, doc="""\
Parsed string overflow""")
def w_X_STRING_OVERFLOW(name):  # pylint: disable=unused-argument
    rpn.globl.param_stack.push(rpn.type.Integer(X_STRING_OVERFLOW))

@defword(name='X_NAME_TOO_LONG', hidden=True, print_x=rpn.globl.PX_COMPUTE, doc="""\
Definition name too long""")
def w_X_NAME_TOO_LONG(name):    # pylint: disable=unused-argument
    rpn.globl.param_stack.push(rpn.type.Integer(X_NAME_TOO_LONG))

@defword(name='X_READ_ONLY', hidden=True, print_x=rpn.globl.PX_COMPUTE, doc="""\
Write to a read-only location""")
def w_X_READ_ONLY(name):        # pylint: disable=unused-argument
    rpn.globl.param_stack.push(rpn.type.Integer(X_READ_ONLY))

@defword(name='X_UNSUPPORTED', hidden=True, print_x=rpn.globl.PX_COMPUTE, doc="""\
Unsupported operation""")
def w_X_UNSUPPORTED(name):      # pylint: disable=unused-argument
    rpn.globl.param_stack.push(rpn.type.Integer(X_UNSUPPORTED))

@defword(name='X_CTL_STRUCTURE', hidden=True, print_x=rpn.globl.PX_COMPUTE, doc="""\
Control structure mismatch""")
def w_X_CTL_STRUCTURE(name):    # pylint: disable=unused-argument
    rpn.globl.param_stack.push(rpn.type.Integer(X_CTL_STRUCTURE))

@defword(name='X_ALIGNMENT', hidden=True, print_x=rpn.globl.PX_COMPUTE, doc="""\
Address alignment exception""")
def w_X_ALIGNMENT(name):        # pylint: disable=unused-argument
    rpn.globl.param_stack.push(rpn.type.Integer(X_ALIGNMENT))

@defword(name='X_INVALID_ARG', hidden=True, print_x=rpn.globl.PX_COMPUTE, doc="""\
Invalid argument""")
def w_X_INVALID_ARG(name):      # pylint: disable=unused-argument
    rpn.globl.param_stack.push(rpn.type.Integer(X_INVALID_ARG))

@defword(name='X_RSTACK_IMBALANCE', hidden=True, print_x=rpn.globl.PX_COMPUTE, doc="""\
Return stack imbalance""")
def w_X_RSTACK_IMBALANCE(name): # pylint: disable=unused-argument
    rpn.globl.param_stack.push(rpn.type.Integer(X_RSTACK_IMBALANCE))

@defword(name='X_LOOP_PARAMS', hidden=True, print_x=rpn.globl.PX_COMPUTE, doc="""\
Loop parameters unavailable""")
def w_X_LOOP_PARAMS(name):      # pylint: disable=unused-argument
    rpn.globl.param_stack.push(rpn.type.Integer(X_LOOP_PARAMS))

@defword(name='X_INVALID_RECURSION', hidden=True, print_x=rpn.globl.PX_COMPUTE, doc="""\
Invalid recursion""")
def w_X_INVALID_RECURSION(name): # pylint: disable=unused-argument
    rpn.globl.param_stack.push(rpn.type.Integer(X_INVALID_RECURSION))

@defword(name='X_INTERRUPT', hidden=True, print_x=rpn.globl.PX_COMPUTE, doc="""\
User interrupt""")
def w_X_INTERRUPT(name):        # pylint: disable=unused-argument
    rpn.globl.param_stack.push(rpn.type.Integer(X_INTERRUPT))

@defword(name='X_NESTING', hidden=True, print_x=rpn.globl.PX_COMPUTE, doc="""\
Compiler nesting""")
def w_X_NESTING(name):          # pylint: disable=unused-argument
    rpn.globl.param_stack.push(rpn.type.Integer(X_NESTING))

@defword(name='X_OBSOLETE', hidden=True, print_x=rpn.globl.PX_COMPUTE, doc="""\
Obsolescent feature""")
def w_X_OBSOLETE(name):         # pylint: disable=unused-argument
    rpn.globl.param_stack.push(rpn.type.Integer(X_OBSOLETE))

@defword(name='X_BODY', hidden=True, print_x=rpn.globl.PX_COMPUTE, doc="""\
>BODY used on a non-CREATEd definition""")
def w_X_BODY(name):             # pylint: disable=unused-argument
    rpn.globl.param_stack.push(rpn.type.Integer(X_BODY))

@defword(name='X_INVALID_NAME', hidden=True, print_x=rpn.globl.PX_COMPUTE, doc="""\
Invalid name argument""")
def w_X_INVALID_NAME(name):     # pylint: disable=unused-argument
    rpn.globl.param_stack.push(rpn.type.Integer(X_INVALID_NAME))

@defword(name='X_BLK_READ', hidden=True, print_x=rpn.globl.PX_COMPUTE, doc="""\
Block read exception""")
def w_X_BLK_READ(name):         # pylint: disable=unused-argument
    rpn.globl.param_stack.push(rpn.type.Integer(X_BLK_READ))

@defword(name='X_BLK_WRITE', hidden=True, print_x=rpn.globl.PX_COMPUTE, doc="""\
Block write exception""")
def w_X_BLK_WRITE(name):        # pylint: disable=unused-argument
    rpn.globl.param_stack.push(rpn.type.Integer(X_BLK_WRITE))

@defword(name='X_INVALID_BLK_NUM', hidden=True, print_x=rpn.globl.PX_COMPUTE, doc="""\
Invalid block number""")
def w_X_INVALID_BLK_NUM(name):  # pylint: disable=unused-argument
    rpn.globl.param_stack.push(rpn.type.Integer(X_INVALID_BLK_NUM))

@defword(name='X_INVALID_FILE_POS', hidden=True, print_x=rpn.globl.PX_COMPUTE, doc="""\
Invalid file position""")
def w_X_INVALID_FILE_POS(name): # pylint: disable=unused-argument
    rpn.globl.param_stack.push(rpn.type.Integer(X_INVALID_FILE_POS))

@defword(name='X_FILE_IO', hidden=True, print_x=rpn.globl.PX_COMPUTE, doc="""\
File I/O exception""")
def w_X_FILE_IO(name):          # pylint: disable=unused-argument
    rpn.globl.param_stack.push(rpn.type.Integer(X_FILE_IO))

@defword(name='X_NON_EXISTENT_FILE', hidden=True, print_x=rpn.globl.PX_COMPUTE, doc="""\
Non-existent file""")
def w_X_NON_EXISTENT_FILE(name): # pylint: disable=unused-argument
    rpn.globl.param_stack.push(rpn.type.Integer(X_NON_EXISTENT_FILE))

@defword(name='X_EOF', hidden=True, print_x=rpn.globl.PX_COMPUTE, doc="""\
Unexpected end of file""")
def w_X_EOF(name):              # pylint: disable=unused-argument
    rpn.globl.param_stack.push(rpn.type.Integer(X_EOF))

@defword(name='X_INVALID_BASE', hidden=True, print_x=rpn.globl.PX_COMPUTE, doc="""\
Invalid BASE for floating point conversion""")
def w_X_INVALID_BASE(name):     # pylint: disable=unused-argument
    rpn.globl.param_stack.push(rpn.type.Integer(X_INVALID_BASE))

@defword(name='X_PRECISION_LOSS', hidden=True, print_x=rpn.globl.PX_COMPUTE, doc="""\
Loss of precision""")
def w_X_PRECISION_LOSS(name):   # pylint: disable=unused-argument
    rpn.globl.param_stack.push(rpn.type.Integer(X_PRECISION_LOSS))

@defword(name='X_FP_DIVISION_BY_ZERO', hidden=True, print_x=rpn.globl.PX_COMPUTE, doc="""\
Floating-point divide by zero""")
def w_X_FP_DIVISION_BY_ZERO(name): # pylint: disable=unused-argument
    rpn.globl.param_stack.push(rpn.type.Integer(X_FP_DIVISION_BY_ZERO))

@defword(name='X_FP_RESULT_OO_RANGE', hidden=True, print_x=rpn.globl.PX_COMPUTE, doc="""\
Floating-point result out of range""")
def w_X_FP_RESULT_OO_RANGE(name): # pylint: disable=unused-argument
    rpn.globl.param_stack.push(rpn.type.Integer(X_FP_RESULT_OO_RANGE))

@defword(name='X_FP_STACK_OVERFLOW', hidden=True, print_x=rpn.globl.PX_COMPUTE, doc="""\
Floating-point stack overflow""")
def w_X_FP_STACK_OVERFLOW(name): # pylint: disable=unused-argument
    rpn.globl.param_stack.push(rpn.type.Integer(X_FP_STACK_OVERFLOW))

@defword(name='X_FP_STACK_UNDERFLOW', hidden=True, print_x=rpn.globl.PX_COMPUTE, doc="""\
Floating-point stack underflow""")
def w_X_FP_STACK_UNDERFLOW(name): # pylint: disable=unused-argument
    rpn.globl.param_stack.push(rpn.type.Integer(X_FP_STACK_UNDERFLOW))

@defword(name='X_FP_INVALID_ARG', hidden=True, print_x=rpn.globl.PX_COMPUTE, doc="""\
Floating-point invalid argument""")
def w_X_FP_INVALID_ARG(name):   # pylint: disable=unused-argument
    rpn.globl.param_stack.push(rpn.type.Integer(X_FP_INVALID_ARG))

@defword(name='X_COMP_WORD_DEL', hidden=True, print_x=rpn.globl.PX_COMPUTE, doc="""\
Compilation word list deleted""")
def w_X_COMP_WORD_DEL(name):    # pylint: disable=unused-argument
    rpn.globl.param_stack.push(rpn.type.Integer(X_COMP_WORD_DEL))

@defword(name='X_INVALID_POSTPONE', hidden=True, print_x=rpn.globl.PX_COMPUTE, doc="""\
Invalid POSTPONE""")
def w_X_INVALID_POSTPONE(name): # pylint: disable=unused-argument
    rpn.globl.param_stack.push(rpn.type.Integer(X_INVALID_POSTPONE))

@defword(name='X_SO_OVERFLOW', hidden=True, print_x=rpn.globl.PX_COMPUTE, doc="""\
Search-order overflow""")
def w_X_SO_OVERFLOW(name):      # pylint: disable=unused-argument
    rpn.globl.param_stack.push(rpn.type.Integer(X_SO_OVERFLOW))

@defword(name='X_SO_UNDERFLOW', hidden=True, print_x=rpn.globl.PX_COMPUTE, doc="""\
Search-order underflow""")
def w_X_SO_UNDERFLOW(name):     # pylint: disable=unused-argument
    rpn.globl.param_stack.push(rpn.type.Integer(X_SO_UNDERFLOW))

@defword(name='X_COMP_WORD_CHG', hidden=True, print_x=rpn.globl.PX_COMPUTE, doc="""\
Compilatin word list changed""")
def w_X_COMP_WORD_CHG(name):    # pylint: disable=unused-argument
    rpn.globl.param_stack.push(rpn.type.Integer(X_COMP_WORD_CHG))

@defword(name='X_CTL_STACK_OVERFLOW', hidden=True, print_x=rpn.globl.PX_COMPUTE, doc="""\
Control-flow stack overflow""")
def w_X_CTL_STACK_OVERFLOW(name): # pylint: disable=unused-argument
    rpn.globl.param_stack.push(rpn.type.Integer(X_CTL_STACK_OVERFLOW))

@defword(name='X_XSTACK_OVERFLOW', hidden=True, print_x=rpn.globl.PX_COMPUTE, doc="""\
Exception stack overflow""")
def w_X_XSTACK_OVERFLOW(name):  # pylint: disable=unused-argument
    rpn.globl.param_stack.push(rpn.type.Integer(X_XSTACK_OVERFLOW))

@defword(name='X_FP_UNDERFLOW', hidden=True, print_x=rpn.globl.PX_COMPUTE, doc="""\
Floating-point underflow""")
def w_X_FP_UNDERFLOW(name):     # pylint: disable=unused-argument
    rpn.globl.param_stack.push(rpn.type.Integer(X_FP_UNDERFLOW))

@defword(name='X_FP_FAULT', hidden=True, print_x=rpn.globl.PX_COMPUTE, doc="""\
Floating-point unidentified fault""")
def w_X_FP_FAULT(name):         # pylint: disable=unused-argument
    rpn.globl.param_stack.push(rpn.type.Integer(X_FP_FAULT))

@defword(name='X_QUIT', hidden=True, print_x=rpn.globl.PX_COMPUTE, doc="""\
QUIT""")
def w_X_QUIT(name):             # pylint: disable=unused-argument
    rpn.globl.param_stack.push(rpn.type.Integer(X_QUIT))

@defword(name='X_CHAR_IO', hidden=True, print_x=rpn.globl.PX_COMPUTE, doc="""\
Exception in sending or receiving a character""")
def w_X_CHAR_IO(name):          # pylint: disable=unused-argument
    rpn.globl.param_stack.push(rpn.type.Integer(X_CHAR_IO))

@defword(name='X_IF_THEN', hidden=True, print_x=rpn.globl.PX_COMPUTE, doc="""\
[IF], [ELSE], or [THEN] exception""")
def w_X_IF_THEN(name):          # pylint: disable=unused-argument
    rpn.globl.param_stack.push(rpn.type.Integer(X_IF_THEN))

@defword(name='X_LEAVE', hidden=True, print_x=rpn.globl.PX_COMPUTE, doc="""\
LEAVE""")
def w_X_LEAVE(name):            # pylint: disable=unused-argument
    rpn.globl.param_stack.push(rpn.type.Integer(X_LEAVE))

@defword(name='X_EXIT', hidden=True, print_x=rpn.globl.PX_COMPUTE, doc="""\
EXIT""")
def w_X_EXIT(name):             # pylint: disable=unused-argument
    rpn.globl.param_stack.push(rpn.type.Integer(X_EXIT))

@defword(name='X_FP_NAN', hidden=True, print_x=rpn.globl.PX_COMPUTE, doc="""\
Floating-point Not a Number""")
def w_X_FP_NAN(name):           # pylint: disable=unused-argument
    rpn.globl.param_stack.push(rpn.type.Integer(X_FP_NAN))

@defword(name='X_INSUFF_PARAMS', hidden=True, print_x=rpn.globl.PX_COMPUTE, doc="""\
Insufficient parameters""")
def w_X_INSUFF_PARAMS(name):    # pylint: disable=unused-argument
    rpn.globl.param_stack.push(rpn.type.Integer(X_INSUFF_PARAMS))

@defword(name='X_INSUFF_STR_PARAMS', hidden=True, print_x=rpn.globl.PX_COMPUTE, doc="""\
Insufficient string parameters""")
def w_X_INSUFF_STR_PARAMS(name): # pylint: disable=unused-argument
    rpn.globl.param_stack.push(rpn.type.Integer(X_INSUFF_STR_PARAMS))

@defword(name='X_CONFORMABILITY', hidden=True, print_x=rpn.globl.PX_COMPUTE, doc="""\
Comformability error""")
def w_X_CONFORMABILITY(name):   # pylint: disable=unused-argument
    rpn.globl.param_stack.push(rpn.type.Integer(X_CONFORMABILITY))

@defword(name='X_BAD_DATA', hidden=True, print_x=rpn.globl.PX_COMPUTE, doc="""\
Bad data""")
def w_X_BAD_DATA(name):         # pylint: disable=unused-argument
    rpn.globl.param_stack.push(rpn.type.Integer(X_BAD_DATA))

@defword(name='X_SYNTAX', hidden=True, print_x=rpn.globl.PX_COMPUTE, doc="""\
Syntax error""")
def w_X_SYNTAX(name):           # pylint: disable=unused-argument
    rpn.globl.param_stack.push(rpn.type.Integer(X_SYNTAX))

@defword(name='X_NO_SOLUTION', hidden=True, print_x=rpn.globl.PX_COMPUTE, doc="""\
No solution""")
def w_X_NO_SOLUTION(name):      # pylint: disable=unused-argument
    rpn.globl.param_stack.push(rpn.type.Integer(X_NO_SOLUTION))

@defword(name='X_UNDEFINED_VARIABLE', hidden=True, print_x=rpn.globl.PX_COMPUTE, doc="""\
Undefined variable""")
def w_X_UNDEFINED_VARIABLE(name): # pylint: disable=unused-argument
    rpn.globl.param_stack.push(rpn.type.Integer(X_UNDEFINED_VARIABLE))

@defword(name='X_PROTECTED', hidden=True, print_x=rpn.globl.PX_COMPUTE, doc="""\
Protected""")
def w_X_PROTECTED(name):        # pylint: disable=unused-argument
    rpn.globl.param_stack.push(rpn.type.Integer(X_PROTECTED))

@defword(name='X_INVALID_UNIT', hidden=True, print_x=rpn.globl.PX_COMPUTE, doc="""\
Invalid unit""")
def w_X_INVALID_UNIT(name):     # pylint: disable=unused-argument
    rpn.globl.param_stack.push(rpn.type.Integer(X_INVALID_UNIT))

@defword(name='X_INCONSISTENT_UNITS', hidden=True, print_x=rpn.globl.PX_COMPUTE, doc="""\
Inconsistent units""")
def w_X_INCONSISTENT_UNITS(name): # pylint: disable=unused-argument
    rpn.globl.param_stack.push(rpn.type.Integer(X_INCONSISTENT_UNITS))


@defword(name='xor', args=2, print_x=rpn.globl.PX_PREDICATE, doc="""\
xor   ( flag flag -- flag )
Logical XOR (exclusive OR).

NOTE: This is not a bitwise XOR - use bitxor for that.""")
def w_logxor(name):
    x = rpn.globl.param_stack.pop()
    y = rpn.globl.param_stack.pop()
    if type(x) is not rpn.type.Integer or type(y) is not rpn.type.Integer:
        rpn.globl.param_stack.push(y)
        rpn.globl.param_stack.push(x)
        throw(X_ARG_TYPE_MISMATCH, name, "({} {})".format(typename(y), typename(x)))

    rpn.globl.param_stack.push(rpn.type.Integer(bool(x.value) != bool(y.value)))


if rpn.globl.have_module('numpy'):
    @defword(name='zer', args=1, print_x=rpn.globl.PX_COMPUTE, doc="""\
    zer   ( v -- m )
    Create a zero vector or matrix.""")
    def w_zer(name):
        x = rpn.globl.param_stack.pop()
        if type(x) is not rpn.type.Vector:
            rpn.globl.param_stack.push(x)
            throw(X_ARG_TYPE_MISMATCH, name, "({})".format(typename(x)))
        xs = x.size()

        if xs == 1:
            size = int(x.value.item(0))
            if size <= 0:
                rpn.globl.param_stack.push(x)
                throw(X_INVALID_ARG, name, "Dimension must be positive")
            result = rpn.type.Vector.from_ndarray(np.zeros(size))
            rpn.globl.param_stack.push(result)
        elif xs == 2:
            rows = int(x.value.item(0))
            cols = int(x.value.item(1))
            if rows <= 0 or cols <= 0:
                rpn.globl.param_stack.push(x)
                throw(X_INVALID_ARG, name, "Dimensions must be positive")
            result = rpn.type.Matrix.from_ndarray(np.zeros((rows, cols)))
            rpn.globl.param_stack.push(result)
        else:
            rpn.globl.param_stack.push(x)
            throw(X_INVALID_ARG, name, "Dimension vector must have only 1 or 2 elements")



#############################################################################
#
#       H E L P E R   F U N C T I O N S
#
#############################################################################
def memoize(f):
    memoized = {}
    def helper(x):
        if x not in memoized:
            memoized[x] = f(x)
        return memoized[x]
    return helper


def prime_helper(n):
    if n < 2:
         return False;
    if n % 2 == 0:
         return n == 2  # return False
    k = 3
    while k*k <= n:
         if n % k == 0:
             return False
         k += 2
    return True


def any_undefined_p(var_list):
    for var in var_list:
        if not var.defined():
            return True
    return False


def comb_helper(n, r):
    if r > n or r < 0:
        return 0
    if n - r < r:
        r = n - r

    result = 1
    j = 1
    while j <= r:
        result *= n
        n -= 1
        result /= j
        j += 1
    return result


def equal_helper(x, y):
    """\
# Parameters are Rpn objects, not values.  Uexprs are *not* considered.
# Returns a tuple of integers: (FLAG, REASON) where FLAG is:
#    1 : Values are equal
#    0 : Values are not equal
#   -1 : Failure/Type error
#
# When FLAG is -1, REASON is the X_ exception code for why the
# comparison failed.  If FLAG is 1 or 0, REASON shall be zero.
# Useful values for REASON are:
#    X_ARG_TYPE_MISMATCH : type(x)/type(y) comparison not implemented
#    X_UNSUPPORTED       : Numpy not available
#
# IMPORTANT: This routine must *not* throw() an exception because
# callers are not generally prepared to catch them.

|----------+----------+---------+----------+---------+--------+--------|
| Integer  |   xxxx   |  xxx    |  xxxx    | xxxx    |        |        |
| Float    |   xxxxx  |  xxx    |   xxxx   | xxx     |        |        |
| Rational |   xxxx   |  xxx    |  xxxxx   | xxxx    |        |        |
| Complex  |    xxxx  |  xxx    |   xxx    | xxx     |        |        |
| Vector   |          |         |          |         | xxxx   |        |
| Matrix   |          |         |          |         |        |        |
|----------+----------+---------+----------+---------+--------+--------|
<<<<<<< HEAD
| ^Y    X> | Integer  | Float   | Rational | Complex | Vector | Matrix |"""
    equal = None
=======
| ^Y    X> | Integer  | Float   | Rational | Complex | Vector | Matrix |

    """
    flag = None
>>>>>>> 7fab1340
    if type(x) is rpn.type.Integer and type(y) is rpn.type.Integer:
        equal = y.value == x.value
    elif type(x) is rpn.type.Float and type(y) in [rpn.type.Integer, rpn.type.Float, rpn.type.Rational] \
      or type(y) is rpn.type.Float and type(x) in [rpn.type.Integer, rpn.type.Float, rpn.type.Rational]:
        if rpn.flag.flag_set_p(rpn.flag.F_EQUAL_ISCLOSE):
            equal = math.isclose(float(y.value), float(x.value))
        else:
            equal = float(y.value) == float(x.value)
    elif type(x) is rpn.type.Rational and type(y) in [rpn.type.Integer, rpn.type.Rational] \
      or type(y) is rpn.type.Rational and type(x) in [rpn.type.Integer, rpn.type.Rational]:
        equal = Fraction(y.value) == Fraction(x.value)
    elif type(x) is rpn.type.Complex and type(y) in [rpn.type.Integer, rpn.type.Float, rpn.type.Rational, rpn.type.Complex] \
      or type(y) is rpn.type.Complex and type(x) in [rpn.type.Integer, rpn.type.Float, rpn.type.Rational, rpn.type.Complex]:
        if rpn.flag.flag_set_p(rpn.flag.F_EQUAL_ISCLOSE):
            equal = cmath.isclose(complex(y.value), complex(x.value))
        else:
            equal = complex(y.value) == complex(x.value)
    elif type(x) is rpn.type.Vector and type(y) is rpn.type.Vector:
        if x.size() != y.size():
            equal = False
        else:
            r = functools.reduce(lambda i, j: i and j,
                                 map(lambda m, k: m == k, x.value, y.value), True)
            equal = bool(r) # True if r else False
    elif type(x) is rpn.type.Matrix and type(y) is rpn.type.Matrix:
<<<<<<< HEAD
        equal = np.array_equal(x.value, y.value)

    if equal is None:
        return -1
    return rpn.globl.bool_to_int(equal)
=======
        if not rpn.globl.have_module('numpy'):
            return (-1, X_UNSUPPORTED)
        flag = np.array_equal(x.value, y.value)

    if flag is None:
        return (-1, X_ARG_TYPE_MISMATCH)
    return (rpn.globl.bool_to_int(flag), 0)
>>>>>>> 7fab1340


@memoize
def fact_helper(x):
    result = 1
    while x > 1:
        result *= x
        x -= 1
    return result


@memoize
def fib_helper(n):
    if n == 0:
        return 0
    if n == 1:
        return 1
    return fib_helper(n-1) + fib_helper(n-2)


def gcd_helper(x, y):
    while x != 0:
        y, x = x, y % x
    return y


def plot_helper(func, x_low, x_high):
    cols = rpn.globl.scr_cols.obj.value
    rows = rpn.globl.scr_rows.obj.value

    BLANK  = ' '
    HFRAME = '-'
    MARK   = '*'
    ORIGIN = '+'
    VFRAME = '|'
    X_AXIS = '.'
    Y_AXIS = ':'

    ISCR   = cols - 20
    JSCR   = rows -  3
    scr = [[BLANK for i in range(1,JSCR+2)] for j in range(1,ISCR+2)]

    # Build frame
    for j in range(1, JSCR+1):
        scr[1][j] = VFRAME
        scr[ISCR][j] = VFRAME
    for i in range(2, ISCR):
        scr[i][1] = HFRAME
        scr[i][JSCR] = HFRAME
        for j in range(2, JSCR):
            scr[i][j] = BLANK

    if x_low > x_high:
        x_low, x_high = x_high, x_low
    x = x_low
    dx = (x_high - x_low) / (ISCR - 1)
    dxi = (ISCR - 1) / (x_high - x_low)
    iz = 1 - int(x_low * dxi)

    y = [0.0] * (ISCR+1)
    ysml, ybig = 0.0, 0.0
    for i in range(1, ISCR+1):
        y[i] = func(x)
        ysml = min(ysml, y[i])
        ybig = max(ybig, y[i])
        x += dx

    if ybig == ysml:
        ybig = ysml + 1.0
    dyj = (JSCR - 1) / (ybig - ysml)
    jz = 1 - int(ysml * dyj)

    # Build axes
    for i in range(2, ISCR):
        for j in range(2, JSCR):
            if i == iz:
                scr[i][j] = Y_AXIS
            if j == jz:
                scr[i][j] = X_AXIS
            if i == iz and j == jz:
                scr[i][j] = ORIGIN

    # Populate data points
    for i in range(1, ISCR+1):
        j = 1 + int((y[i] - ysml) * dyj)
        scr[i][j] = MARK

    # Display plot
    rpn.globl.write(" {:10.3f} ".format(ybig))
    for i in range(1, ISCR+1):
        rpn.globl.write(scr[i][JSCR])
    rpn.globl.writeln()
    for j in range(JSCR-1, 1, -1):
        rpn.globl.write(" " * 12)
        for i in range(1, ISCR+1):
            rpn.globl.write(scr[i][j])
        rpn.globl.writeln()
    rpn.globl.write(" {:10.3f} ".format(ysml))
    for i in range(1, ISCR+1):
        rpn.globl.write(scr[i][1])
    rpn.globl.lnwriteln("         {:10.3f} {} {:10.3f}".format(x_low, " "*(cols-36), x_high))


# Helper routines for KEY
class _Getch_windows:
    def __init__(self):
        import msvcrt # pylint: disable=import-error,import-outside-toplevel,unused-import

    def __call__(self):
        import msvcrt # pylint: disable=import-error,import-outside-toplevel
        return msvcrt.getch()

class _Getch_unix:
    def __init__(self):
        pass

    def __call__(self):
        fd = sys.stdin.fileno()
        old_settings = termios.tcgetattr(fd)
        try:
            tty.setraw(sys.stdin.fileno())
            ch = sys.stdin.read(1)
        finally:
            termios.tcsetattr(fd, termios.TCSADRAIN, old_settings)
        return ch

class _Getch:
    """Gets a single character from standard input.  Does not echo to the screen."""

    def __init__(self):
        try:
            self.impl = _Getch_windows() # pylint: disable=undefined-variable
        except ImportError:
            self.impl = _Getch_unix()


    def __call__(self):
        return self.impl()<|MERGE_RESOLUTION|>--- conflicted
+++ resolved
@@ -2763,30 +2763,6 @@
     print(edited_message.decode("utf-8"))
 
 
-<<<<<<< HEAD
-=======
-@defword(name='expm1', args=1, print_x=rpn.globl.PX_COMPUTE, doc="""\
-expm1   ( x -- (e^x)-1 )
-Calculate (e^X)-1 accurately.""")
-def w_e_x_minus_1(name):
-    x = rpn.globl.param_stack.pop()
-    if type(x) in [rpn.type.Integer, rpn.type.Float, rpn.type.Rational]:
-        result = rpn.type.Float(math.expm1(x.value))
-    elif type(x) is rpn.type.Complex:
-        result = rpn.type.Complex.from_complex(cmath.exp(x.value) - 1.0)
-    elif type(x) in [rpn.type.Vector, rpn.type.Matrix]:
-        if not rpn.globl.have_module('numpy'):
-            rpn.globl.param_stack.push(x)
-            throw(X_UNSUPPORTED, name, "Operation on {} requires 'numpy' library".format(typename(x)))
-        r = np.expm1(x.value)
-        result = rpn.globl.to_rpn_class(r)
-    else:
-        rpn.globl.param_stack.push(x)
-        throw(X_ARG_TYPE_MISMATCH, name, "({})".format(typename(x)))
-    rpn.globl.param_stack.push(result)
-
-
->>>>>>> 7fab1340
 @defword(name='else', args=1, print_x=rpn.globl.PX_CONTROL, doc="""\
 else   ( -- )
 Execute other branch of conditional test.
@@ -2998,6 +2974,12 @@
         result = rpn.type.Float(math.expm1(x.value))
     elif type(x) is rpn.type.Complex:
         result = rpn.type.Complex.from_complex(cmath.exp(x.value) - 1.0)
+    elif type(x) in [rpn.type.Vector, rpn.type.Matrix]:
+        if not rpn.globl.have_module('numpy'):
+            rpn.globl.param_stack.push(x)
+            throw(X_UNSUPPORTED, name, "Operation on {} requires 'numpy' library".format(typename(x)))
+        r = np.expm1(x.value)
+        result = rpn.globl.to_rpn_class(r)
     else:
         rpn.globl.param_stack.push(x)
         throw(X_ARG_TYPE_MISMATCH, name, "({})".format(typename(x)))
@@ -3800,6 +3782,9 @@
         rpn.globl.param_stack.push(x)
         throw(X_ARG_TYPE_MISMATCH, name, "Vectors are not invertible")
     elif type(x) is rpn.type.Matrix:
+        if not rpn.globl.have_module('numpy'):
+            rpn.globl.param_stack.push(x)
+            throw(X_UNSUPPORTED, name, "Matrix inversion requires 'numpy' library")
         try:
             r = np.linalg.inv(x.value)
         except np.linalg.LinAlgError:
@@ -3902,51 +3887,6 @@
         rpn.globl.param_stack.push(result)
 
 
-<<<<<<< HEAD
-=======
-@defword(name='inv', args=1, print_x=rpn.globl.PX_COMPUTE, doc="""\
-inv   ( x -- 1/x )
-Inverse.  X cannot be zero.""")
-def w_inv(name):
-    x = rpn.globl.param_stack.pop()
-    if type(x) in [rpn.type.Integer, rpn.type.Float, rpn.type.Rational, rpn.type.Complex] \
-       and x.zerop():
-        rpn.globl.param_stack.push(x)
-        throw(X_FP_DIVISION_BY_ZERO, name, "X cannot be zero")
-
-    if type(x) is rpn.type.Integer:
-        result = rpn.type.Float(1.0 / float(x.value))
-    elif type(x) is rpn.type.Rational:
-        result = rpn.type.Rational(x.denominator(), x.numerator())
-    elif type(x) is rpn.type.Float:
-        result = rpn.type.Float(1.0 / x.value)
-    elif type(x) is rpn.type.Complex:
-        r = complex(1, 0) / x.value
-        result = rpn.type.Complex.from_complex(r)
-    elif type(x) is rpn.type.Vector:
-        rpn.globl.param_stack.push(x)
-        throw(X_ARG_TYPE_MISMATCH, name, "Vectors are not invertible")
-    elif type(x) is rpn.type.Matrix:
-        if not rpn.globl.have_module('numpy'):
-            rpn.globl.param_stack.push(x)
-            throw(X_UNSUPPORTED, name, "Matrix inversion requires 'numpy' library")
-        try:
-            r = np.linalg.inv(x.value)
-        except np.linalg.LinAlgError:
-            rpn.globl.param_stack.push(x)
-            throw(X_FP_INVALID_ARG, name, "Singular matrix has no inverse")
-        result = rpn.type.Matrix.from_ndarray(r)
-    else:
-        rpn.globl.param_stack.push(x)
-        throw(X_ARG_TYPE_MISMATCH, name, "({})".format(typename(x)))
-
-    if x.has_uexpr_p():
-        result.uexpr = x.uexpr.invert()
-
-    rpn.globl.param_stack.push(result)
-
-
->>>>>>> 7fab1340
 @defword(name='key', print_x=rpn.globl.PX_IO, doc="""\
 key   ( -- key )
 ASCII code of single keystroke.  key will block until input is provided.
@@ -6727,15 +6667,10 @@
 | Vector   |          |         |          |         | xxxx   |        |
 | Matrix   |          |         |          |         |        |        |
 |----------+----------+---------+----------+---------+--------+--------|
-<<<<<<< HEAD
-| ^Y    X> | Integer  | Float   | Rational | Complex | Vector | Matrix |"""
-    equal = None
-=======
 | ^Y    X> | Integer  | Float   | Rational | Complex | Vector | Matrix |
 
     """
     flag = None
->>>>>>> 7fab1340
     if type(x) is rpn.type.Integer and type(y) is rpn.type.Integer:
         equal = y.value == x.value
     elif type(x) is rpn.type.Float and type(y) in [rpn.type.Integer, rpn.type.Float, rpn.type.Rational] \
@@ -6761,13 +6696,6 @@
                                  map(lambda m, k: m == k, x.value, y.value), True)
             equal = bool(r) # True if r else False
     elif type(x) is rpn.type.Matrix and type(y) is rpn.type.Matrix:
-<<<<<<< HEAD
-        equal = np.array_equal(x.value, y.value)
-
-    if equal is None:
-        return -1
-    return rpn.globl.bool_to_int(equal)
-=======
         if not rpn.globl.have_module('numpy'):
             return (-1, X_UNSUPPORTED)
         flag = np.array_equal(x.value, y.value)
@@ -6775,7 +6703,6 @@
     if flag is None:
         return (-1, X_ARG_TYPE_MISMATCH)
     return (rpn.globl.bool_to_int(flag), 0)
->>>>>>> 7fab1340
 
 
 @memoize
