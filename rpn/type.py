'''
#############################################################################
#
#       D A T A   T Y P E S
#
#       - - - - - - - - - - - - - - - - - - - - - - - - - - - - - - - - - -
#
#       NB - These aren't the values currently used by TYPE
#
#       | HP-48 OBJECT TYPE |       |
#       |-------------------+-------|
#       | Real number       |     0 |
#       | Complex number    |     1 |
#       | Character string  |     2 |
#       | Real array        |     3 |
#       | Complex array     |     4 |
#       | List              |     5 |
#       | Global name       |     6 |
#       | Local name        |     7 |
#       | Program           |     8 |
#       | Algebraic object  |     9 |
#       | Binary integer    |    10 |
#       | Graphics object   |    11 |
#       | Tagged object     |    12 |
#       | Unit object       |    13 |
#       | XLIB name         |    14 |
#       | Directory         |    15 |
#       | Library           |    16 |
#       | Backup object     |    17 |
#       |-------------------+-------|
#       | Built-in function |    18 |
#       | Built-in command  |    19 |
#       |-------------------+-------|
#       | System binary     |    20 |
#       | Extended real     |    21 |
#       | Extended complex  |    22 |
#       | Linked array      |    23 |
#       | Character         |    24 |
#       | Code object       |    25 |
#       | Library data      |    26 |
#       | External object   | 27-31 |
#
#############################################################################
'''

import copy
from   fractions import Fraction
import datetime

# Check if NumPy is available
try:
    import numpy as np
except ImportError:
    pass

# # Check if SciPy is available
# try:
#     import scipy.integrate
#     import scipy.optimize
# except ModuleNotFoundError:
#     pass
#
# # Check if Matplotlib is available
# try:
#     import matplotlib
# except ModuleNotFoundError:
#     pass

from   rpn.debug     import dbg, typename, whoami
from   rpn.exception import *   # pylint: disable=wildcard-import
import rpn.exe
import rpn.globl
import rpn.unit


T_INTEGER   = 0
T_RATIONAL  = 1
T_FLOAT     = 2
T_COMPLEX   = 3
T_VECTOR    = 4
T_MATRIX    = 5
T_STRING    = 6
T_LIST      = 7         # Not implemented yet
T_SYMBOL    = 8
T_HAS_UNIT  = 1 << 4
T_HAS_LABEL = 1 << 5


class Stackable(rpn.exe.Executable):
    def __init__(self):
        self.name   = None
        self._value = None
        self._label = None
        self._type  = None
        self._uexpr = None

    @property
    def label(self):
        return self._label

    @label.setter
    def label(self, new_label):
        self._label = new_label

    @property
    def uexpr(self):
        return self._uexpr

    @uexpr.setter
    def uexpr(self, new_uexpr):
        self._uexpr = new_uexpr

    def typ(self):
        return self._type

    def has_label_p(self):
        return self.label is not None

    def has_uexpr_p(self):
        return self.uexpr is not None

    def __call__(self, name):
        dbg("trace", 1, "trace({})".format(repr(self)))
        rpn.globl.param_stack.push(self)

    def uexpr_convert(self, new_ustr, name=""):
        if not self.has_uexpr_p():
            raise FatalErr("{}: No uexpr - caller should have checked".format(whoami()))
        ue = rpn.unit.try_parsing(new_ustr)
        if ue is None:
            throw(X_INVALID_UNIT, name, new_ustr)
        if not rpn.unit.units_conform(self.uexpr, ue):
            throw(X_CONFORMABILITY, name, '"{}", "{}"'.format(self.uexpr, ue))
        if type(self) in [rpn.type.Integer, rpn.type.Rational, rpn.type.Float]:
            new_obj = rpn.type.Float()
            new_obj.value = float(self.value)
        elif type(self) is rpn.type.Complex:
            new_obj = rpn.type.Complex()
            new_obj.value = self.value
        else:
            throw(X_ARG_TYPE_MISMATCH, name, "{} does not support units".format(typename(self)))

        new_obj.value *= self.uexpr.base_factor() * (10 ** self.uexpr.exp())
        new_obj.value /= ue.base_factor()
        new_obj.value /= (10 ** ue.exp())
        new_obj.uexpr = ue
        if self.has_label_p():
            new_obj.label = self.label
        return new_obj

    def ubase_convert(self, name=""):
        if not self.has_uexpr_p():
            raise FatalErr("{}: No uexpr - caller should have checked".format(whoami()))
        base_ustr = str(self.uexpr.ubase())
        new_obj = self.uexpr_convert(base_ustr, name)
        return new_obj

    def instfmt(self):          # pylint: disable=no-self-use
        raise FatalErr("{}: Subclass responsibility".format(whoami()))

    def scalar_p(self):         # pylint: disable=no-self-use
<<<<<<< HEAD
        raise FatalErr("{}: Subclass responsibility".format(whoami()))
=======
        return type(self) in [rpn.type.Integer, rpn.type.Rational,
                              rpn.type.Float, rpn.type.Complex]

    def same_composite_type_p(self, other):
        return type(self)   in [rpn.type.Vector, rpn.type.Matrix] and \
               type(other)  in [rpn.type.Vector, rpn.type.Matrix] and \
               type(self) is type(other)

    def same_shape_p(self, other):
        if not self.same_composite_type_p(other):
            return False
        if type(self) is rpn.type.Vector:
            return self.size() == other.size()
        if type(self) is rpn.type.Matrix:
            return self.nrows() == other.nrows() and \
                   self.ncols() == other.ncols()
>>>>>>> eb891a61

    def __str__(self):
        s = self.instfmt()
        if self.has_uexpr_p():
            #print("{}: self.uexpr={}".format(whoami(), repr(self.uexpr)))
            s += "_{}".format(str(self.uexpr))
        if self.label is not None:
            s += " \\ {}".format(self.label)
        return s

    def __repr__(self):
        s = self.name + "[{}".format(self.instfmt())
        if self.has_uexpr_p():
            s += ",uexpr={}".format(repr(self.uexpr))
        if self.label is not None:
            s += ",label={}".format(self.label)
        return s + "]"



#############################################################################
#
#       C O M P L E X
#
#############################################################################
class Complex(Stackable):
    def __init__(self, real=0.0, imag=0.0):
        super().__init__()
        self.name   = "Complex"
        self._type  = T_COMPLEX
        self._value = complex(float(real), float(imag))
        self._uexpr  = None

    @classmethod
    def from_complex(cls, cplx):
        return cls(cplx.real, cplx.imag)

    @property
    def value(self):
        return self._value

    @value.setter
    def value(self, new_value):
        if type(new_value) is not complex:
            throw(X_ARG_TYPE_MISMATCH, 'Complex#value()', "({})".format(typename(new_value)))
        self._value = new_value

    def real(self):
        return self.value.real

    def imag(self):
        return self.value.imag

    def scalar_p(self):
        return True

    def zerop(self):
        return self.real() == 0.0 and self.imag() == 0.0

    def instfmt(self):
        return "({},{})".format(rpn.globl.gfmt(self.real()),
                                rpn.globl.gfmt(self.imag()))


#############################################################################
#
#       F L O A T
#
#############################################################################
class Float(Stackable):
    def __init__(self, val=0.0, uexpr=None):
        super().__init__()
        self.name   = "Float"
        self._type  = T_FLOAT
        self._value = float(val)
        self._uexpr  = uexpr

    @classmethod
    def from_string(cls, s):
        if "_" in s:
            try:
                (val, ustr) = s.split("_")
            except ValueError:
                throw(X_INVALID_UNIT, "Float#from_string", s)

            ue = rpn.unit.try_parsing(ustr)
            if ue is None:
                throw(X_INVALID_UNIT, "Float#from_string", ustr)
            return cls(val, ue)

        return cls(s, None)

    @property
    def value(self):
        return self._value

    @value.setter
    def value(self, new_value):
        if type(new_value) is not float:
            throw(X_ARG_TYPE_MISMATCH, 'Float#value()', "({})".format(typename(new_value)))
        self._value = new_value

    def scalar_p(self):
        return True

    def zerop(self):
        return self.value == 0.0

    def date_info(self):
        """A float in the form MM.DDYYYY might represent a date.
Extract some information about a date formatted this way.
Success:  (True, dateobj, julian)
          dateobj is datetime.date, julian is an int
Failure:  (False, None, None)"""

        match = rpn.globl.DATE_RE.match("%.6f" % self.value)
        if match is None:
            return (False, None, None)

        mm   = match.group(1)
        dd   = match.group(2)
        yyyy = match.group(3)
        try:
            dateobj = datetime.date(int(yyyy), int(mm), int(dd))
        except ValueError:
            return (False, None, None)

        # date.toordinal() returns 1 for 0001-01-01, so compensate
        julian = dateobj.toordinal() + rpn.globl.JULIAN_OFFSET
        return (True, dateobj, julian)

    def time_info(self):
        """A float in the format HH.MMSSssss might represent a time.
Extract some information about a time formatted this way.
Note: This routine can unpack an arbitrary number of hours, potentially
greater than 24, so there may not be a valid timeobj even if it parses okay.
Success:  (True, HH, MM, SS, timeobj)
Failure:  (False, None, None, None, None)"""

        match = rpn.globl.TIME_RE.match("%f" % self.value)
        if match is None:
            return (False, None, None, None, None)

        hh = int(  match.group(1))
        mm = int(  match.group(2))
        ss = float(match.group(3)) / 100.0
        try:
            timeobj = datetime.time(hh, mm, round(ss))
        except ValueError:
            timeobj = None
        return (True, hh, mm, ss, timeobj)

    def instfmt(self):
        return "{}".format(rpn.globl.gfmt(self.value))


#############################################################################
#
#       I N T E G E R
#
#############################################################################
class Integer(Stackable):
    def __init__(self, val, uexpr=None):
        super().__init__()
        self.name   = "Integer"
        self._type  = T_INTEGER
        self._value = int(val)
        self._uexpr  = uexpr

    @classmethod
    def from_string(cls, s):
        if "_" in s:
            try:
                (val, ustr) = s.split("_")
            except ValueError:
                throw(X_INVALID_UNIT, "Integer#from_string", s)

            ue = rpn.unit.try_parsing(ustr)
            if ue is None:
                throw(X_INVALID_UNIT, "Integer#from_string", ustr)
            return cls(val, ue)

        return cls(s, None)

    @property
    def value(self):
        return self._value

    @value.setter
    def value(self, new_value):
        if type(new_value) is not int:
            throw(X_ARG_TYPE_MISMATCH, 'Integer#value()', "({})".format(typename(new_value)))
        self._value = new_value

    def scalar_p(self):
        return True

    def zerop(self):
        return self.value == 0

    def instfmt(self):
        return "{}".format(rpn.globl.gfmt(self.value))


#############################################################################
#
#       M A T R I X
#
#############################################################################
class Matrix(Stackable):
    def __init__(self):
        if not rpn.globl.have_module('numpy'):
            throw(X_UNSUPPORTED, "", "Matrices require 'numpy' library")
        super().__init__()
        self.name = "Matrix"
        self._type = T_MATRIX
        self._uexpr = None
        self._value = None
        self._nrows = None
        self._ncols = None

    @classmethod
    def from_ndarray(cls, x):
        if x.ndim != 2:
            throw(X_INVALID_ARG, "Matrix.from_ndarray", "ndim is {}, expected 2".format(x.ndim))
        obj = cls()
        obj._nrows, obj._ncols = x.shape
        obj.value = x
        return obj

    @classmethod
    def from_rpn_List(cls, x):
        dbg(whoami(), 1, "{}: x={}".format(whoami(), x))
        obj = cls()
        obj.value = np.array([elem.value for elem in x.listval()])
        return obj

    @property
    def value(self):
        return self._value

    @value.setter
    def value(self, new_value):
        # if type(new_value) is not rpn.type.Matrix: # FIXME
        #     throw(X_ARG_TYPE_MISMATCH, 'Matrix#value()', "({})".format(typename(new_value)))
        self._value = new_value

    def scalar_p(self):
        return False

    def has_uexpr_p(self):
        return False

    def nrows(self):
        return self._nrows

    def ncols(self):
        return self._ncols

    def instfmt(self):          # XXX
        return str(self.value)


#############################################################################
#
#       R A T I O N A L
#
#############################################################################
class Rational(Stackable):
    def __init__(self, num=0, denom=1, uexpr=None):
        super().__init__()
        self.name  = "Rational"
        self._type = T_RATIONAL
        self.value = Fraction(int(num), int(denom))
        self._uexpr = uexpr

    @classmethod
    def from_Fraction(cls, frac):
        return cls(frac.numerator, frac.denominator)

    @classmethod
    def from_string(cls, s):
        match = rpn.globl.RATIONAL_RE.match(s)
        if match is None:
            raise FatalErr("Rational pattern failed to match '{}'".format(s))
        #print("m1='{}', m2='{}', m4='{}'".format(match.group(1), match.group(2), match.group(4)))
        return cls(match.group(1), match.group(2), match.group(4))

    @property
    def value(self):
        return self._value

    @value.setter
    def value(self, new_value):
        if type(new_value) is not Fraction:
            throw(X_ARG_TYPE_MISMATCH, 'Rational#value()', "({})".format(typename(new_value)))
        self._value = new_value

    def numerator(self):
        return self.value.numerator

    def denominator(self):
        return self.value.denominator

    def set_num_denom(self, num, denom):
        self.value = Fraction(int(num), int(denom))

    def scalar_p(self):
        return True

    def zerop(self):
        return self.numerator() == 0

    def instfmt(self):
        return "{}::{}".format(rpn.globl.gfmt(self.numerator()),
                               rpn.globl.gfmt(self.denominator()))


#############################################################################
#
#       S T R I N G
#
#       - - - - - - - - - - - - - - - - - - - - - - - - - - - - - - - - - - -
#
#       String is included here, even though it's a non Stackable class.
#
#############################################################################
class String(rpn.exe.Executable):
    def __init__(self, val):
        self.name = "String"
        self._type = T_STRING
        self.value = val

    @classmethod
    def from_string(cls, s):
        return cls("{}".format(s))

    @property
    def value(self):
        return self._value

    @value.setter
    def value(self, new_value):
        if type(new_value) is not str:
            throw(X_ARG_TYPE_MISMATCH, 'String#value()', "({})".format(typename(new_value)))
        self._value = new_value

    def typ(self):
        return self._type

    def __call__(self, name):
        dbg("trace", 1, "trace({})".format(repr(self)))
        rpn.globl.string_stack.push(self)

    def __str__(self):
        return '"{}"'.format(str(self.value))

    def __repr__(self):
        return 'String["{}"]'.format(self.value)


#############################################################################
#
#       S Y M B O L
#
#       - - - - - - - - - - - - - - - - - - - - - - - - - - - - - - - - - - -
#
#       Symbol is included here, even though it's a non Stackable class.
#
#############################################################################
class Symbol(rpn.exe.Executable):
    def __init__(self, name, word):
        self.name  = "Symbol"
        self._type = T_SYMBOL
        self._name = name
        self._word = word
        self._scope_stack = None
        self.value = name

    # @classmethod
    # def from_string(cls, s):
    #     return cls("{}".format(s))

    def typ(self):
        return self._type

    def __call__(self, name):
        dbg("trace", 1, "trace({})".format(repr(self)))
        dbg(whoami(), 3, "{}: (parse_time) orig scope stack\n{}".format(whoami(), repr(rpn.globl.scope_stack)))
        copy_scope_stack = copy.deepcopy(rpn.globl.scope_stack)
        dbg(whoami(), 3, "{}: (parse_time) copy scope stack\n{}".format(whoami(), repr(copy_scope_stack)))
        self._scope_stack = copy_scope_stack
        rpn.globl.string_stack.push(self)

    def eval(self):
        dbg("trace", 1, "trace({})".format(repr(self)))
        dbg(whoami(), 1, "{}: name={}, word={}".format(whoami(), self._name, self._word))
        if self._scope_stack is None:
            raise FatalErr("{}: Symbol {} has no scope stack".format(whoami(), str(self)))

        try:
            old_scope_stack = rpn.globl.scope_stack
            dbg(whoami(), 3, "{}: (eval time) old scope stack\n{}".format(whoami(), repr(old_scope_stack)))
            rpn.globl.scope_stack = self._scope_stack
            dbg(whoami(), 3, "{}: (eval time) new scope stack\n{}".format(whoami(), repr(rpn.globl.scope_stack)))
            self._word.__call__(self._name)
        finally:
            rpn.globl.scope_stack = old_scope_stack

    def __str__(self):
        return "'{}'".format(str(self._name))

    def __repr__(self):
        return "Symbol['{}']".format(self._name)


#############################################################################
#
#       V E C T O R
#
#############################################################################
class Vector(Stackable):
    def __init__(self):
        if not rpn.globl.have_module('numpy'):
            throw(X_UNSUPPORTED, "", "Vectors require 'numpy' library")
        super().__init__()
        self.name = "Vector"
        self._type = T_VECTOR
        self._uexpr = None
        self._value = None

    @classmethod
    def from_ndarray(cls, x):
        if x.ndim != 1:
            throw(X_INVALID_ARG, "Vector.from_ndarray", "ndim is {}, expected 1".format(x.ndim))
        obj = cls()
        obj.value = x
        return obj

    @classmethod
    def from_rpn_List(cls, x):
        dbg(whoami(), 1, "{}: x={}".format(whoami(), x))
        obj = cls()
        obj.value = np.array([elem.value for elem in x.listval()])
        return obj

    @property
    def value(self):
        return self._value

    @value.setter
    def value(self, new_value):
        #numpy.ndarray ok
        # if type(new_value) is not rpn.type.Vector: # FIXME
        #     throw(X_ARG_TYPE_MISMATCH, 'Vector#value()', "({})".format(typename(new_value)))
        self._value = new_value

    def scalar_p(self):
        return False

    def has_uexpr_p(self):
        return False

    def size(self):
        if type(self.value) is np.ndarray:
            shape = self.value.shape
            return shape[0]
        elif type(self.value) is rpn.util.List:
            #print("{}: size={}".format(whoami(), len(self.value)))
            return len(self.value)

    def instfmt(self):
        if self.size() == 0:
            return "[]"
        return "[ " + " ".join([str(rpn.globl.to_rpn_class(e)) for e in self.value]) +" ]"<|MERGE_RESOLUTION|>--- conflicted
+++ resolved
@@ -159,9 +159,6 @@
         raise FatalErr("{}: Subclass responsibility".format(whoami()))
 
     def scalar_p(self):         # pylint: disable=no-self-use
-<<<<<<< HEAD
-        raise FatalErr("{}: Subclass responsibility".format(whoami()))
-=======
         return type(self) in [rpn.type.Integer, rpn.type.Rational,
                               rpn.type.Float, rpn.type.Complex]
 
@@ -178,7 +175,6 @@
         if type(self) is rpn.type.Matrix:
             return self.nrows() == other.nrows() and \
                    self.ncols() == other.ncols()
->>>>>>> eb891a61
 
     def __str__(self):
         s = self.instfmt()
