'''
#############################################################################
#
#       G L O B A L   D E F I N I T I O N S
#
#############################################################################
'''

from   fractions import Fraction
import itertools
import os
import re
import subprocess
import sys
import traceback

# Check if NumPy is available
try:
    import numpy as np          # pylint: disable=import-error
except ImportError:
    pass

# Check if SciPy is available
try:
    import scipy.integrate      # pylint: disable=import-error
    import scipy.optimize       # pylint: disable=import-error
except ModuleNotFoundError:
    pass

# Check if Matplotlib is available
try:
    import matplotlib           # pylint: disable=import-error
except ModuleNotFoundError:
    pass


from   rpn.debug     import dbg, whoami
from   rpn.exception import *   # pylint: disable=wildcard-import
import rpn.flag
import rpn.parser
import rpn.util


<<<<<<< HEAD
RPN_VERSION     = 15.8

PX_COMPUTE              = True  # Arithmetic/Computed functions print their results
PX_CONFIG               = None  # Stack manip, flags, modes, register, conversions, etc
PX_CONTROL              = None  # Control structures (IF/THEN, DO/LOOP) have no effect
PX_IO                   = False # I/O (.", .s, etc) disable printing
PX_PREDICATE            = True  # Predicates.  (Was None, but I want to try seeing the values)

REG_SIZE_MIN            =  17
REG_SIZE_MAX            = 100   # R00..R99; further restricted by SIZE

colon_stack  = rpn.util.Stack("Colon stack")
disp_stack   = rpn.util.Stack("Display stack", 1)
param_stack  = rpn.util.Stack("Parameter stack")
parse_stack  = rpn.util.Stack("Parse stack")
reg_stack    = rpn.util.Stack("Register stack", 1)
return_stack = rpn.util.Stack("Return stack")
scope_stack  = rpn.util.Stack("Scope stack", 1)
string_stack = rpn.util.Stack("String stack")

root_scope = rpn.util.Scope("ROOT")

# register          = dict()
stat_data         = []
interactive       = None
=======
RPN_VERSION  = 15.8

DATE_RE       = re.compile(r'^(\d{1,2})\.(\d{2})(\d{4})$') # MM.DDYYYY
INTEGER_RE    = re.compile(r'^\d+$')
JULIAN_OFFSET = 1721424 # date.toordinal() returns 1 for 0001-01-01, so compensate
MATRIX_MAX    = 999
PRECISION_MAX = 16
PX_COMPUTE    = True  # Arithmetic/Computed functions print their results
PX_CONFIG     = None  # Stack manip, flags, modes, register, conversions, etc
PX_CONTROL    = None  # Control structures (IF/THEN, DO/LOOP) have no effect
PX_IO         = False # I/O (.", .s, etc) disable printing
PX_PREDICATE  = True  # Predicates.  (Was None, but I want to try seeing the values)
RATIONAL_RE   = re.compile(r'^(\d+)::(\d+)(_([a-zA-Z]+))?$')              # ddd::ddd
SIZE_MIN      = 17
SIZE_MAX      = 320   # R00..R319; further restricted by SIZE
TIME_RE       = re.compile(r'^[-+]?(\d+)\.(\d{,2})(\d*)$') # HH.MMSSsss

colon_stack       = rpn.util.Stack("Colon stack")
>>>>>>> eb891a61
default_protected = True
disp_stack        = rpn.util.Stack("Display stack", 1)
got_interrupt     = False
interactive       = None
lexer             = None
param_stack       = rpn.util.Stack("Parameter stack")
parse_stack       = rpn.util.Stack("Parse stack")
reg_stack         = rpn.util.Stack("Register stack", 1)
return_stack      = rpn.util.Stack("Return stack")
root_scope        = rpn.util.Scope("ROOT")
rpn_parser        = None
scope_stack       = rpn.util.Stack("Scope stack", 1)
scr_cols          = None
scr_rows          = None
sharpout          = None
sigint_detected   = False
stat_data         = []
string_stack      = rpn.util.Stack("String stack")
uexpr             = dict()



# DEG_PER_RAD  = 360 / TAU
# E            = Base of natural logarithms = exp(1.0)
# GAMMA        = Euler-Mascheroni constant, approx: 1 - tanh(ln(1.57)) - 0.57/(9!)
# GRAD_PER_RAD = 400 / TAU                      # 1 1.57 ln tanh - 0.57 9 fact / -   => 0.5772156649394624
# LN_2         = ln(2)                          # GAMMA -                            => 3.7929548390991386e-11
# LN_10        = ln(10)
# PHI          = "Golden ratio" = (1 + sqrt(5)) / 2
# PI           = TAU / 2
# RAD_PER_DEG  = TAU / 360
# RAD_PER_GRAD = TAU / 400
# SQRT_2       = Square root of 2
# TAU          = Number of radians in a circle = 2*PI

RAD_PER_GRAD =  0.0157079632679489661923132169163975144209858469968755291048747229615390820314310449931401741267105853
RAD_PER_DEG  =  0.0174532925199432957692369076848861271344287188854172545609719144017100911460344944368224156963450948
INV_PI       =  0.3183098861837906715377675267450287240689192914809128974953346881177935952684530701802276055325061719
GAMMA        =  0.5772156649015328606065120900824024310421593359399235988057672348848677267776646709369470632917467495
LN_2         =  0.6931471805599453094172321214581765680755001343602552541206900094933936219696947156058633269964186875
SQRT_2       =  1.4142135623730950488016887242096980785696718753769480731766797379907324784621070388503875343276415727
PHI          =  1.6180339887498948482045868343656381177203091798057628621354486227052604628189024497072072041893911375
LN_10        =  2.3025850929940456840179914546843642076011014886287729760333279009675726096773524802359972050895982983
E            =  2.7182818284590452353602874713526624977572470936999595749669676277240766303535475945713821785251664274
PI           =  3.1415926535897932384626433832795028841971693993751058209749445923078164062862089986280348253421170680
TAU          =  6.2831853071795864769252867665590057683943387987502116419498891846156328125724179972560696506842341360
DEG_PER_RAD  = 57.2957795130823208767981548141051703324054724665643215491602438612028471483245526324409689958511109442
GRAD_PER_RAD = 63.6619772367581343075535053490057448137838582961825794990669376235587190536906140360455211065012343824


def angle_mode_letter():
    if rpn.flag.flag_set_p(rpn.flag.F_RAD) and rpn.flag.flag_set_p(rpn.flag.F_GRAD):
        raise FatalErr("angle_mode_letter: Bad angle mode: RAD and GRAD both set")
    if rpn.flag.flag_set_p(rpn.flag.F_RAD):
        return "r"
    if rpn.flag.flag_set_p(rpn.flag.F_GRAD):
        return "g"
    return "d"


def bool_to_int(condition):
    return 1 if condition is True else 0


def convert_mode_to_radians(x, force_mode=None):
    mode = force_mode if force_mode is not None else angle_mode_letter()
    if mode == "r":
        return x
    if mode == "d":
        return x / DEG_PER_RAD
    if mode == "g":
        return x / GRAD_PER_RAD
    raise FatalErr("{}: Bad angle_mode '{}'".format(whoami(), mode))


def convert_radians_to_mode(r, force_mode=None):
    mode = force_mode if force_mode is not None else angle_mode_letter()
    if mode == "r":
        return r
    if mode == "d":
        return r * DEG_PER_RAD
    if mode == "g":
        return r * GRAD_PER_RAD
    raise FatalErr("{}: Bad angle_mode '{}'".format(whoami(), mode))


def defvar(name, value, **kwargs):
    if type(name) is not str:
        raise FatalErr("defvar: name '{}' is not a string ".format(name))
    root_scope.add_vname(rpn.util.VName(name))
    var = rpn.util.Variable(name, value, **kwargs)
    dbg(whoami(), 1, "{}: Creating variable {} at address {} in {}".format(whoami(), name, hex(id(var)), repr(root_scope)))
    root_scope.define_variable(name, var)
    return var


def eval_string(s):
    dbg("eval_string", 1, "eval_string('{}')".format(s))
    scope_stack_size = scope_stack.size()
    rpn.parser.initialize_lexer()
    rpn.parser.initialize_parser()
    try:
        result = rpn_parser.parse(s) # , debug=dbg("eval_string"))
    except ParseErr as e:
        if str(e) != 'EOF':
            rpn.globl.lnwriteln("Parse error: {}".format(str(e)))
    except RuntimeErr as e:
        dbg(whoami(), 1, "{}: Caught RuntimeErr, code={}".format(whoami(), e.code))
        if e.code >= 0:
            raise
        if e.code == X_ABORT or \
           e.code == X_ABORT_QUOTE:
            param_stack.clear()
            string_stack.clear()
            return_stack.clear()
            if e.code == X_ABORT_QUOTE:
                lnwriteln(e.message)
        elif e.code == X_EXIT or \
             e.code == X_INTERRUPT:
            return
        else:
            if rpn.flag.flag_set_p(rpn.flag.F_DEBUG_ENABLED):
                lnwriteln("eval_string: " + str(e))
            else:
                lnwriteln(str(e))
            # Don't print X if we caught a runtime error
            rpn.flag.clear_flag(rpn.flag.F_SHOW_X)
    else:
        if result is not None:
            dbg("eval_string", 1, "result={}".format(result))
    finally:
        if scope_stack.size() > scope_stack_size:
            dbg("eval_string", 1, "Gotta pop {} scopes from the stack".format(scope_stack.size() - scope_stack_size))
        while scope_stack.size() > scope_stack_size:
            pop_scope("Parse failure")


def execute(executable):
    dbg(whoami(), 1, "execute: {}/{}".format(type(executable), executable))
    try:
        try:
            if type(executable) is rpn.util.Word and executable.typ == "colon":
                dbg(whoami(), 2, ">>>>  {}  <<<<".format(executable.name))
                rpn.globl.colon_stack.push(executable)
            executable.__call__(executable.name)
        finally:
            if type(executable) is rpn.util.Word and executable.typ == "colon":
                rpn.globl.colon_stack.pop()
    except RecursionError:
        lnwriteln("{}: Excessive recursion".format(executable))
    except RuntimeErr as err_execute:
        if err_execute.code == X_INTERRUPT:
            rpn.globl.lnwriteln(throw_code_text[X_INTERRUPT])
            rpn.globl.sigint_detected = False
            raise
        if err_execute.code == X_EXIT:
            return
        raise

# I should really just use __format__() correctly
def gfmt(x):
    return disp_stack.top().dcfmt(x)


def have_module(modname):
    r = modname in sys.modules
    dbg("have_module", 1, "globl.have_module({})={}".format(modname, r))
    return bool(r)


# Jeffrey Magedanz - https://stackoverflow.com/posts/42602689/revisions
def list_in_columns(items, width=79, indent=0, spacing=3):
    """\
Return string listing items along columns.

items : sequence
    List of items to display that must be directly convertible into
    unicode strings.
width : int
    Maximum number of characters per line, including indentation.
indent : int
    Number of spaces in left margin.
spacing : int
    Number of spaces between columns."""

    if not items:
        return u''
    # Ensure all items are strings
### items = [unicode(item) for item in items]
    # Estimate number of columns based on shortest and longest items
    minlen = min(len(item) for item in items)
    maxlen = max(len(item) for item in items)
    # Assume one column with longest width, remaining with shortest.
    # Use negative numbers for ceiling division.
    ncols = 1 - (-(width - indent - maxlen) // (spacing + min(1, minlen)))
    ncols = max(1, min(len(items), ncols))

    # Reduce number of columns until items fit (or only one column)
    while ncols >= 1:
        # Determine number of rows by ceiling division
        nrows = -(-len(items) // ncols)
        # Readjust to avoid empty last column
        ncols = -(-len(items) // nrows)
        # Split items into columns, and test width
        columns = [items[i*nrows:(i+1)*nrows] for i in range(ncols)]
        totalwidth = indent - spacing + sum(
            spacing + max(len(item) for item in column)
            for column in columns)
        # Stop if columns fit. Otherwise, reduce number of columns and
        # try again.
        if totalwidth <= width:
            break
        ncols -= 1

    # Pad all items to column width
    for i, column in enumerate(columns):
        colwidth = max(len(item) for item in column)
        columns[i] = [
            item + ' ' * (colwidth - len(item))
            for item in column
            ]

    # Transpose into rows, and return joined rows
    rows = list(itertools.zip_longest(*columns, fillvalue=''))
    out = '\n'.join(' ' * indent + (u' ' * spacing).join(row).rstrip()
                    for row in rows)
    writeln(out)


def separate_decorations(ident):
    decoration = ""
    if ident[:3] == 'in:':
        decoration = "in"
        ident = ident[3:]
    elif ident[:4] == 'out:':
        decoration = "out"
        ident = ident[4:]
    elif ident[:6] == 'inout:':
        decoration = "inout"
        ident = ident[6:]
    return (decoration, ident)


def lookup_variable(name, how_many=1):
    for (_, scope) in scope_stack.items_top_to_bottom():
        dbg(whoami(), 1, "{}: Looking for variable {} in {}...".format(whoami(), name, scope.name))
        dbg(whoami(), 3, "{} has variables: {}".format(scope.name, scope.variables()))
        var = scope.variable(name)
        if var is None:
            continue
        how_many -= 1
        if how_many > 0:
            continue
        dbg(whoami(), 2, "{}: Found variable {} in {}: {}".format(whoami(), name, repr(scope), repr(var)))
        return (var, scope)
    dbg(whoami(), 2, "{}: Variable {} not found".format(whoami(), name))
    #traceback.print_stack(file=sys.stderr)
    return (None, None)


def lookup_vname(ident):
    if type(ident) is not str:
        raise FatalErr("lookup_vname: ident '{}' is not a string".format(ident))
    for (_, scope) in scope_stack.items_top_to_bottom():
        dbg(whoami(), 1, "{}: Looking for vname {} in {}...".format(whoami(), ident, repr(scope)))
        dbg(whoami(), 3, "{} has vnames: {}".format(scope, scope.vnames()))
        if scope.has_vname_named(ident):
            dbg(whoami(), 2, "{}: Found vname {} in {}".format(whoami(), ident, repr(scope)))
            return (scope.vname(ident), scope)
    dbg(whoami(), 2, "{}: VName {} not found".format(whoami(), ident))
    return (None, None)


def lookup_word(name):
    for (_, scope) in scope_stack.items_top_to_bottom():
        dbg(whoami(), 1, "{}: Looking for word {} in {}...".format(whoami(), name, scope))
        dbg(whoami(), 3, "{} has words: {}".format(scope, scope.words))
        word = scope.word(name)
        if word is not None and not word.smudge():
            dbg(whoami(), 2, "{}: Found word {} in {}: {}".format(whoami(), name, scope, word))
            return (word, scope)
    dbg(whoami(), 2, "{}: Word {} not found".format(whoami(), name))
    return (None, None)


def normalize_hms(hh, mm, ss):
    while ss < 0:
        mm -=  1
        ss += 60
    while ss >= 60:
        mm +=  1
        ss -= 60
    while mm < 0:
        hh -=  1
        mm += 60
    while mm >= 60:
        hh +=  1
        mm -= 60
    return (hh, mm, ss)


def pop_scope(why):
    try:
        scope = scope_stack.pop()
    except RuntimeErr as e:
        if e.code == X_STACK_UNDERFLOW:
            traceback.print_stack(file=sys.stderr)
            raise FatalErr("Attempting to pop Root scope!") from e
        raise

    dbg("scope", 2, "Pop  {} due to {}".format(repr(scope), why))
    #dbg("scope", 1, "Pop  {}".format(repr(scope)))
    # if scope == root_scope:
    #     traceback.print_stack(file=sys.stderr)
    #     raise FatalErr("Attempting to pop Root scope!")


def push_scope(scope, why):
    dbg("scope", 2, "Push {} due to {}".format(repr(scope), why))
    rpn.globl.scope_stack.push(scope)


def register_valid_p(reg):
    if not isinstance(reg, int):
        raise FatalErr("{}: Attempting to validate non-integer register {}".format(whoami(), reg))
    (sizevar, _) = rpn.globl.lookup_variable("SIZE")
    size = sizevar.obj.value
    if reg >= 0 and reg < size:
        return (True, size)
    return (False, size)


def update_screen_size():
    tty_rows = 0
    tty_columns = 0
    if sys.stdin.isatty():
        stty_size = subprocess.check_output(['stty', 'size']).decode().split()
        if len(stty_size) == 2:
            tty_rows, tty_columns = stty_size

    #rpn.globl.lnwriteln("{} x {}".format(tty_rows, tty_columns))
    if int(tty_columns) == 0:
        env_cols = os.getenv("COLUMNS")
        tty_columns = int(env_cols) if env_cols is not None else 80
    if int(tty_rows) == 0:
        env_rows = os.getenv("ROWS")
        tty_rows = int(env_rows) if env_rows is not None else 24
    rpn.globl.scr_rows.obj = rpn.type.Integer(tty_rows)
    rpn.globl.scr_cols.obj = rpn.type.Integer(tty_columns)


def to_python_class(n):
    t = type(n)
    if t is np.int64:
        return int(n)
    if t is np.float64:
        return float(n)
    if t is np.complex128:
        return complex(n)
    raise FatalErr("{}: Cannot handle type {}".format(whoami(), t))


def to_rpn_class(n):
    t = type(n)
    dbg(whoami(), 1, "{}: n={}, type={}".format(whoami(), n, t))
    if t is int:
        return rpn.type.Integer(n)
    if t is np.int64 and n.ndim == 0:
        return rpn.type.Integer(n)
    if t in [float, np.float64]:
        return rpn.type.Float(n)
    if t is Fraction:
        return rpn.type.Rational.from_Fraction(n)
    if t in [complex, np.complex128]:
        return rpn.type.Complex.from_complex(n)
    if t is np.ndarray:
        if n.ndim == 1:
            return rpn.type.Vector.from_ndarray(n)
        if n.ndim == 2:
            return rpn.type.Matrix.from_ndarray(n)
        raise FatalErr("{}: Found ndarray but ndim={} not in [1,2]".format(whoami(), n.dim))
    raise FatalErr("{}: Cannot handle type {}".format(whoami(), t))


def show_version_info():
    rpn.globl.writeln("rpn version: {}".format(rpn.globl.RPN_VERSION))

    rpn.globl.write("NumPy:       ")
    if rpn.globl.have_module('numpy'):
        rpn.globl.writeln("{}".format(np.__version__))
    else:
        rpn.globl.writeln("[not found]")

    rpn.globl.write("SciPy:       ")
    if rpn.globl.have_module('scipy'):
        rpn.globl.writeln("{}".format(scipy.__version__))
    else:
        rpn.globl.writeln("[not found]")

    rpn.globl.write("Matplotlib:  ")
    if rpn.globl.have_module('matplotlib'):
        rpn.globl.writeln("{}".format(matplotlib.__version__))
    else:
        rpn.globl.writeln("[not found]")


def write(s=""):
    if len(s) == 0:
        return
    outval = rpn.globl.sharpout.obj.value
    newline = s.find("\n")
    while newline != -1:
        substring = s[:newline]
        print(substring)       # OK
        outval = 0
        s = s[newline+1:]
        newline = s.find("\n")
    outval += len(s)
    print(s, end='', flush=True) # OK
    rpn.globl.sharpout.obj = rpn.type.Integer(outval)

def writeln(s=""):
    print(s, flush=True)       # OK
    rpn.globl.sharpout.obj = rpn.type.Integer(0)

def lnwrite(s=""):
    if rpn.globl.sharpout.obj.value != 0:
        writeln()
    write(s)

def lnwriteln(s=""):
    if rpn.globl.sharpout.obj.value != 0:
        writeln()
    writeln(s)<|MERGE_RESOLUTION|>--- conflicted
+++ resolved
@@ -41,33 +41,6 @@
 import rpn.util
 
 
-<<<<<<< HEAD
-RPN_VERSION     = 15.8
-
-PX_COMPUTE              = True  # Arithmetic/Computed functions print their results
-PX_CONFIG               = None  # Stack manip, flags, modes, register, conversions, etc
-PX_CONTROL              = None  # Control structures (IF/THEN, DO/LOOP) have no effect
-PX_IO                   = False # I/O (.", .s, etc) disable printing
-PX_PREDICATE            = True  # Predicates.  (Was None, but I want to try seeing the values)
-
-REG_SIZE_MIN            =  17
-REG_SIZE_MAX            = 100   # R00..R99; further restricted by SIZE
-
-colon_stack  = rpn.util.Stack("Colon stack")
-disp_stack   = rpn.util.Stack("Display stack", 1)
-param_stack  = rpn.util.Stack("Parameter stack")
-parse_stack  = rpn.util.Stack("Parse stack")
-reg_stack    = rpn.util.Stack("Register stack", 1)
-return_stack = rpn.util.Stack("Return stack")
-scope_stack  = rpn.util.Stack("Scope stack", 1)
-string_stack = rpn.util.Stack("String stack")
-
-root_scope = rpn.util.Scope("ROOT")
-
-# register          = dict()
-stat_data         = []
-interactive       = None
-=======
 RPN_VERSION  = 15.8
 
 DATE_RE       = re.compile(r'^(\d{1,2})\.(\d{2})(\d{4})$') # MM.DDYYYY
@@ -86,7 +59,6 @@
 TIME_RE       = re.compile(r'^[-+]?(\d+)\.(\d{,2})(\d*)$') # HH.MMSSsss
 
 colon_stack       = rpn.util.Stack("Colon stack")
->>>>>>> eb891a61
 default_protected = True
 disp_stack        = rpn.util.Stack("Display stack", 1)
 got_interrupt     = False
