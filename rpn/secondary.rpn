\ : BEGIN_SECONDARY_WORDS----------------------------- doc:" " ;

\ Secondary words are protected by default and must have doc strings.
\ N.B. 'F_SHOW_X cf' means "Do not print X automatically"


\ #############################################################################
\ #
\ #     C O N S T A N T S
\ #
\ #############################################################################
: TRUE          doc:"TRUE   ( -- 1 )
Logical true."
  1     F_SHOW_X cf ;

: FALSE         doc:"FALSE   ( -- 0 )
Logical false."
  0     F_SHOW_X cf ;

: i             doc:"i   ( -- i )
Imaginary unit (0,1).

DEFINITION:
i = sqrt(-1)

Do not confuse this with the I command,
which returns the index of a DO loop."
  (0,1) F_SHOW_X cf ;

: PHI           doc:"PHI   ( -- 1.618... )
Golden ratio.

DEFINITION:
PHI = (1 + sqrt(5)) / 2"
  5 sqrt 1 + 2 / ;

: BL            doc:"BL   ( -- 32 )
ASCII code for a space character."
  32    F_SHOW_X cf ;


\ #############################################################################
\ #
\ #     S T A C K   F U N C T I O N S
\ #
\ #############################################################################
: dup           doc:"dup   ( x -- x x )
Duplicate top stack element.  Equivalent to 1 pick.

See also: ?dup"
  depth 1 < if  "(1 required)" X_INSUFF_PARAMS $throw then
  1 pick
  F_SHOW_X cf ;

: over          doc:"over   ( y x -- y x y )
Duplicate second stack element.  Equivalent to 2 pick."
  depth 2 < if  "(2 required)" X_INSUFF_PARAMS $throw then
  2 pick
  F_SHOW_X cf ;

: swap          doc:"swap   ( y x -- x y )
Exchange top two stack elements.  Equivalent to 2 roll."
  depth 2 < if  "(2 required)" X_INSUFF_PARAMS $throw then
  2 roll
  F_SHOW_X cf ;

: rot           doc:"rot   ( z y x -- y x z )
Rotate third stack element to the top, rolling others up.
Equivalent to 3 roll.

See also: -rot"
  depth 3 < if  "(3 required)" X_INSUFF_PARAMS $throw then
  3 roll
  F_SHOW_X cf ;

: -rot          doc:"-rot   ( z y x -- x z y )
Rotate back.  Rotate top stack element back to third spot, pulling others down.
Equivalent to rot rot."
  depth 3 < if  "(3 required)" X_INSUFF_PARAMS $throw then
  rot rot
  F_SHOW_X cf ;

: nip           doc:"nip   ( y x -- x )
Drop second stack element.  Equivalent to swap drop.
J.V. Noble calls this PLUCK."
  depth 2 < if  "(2 required)" X_INSUFF_PARAMS $throw then
  swap drop
  F_SHOW_X cf ;

: tuck          doc:"tuck   ( y x -- x y x )
Duplicate top stack element into third position.  Equivalent to swap over.
J.V. Noble calls this UNDER."
  depth 2 < if  "(2 required)" X_INSUFF_PARAMS $throw then
  swap over
  F_SHOW_X cf ;


\ #############################################################################
\ #
\ #     D E B U G G I N G
\ #
\ #############################################################################
: debug         doc:"debug   ( -- )
Toggle debugging state."
  F_DEBUG_ENABLED dup tf
  fs? if ."Debugging enabled"
  else   ."Debugging disabled" then
  cr ;

: debug?        doc:"debug?   ( -- bool )
Test if debugging is enabled."
  F_DEBUG_ENABLED fs? ;

: dbg.token     doc:"dbg.token   ( -- )
Enable token debugging."
  "token" 3 >debug
  ."Token debugging enabled" cr
  F_DEBUG_ENABLED sf
;               hide dbg.token

: trace         doc:"trace   ( -- )
Toggle tracing state."
  \ If we're not debugging at all, or trace level is 0, enable trace debugging
  debug? not  "trace" debug> 0 =   or if
    "trace" 1 >debug
    ."Tracing enabled" cr
    F_DEBUG_ENABLED sf
  else
    "trace" 0 >debug
    ."Tracing disabled" cr
  then
;


\ #############################################################################
\ #
\ #     I  /  O   F U N C T I O N S
\ #
\ #############################################################################
: ?cr           doc:"?cr   ( -- )
Print a newline only if necessary to return to left margin."
  @#OUT 0 > if  cr  then ;

: prompt        doc:"prompt   ( -- n ) [ text -- ]
Prompt for numeric input."
  $depth 0 = if "(1 required)" X_INSUFF_STR_PARAMS $throw then
  $. #in ;

: space         doc:"space   ( -- )
Display one space character."
  BL emit ;

: spaces        doc:"spaces   ( n -- )
Display N space characters."
  | in:n |
  "" @n 0 do " " $cat loop
  $.  ;


\ #############################################################################
\ #
<<<<<<< HEAD
\ #     M O D E S  &  M I S C   F U N C T I O N S
=======
\ #     M O D E S   &   M I S C   F U N C T I O N S
>>>>>>> eb891a61
\ #
\ #############################################################################
: beg           doc:"beg   ( -- )
Set 'Begin' (annuity due) financial mode.  Do not confuse this with the
begin command, which starts a loop."
  F_TVM_BEGIN_MODE sf ;

: deg?          doc:"deg?   ( -- bool )
Test if angular mode is degrees."
  F_GRAD fc?  F_RAD fc?  and ;

: end           doc:"end   ( -- )
Set 'End' (ordinary annuity) financial mode."
  F_TVM_BEGIN_MODE cf ;

: grad?         doc:"grad?   ( -- bool )
Test if angular mode is gradians."
  F_GRAD fs?  F_RAD fc?  and ;

: rad?          doc:"rad?   ( -- bool )
Test if angular mode is radians."
  F_GRAD fc?  F_RAD fs?  and ;

<<<<<<< HEAD
=======
: size?         doc:"size?   ( -- size )
Return register size."
  @SIZE  ;

>>>>>>> eb891a61
: mod           doc:"mod   ( y x -- remainder )
Remainder."
  | in:y in:x |
  @x 0 = if  @y @x "X cannot be zero" X_FP_DIVISION_BY_ZERO $throw then
  @y @x /mod  drop ;

: ushow         doc:"ushow   ( x_uexpr -- x_uexpr )
Show unit expression."
  | in:x |
  @x unit? not if @x "Not a unit" X_INVALID_ARG $throw then
  @x unit> $ushow  ;


\ #############################################################################
\ #
\ #     C O N V E R S I O N   F U N C T I O N S
\ #
\ #############################################################################
: f->c doc:"f->c   ( f -- c )
Convert degrees fahrenheit to degrees celsius."
  | in:f |
  @f 32 - 5 * 9 / ;

: c->f doc:"c->f   ( c -- f )
Convert degrees celsius to degrees fahrenheit."
  | in:c |
  @c 9 * 5 / 32 + ;


\ #############################################################################
\ #
\ #     S T R I N G   F U N C T I O N S
\ #
\ #############################################################################
: anum          doc:"anum   ( x -- )  [ s -- s' ]
Append numeric x to top string."
  | in:x |
  $depth 0 = if "" then
  @x #->$ $cat ;

: $date         doc:"$date  [ -- date ]
Current date as string."
  date d->jd jd->$ ;

: adate         doc:"adate   [ -- s ]
Append current date to top string stack element."
  $depth 0 = if "" then
  $date $cat  ;

: atime         doc:"atime   [ -- s ]
Append current time to top string stack element."
  $depth 0 = if "" then
  $time $cat  ;


\ : END_SECONDARY_WORDS----------------------------- doc:" " ;<|MERGE_RESOLUTION|>--- conflicted
+++ resolved
@@ -159,11 +159,7 @@
 
 \ #############################################################################
 \ #
-<<<<<<< HEAD
-\ #     M O D E S  &  M I S C   F U N C T I O N S
-=======
 \ #     M O D E S   &   M I S C   F U N C T I O N S
->>>>>>> eb891a61
 \ #
 \ #############################################################################
 : beg           doc:"beg   ( -- )
@@ -187,13 +183,10 @@
 Test if angular mode is radians."
   F_GRAD fc?  F_RAD fs?  and ;
 
-<<<<<<< HEAD
-=======
 : size?         doc:"size?   ( -- size )
 Return register size."
   @SIZE  ;
 
->>>>>>> eb891a61
 : mod           doc:"mod   ( y x -- remainder )
 Remainder."
   | in:y in:x |
