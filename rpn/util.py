--- conflicted
+++ resolved
@@ -471,11 +471,7 @@
 
     def clear(self):
         if self._min_size > 0:
-<<<<<<< HEAD
-            throw(X_STACK_UNDERFLOW, whoami(), "{} has min size={}".format(self.name, self._min_size))
-=======
             throw(X_STACK_UNDERFLOW, whoami(), "{} has min size={}".format(self.name(), self._min_size))
->>>>>>> eb891a61
         self._stack = []
         self._nitems = 0
 
