--- conflicted
+++ resolved
@@ -1414,7 +1414,6 @@
     def __init__(self, rawname, obj=None, **kwargs):
         if not Rpn_Variable.name_valid_p(rawname):
             raise Rpn_E_Fatal("Invalid variable name '{}'".format(rawname))
-<<<<<<< HEAD
 
         self._constant  = False
         self._hidden    = False
@@ -1428,21 +1427,6 @@
             self._constant = kwargs["constant"]
             del kwargs["constant"]
 
-=======
-
-        self._constant  = False
-        self._hidden    = False
-        self._rawname   = rawname
-        self._noshadow  = False
-        self._protected = False
-        self._readonly  = False
-        self._rpnobj    = obj
-
-        if "constant" in kwargs:
-            self._constant = kwargs["constant"]
-            del kwargs["constant"]
-
->>>>>>> 947e66e4
         if "hidden" in kwargs:
             self._hidden = kwargs["hidden"]
             del kwargs["hidden"]
@@ -3025,11 +3009,7 @@
     if x.value() < 0:
         param_stack.push(y)
         param_stack.push(x)
-<<<<<<< HEAD
         raise ValueError("<<: Shift amount may not be negative")
-=======
-        raise ValueError(">>: Shift amount may not be negative")
->>>>>>> 947e66e4
 
     param_stack.push(Rpn_Integer(y.value() >> x.value()))
 
