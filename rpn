#!/usr/bin/env python3

rpn_version = 15.5

import calendar
import cmath
import datetime
from   fractions import Fraction
import getopt
import inspect
import itertools
import math
try:
    import numpy    as np
    have_numpy = True
except ModuleNotFoundError:
    have_numpy = False
import os
import ply.lex  as lex
import ply.yacc as yacc
import queue
import random
import re
import readline
<<<<<<< HEAD
import scipy.integrate
import scipy.optimize
=======
try:
    import scipy.integrate
    have_scipy = True
except ModuleNotFoundError:
    have_scipy = False
>>>>>>> 331ed5a5
import signal
import subprocess
import sys
import time
import traceback


# Global variables
angle_mode        = "d"         # r=Radians, d=Degrees, g=Gradians
date_re           = r'^(\d{1,2})\.(\d{2})(\d{4})$'
date_pat          = re.compile(date_re)
default_protected = True
display_style     = "s"         # s=Standard, f=Fixed, e=Scientific
display_precision = 4
flag_max          = 64
force_interactive = False
go_interactive    = True
got_interrupt     = False
julian_offset     = 1721424 # date.toordinal() returns 1 for 0001-01-01, so compensate
matrix_max        = 1000
precision_max     = 48          # more than 10 or 12 is not really practical
rational_re       = r'(\d+)::(\d+)'
rational_pat      = re.compile(rational_re)
show_x            = False
time_re           = r'^[-+]?(\d+)\.(\d{,2})(\d*)$'
time_pat          = re.compile(time_re)

# DEG_PER_RAD  = 360 / TAU
# E            = Base of natural logarithms = exp(1.0)
# GAMMA        = Euler-Mascheroni constant, approx: 1 - tanh(ln(1.57)) - 0.57/(9!)
# GRAD_PER_RAD = 400 / TAU
# LN_2         = ln(2)
# LN_10        = ln(10)
# PHI          = "Golden ratio" = (1 + sqrt(5)) / 2
# PI           = TAU / 2
# RAD_PER_DEG  = TAU / 360
# RAD_PER_GRAD = TAU / 400
# SQRT_2       = Square root of 2
# TAU          = Number of radians in a circle = 2*PI

RAD_PER_GRAD =  0.0157079632679489661923132169163975144209858469968755291048747229615390820314310449931401741267105853
RAD_PER_DEG  =  0.0174532925199432957692369076848861271344287188854172545609719144017100911460344944368224156963450948
GAMMA        =  0.5772156649015328606065120900824024310421593359399235988057672348848677267776646709369470632917467495
LN_2         =  0.6931471805599453094172321214581765680755001343602552541206900094933936219696947156058633269964186875
SQRT_2       =  1.4142135623730950488016887242096980785696718753769480731766797379907324784621070388503875343276415727
PHI          =  1.6180339887498948482045868343656381177203091798057628621354486227052604628189024497072072041893911375
LN_10        =  2.3025850929940456840179914546843642076011014886287729760333279009675726096773524802359972050895982983
E            =  2.7182818284590452353602874713526624977572470936999595749669676277240766303535475945713821785251664274
PI           =  3.1415926535897932384626433832795028841971693993751058209749445923078164062862089986280348253421170680
TAU          =  6.2831853071795864769252867665590057683943387987502116419498891846156328125724179972560696506842341360
DEG_PER_RAD  = 57.2957795130823208767981548141051703324054724665643215491602438612028471483245526324409689958511109442
GRAD_PER_RAD = 63.6619772367581343075535053490057448137838582961825794990669376235587190536906140360455211065012343824




#############################################################################
#
#       E X C E P T I O N S
#
#############################################################################
class Rpn_Exception(Exception):
    def __init__(self, msg=""):
        self._message = msg
    def __str__(self):
        return str(self._message)

class Rpn_E_Abort(Rpn_Exception):
    """Rpn_E_Abort is raised by the ABORT and ABORT" words.
It clears the parameter, return, and string stacks.  Caught in p_execute."""
    pass

class Rpn_E_End_Program (Rpn_Exception):
    """Rpn_E_End_Program is raised when there is no more input to parse, or
the interrupt key is signaled.  It is caught in __main__, where processing
is halted, the exit routine prints the stack, and the program exits."""
    pass

class Rpn_E_Exit(Rpn_Exception):
    """Rpn_E_Exit is raised by the word EXIT and terminates execution
of the current word."""
    pass

class Rpn_E_Fatal(Rpn_Exception):
    """Rpn_E_Fatal is raised whenever an internal error is detected that
forces the program to abend.  It is caught in __main__ and causes an
immediate program termination."""
    pass

class Rpn_E_Leave(Rpn_Exception):
    """Rpn_E_Leave is raised by the LEAVE word.  This is caught by
BEGIN or DO loops, and causes an immediate exit from the enclosing loop.
If a loop is not currently executing, it is caught in p_execute() and
an error message is printed."""
    pass

class Rpn_E_Parse_Error(Rpn_Exception):
    """Rpn_E_Parse_Error is raised by p_error and is caught in eval_string()."""
    pass

class Rpn_E_Runtime_Error(Rpn_Exception):
    pass

class Rpn_E_Stack_Overflow(Rpn_Exception):
    pass

class Rpn_E_Top_Level(Rpn_Exception):
    """Rpn_E_Top_Level causes an immediate return to the top level prompt.
It is caught in main_loop."""
    pass




#############################################################################
#
#       D E B U G G I N G
#
#############################################################################
debug_enabled     = False
#debug_enabled     = True

debug_levels = {
    "defvar"                    : 0,
    "eval_string"               : 0,
    "lookup_varname"            : 0,
    "lookup_variable"           : 0,
    "p_define_word"             : 0,
    "p_executable"              : 0,
    "p_execute"                 : 0,
    "p_fetch_var"               : 0,
    "p_locals_scope"            : 0,
    "p_store_var"               : 0,
    "p_variable"                : 0,
    "parse"                     : 0,
    "Rpn_Do_Loop#__call__"      : 0,
    "Rpn_Scope#set_variable"    : 0,
    "Rpn_Sequence#__call__"     : 0,
    "Rpn_Sequence#__init__"     : 0,
    "Rpn_Word#__init__"         : 0,
    "scope"                     : 0,
    "show"                      : 0,
    "token"                     : 0,
    "trace"                     : 0,
}


def typename(s):
    t = type(s).__name__
    if t[:4] == "Rpn_":
        return t[4:]
    else:
        return t

def whoami():
    whoami = ""
    previous_frame = inspect.currentframe().f_back
    if "self" in previous_frame.f_locals:
        whoami += previous_frame.f_locals["self"].__class__.__name__ + "#"
    whoami += previous_frame.f_code.co_name
    if whoami[:2] == "w_":
        whoami = whoami[2:]
    return whoami

def enable_debug():
    global debug_enabled
    debug_enabled = True

def disable_debug():
    global debug_enabled
    debug_enabled = False

def set_debug(resource, level = 1):
    global debug_levels

    if resource not in debug_levels:
        print("set_debug: Resource '{}' not valid".format(resource)) # OK
        traceback.print_stack(file=sys.stderr)
        sys.exit(1)             # Harsh!

    if level < 0 or level > 9:
        raise Rpn_E_Fatal("set_debug: Level {} out of range (0..9 expected)".format(level))
    debug_levels[resource] = level

def dbg(resource, level = 1, text = None):
    '''Note that a level of -1 will always be True and possibly print the text.
This can be useful to quickly turn a debugging statement on unilaterally;
just change "dbg(res,1,xxx)" to "dbg(res,-1,xxx)".'''
    global debug_enabled, debug_levels

    if resource not in debug_levels:
        print("dbg: Resource '{}' not valid".format(resource)) # OK
        traceback.print_stack(file=sys.stderr)
        sys.exit(1)             # Harsh!

    if not debug_enabled or level == 0:
        return False
    flag = debug_levels[resource] >= level
    if flag and text is not None:
        print("{}".format(text), flush=True) # OK
    return flag





#############################################################################
#
#       S U P P O R T   C L A S S E S
#
#############################################################################
class Rpn_Abort_Quote:
    def __init__(self, val):
        if len(val) < 7 or val[0:6] != 'abort"' or val[-1] != '"':
            raise Rpn_E_Fatal("{}: Malformed string: '{}'".format(whoami(), val))
        self._str = val[6:-1]

    def stringval(self):
        return self._str

    def __call__(self):
        dbg("trace", 1, "trace({})".format(repr(self)))
        if param_stack.empty():
            raise Rpn_E_Runtime_Error("abort\": Insufficient parameters (1 required)")
        flag = param_stack.pop()
        if type(flag) is not Rpn_Integer:
            param_stack.push(flag)
            raise TypeError("abort\": Flag must be an integer")
        if flag.value() != 0:
            lnwriteln("{}".format(self.stringval()))
            raise Rpn_E_Abort()

    def patch_recurse(self, new_word):
        pass

    def __str__(self):
        return "abort\"{}\"".format(self.stringval())

    def __repr__(self):
        return "AbortQuote[{}]".format(repr(self.stringval()))



class Rpn_Begin_Again:
    def __init__(self, seq):
        self._seq = seq

    def __call__(self):
        dbg("trace", 2, "trace({})".format(repr(self)))
        try:
            while True:
                self._seq.__call__()
        except Rpn_E_Leave:
            pass

    def patch_recurse(self, new_word):
        self._seq.patch_recurse(new_word)

    def __str__(self):
        return "begin {} again".format(self._seq)

    def __repr__(self):
        return "BeginAgain[{}]".format(repr(self._seq))


class Rpn_Begin_Until:
    def __init__(self, seq):
        self._seq = seq

    def __call__(self):
        dbg("trace", 2, "trace({})".format(repr(self)))
        try:
            while True:
                self._seq.__call__()
                if param_stack.empty():
                    raise Rpn_E_Runtime_Error("until: Insufficient parameters (1 required)")
                flag = param_stack.pop()
                if type(flag) is not Rpn_Integer:
                    param_stack.push(flag)
                    raise TypeError("until: Flag must be an integer")
                if flag.value() != 0:
                    break
        except Rpn_E_Leave:
            pass

    def patch_recurse(self, new_word):
        self._seq.patch_recurse(new_word)

    def __str__(self):
        return "begin {} until".format(self._seq)

    def __repr__(self):
        return "BeginUntil[{}]".format(repr(self._seq))


class Rpn_Begin_While:
    def __init__(self, seq1, seq2):
        self._seq1 = seq1
        self._seq2 = seq2

    def __call__(self):
        dbg("trace", 2, "trace({})".format(repr(self)))
        try:
            while True:
                self._seq1.__call__()
                if param_stack.empty():
                    raise Rpn_E_Runtime_Error("while: Insufficient parameters (1 required)")
                flag = param_stack.pop()
                if type(flag) is not Rpn_Integer:
                    param_stack.push(flag)
                    raise TypeError("while: Flag must be an integer")
                if flag.value() == 0:
                    break
                self._seq2.__call__()
        except Rpn_E_Leave:
            pass

    def patch_recurse(self, new_word):
        self._seq1.patch_recurse(new_word)
        self._seq2.patch_recurse(new_word)

    def __str__(self):
        return "begin {} while {} repeat".format(self._seq1, self._seq2)

    def __repr__(self):
        return "BeginWhile[{}, {}]".format(repr(self._seq1), repr(self._seq2))


class Rpn_Case:
    def __init__(self, case_clauses, otherwise_seq):
        self._case_clauses  = case_clauses
        self._otherwise_seq = otherwise_seq

    def __call__(self):
        dbg("trace", 2, "trace({})".format(repr(self)))
        if param_stack.empty():
            raise Rpn_E_Runtime_Error("case: Insufficient parameters (1 required)")
        n = param_stack.pop()
        if type(n) is not Rpn_Integer:
            param_stack.push(n)
            raise TypeError("case: Case control parameter must be an integer")
        nval = n.value()

        # Determine the correct sequence to call
        seq = self._otherwise_seq
        for clause in self._case_clauses.items():
            if clause.x() == nval:
                seq = clause
                break

        # Call it with a new scope
        case_scope = Rpn_Scope("Call_Case")
        case_scope.set_variable('caseval', Rpn_Variable("caseval", n))
        try:
            push_scope(case_scope, "Starting Case")
            seq.__call__()
        finally:
            pop_scope("Case complete")

    def patch_recurse(self, new_word):
        self._case_clauses.patch_recurse(new_word)
        self._otherwise_seq.patch_recurse(new_word)

    def __str__(self):
        s = "case "
        for cc in self._case_clauses.items():
            s += str(cc)
        if self._otherwise_seq is not None:
            s += "otherwise {} ".format(self._otherwise_seq)
        s += "endcase"
        return s

    def __repr__(self):
        s = "Case["
        s += ", ".join([ repr(cc) for cc in self._case_clauses.items() ])
        if self._otherwise_seq is not None:
            s += ", Otherwise[{}]".format(repr(self._otherwise_seq))
        return s + "]"


class Rpn_Case_Clause:
    def __init__(self, x, seq):
        self._x = int(x)      # x is a plain integer, not an Rpn_Integer
        self._seq = seq

    def x(self):
        return self._x

    def __call__(self):
        self._seq.__call__()

    def patch_recurse(self, new_word):
        self._seq.patch_recurse(new_word)

    def __str__(self):
        return "{} of {} endof ".format(self._x, self._seq)

    def __repr__(self):
        return "Of[{}={}]".format(self._x, repr(self._seq))


class Rpn_Complex:
    def __init__(self, real=0.0, imag=0.0):
        self.set_real_imag(real, imag)

    @classmethod
    def from_complex(cls, cplx):
        return cls(cplx.real, cplx.imag)

    def value(self):
        return self._value

    def real(self):
        return self.value().real

    def imag(self):
        return self.value().imag

    def set_real_imag(self, real, imag):
        self._value = complex(float(real), float(imag))

    def zerop(self):
        return self.real() == 0.0 and self.imag() == 0.0

    def __call__(self):
        dbg("trace", 1, "trace({})".format(repr(self)))
        param_stack.push(self)

    def patch_recurse(self, new_word):
        pass

    def __str__(self):
        return "({}, {})".format(fmt(self.real()), fmt(self.imag()))

    def __repr__(self):
        return "Complex[{}]".format(repr(self.value()))


class Rpn_Constant:
    def __init__(self, var):
        self._variable = var

    def __call__(self):
        dbg("trace", 1, "trace({})".format(repr(self)))
        if param_stack.empty():
            raise Rpn_E_Runtime_Error("constant: Insufficient parameters (1 required)")
        self._variable.set_obj(param_stack.pop())

    def patch_recurse(self, new_word):
        pass

    def __str__(self):
        return "constant {}".format(self._variable.name())

    def __repr__(self):
        return "Constant[{}]".format(repr(self._variable))


class Rpn_Do_Loop:
    def __init__(self, seq):
        self._seq = seq

    def __call__(self):
        dbg("trace", 2, "trace({})".format(repr(self)))
        if param_stack.size() < 2:
            raise Rpn_E_Runtime_Error("do: Insufficient parameters (2 required)")
        x = param_stack.pop()
        y = param_stack.pop()
        if type(y) is not Rpn_Integer or type(x) is not Rpn_Integer:
            param_stack.push(y)
            param_stack.push(x)
            raise TypeError("do: Loop control parameters must be integers")
        limit = y.value()
        i = x.value()
        if i == limit:
            #lnwriteln("do: Not executing because initial == limit")
            return

        # Create a new scope
        _I = Rpn_Variable("_I", x)
        do_scope = Rpn_Scope("Call_Do_Loop")
        do_scope.set_variable('_I', _I)

        try:
            push_scope(do_scope, "Starting Do_Loop")
            while True:
                self._seq.__call__()
                i += 1
                _I.set_obj(Rpn_Integer(i))
                if i >= limit:
                    break
        except Rpn_E_Leave:
            pass
        finally:
            pop_scope("Do_Loop complete")

    def patch_recurse(self, new_word):
        self._seq.patch_recurse(new_word)

    def __str__(self):
        return "do {} loop".format(self._seq)

    def __repr__(self):
        return "DoLoop[{}]".format(repr(self._seq))


class Rpn_Do_PlusLoop:
    def __init__(self, seq):
        self._seq = seq

    def __call__(self):
        dbg("trace", 2, "trace({})".format(repr(self)))
        if param_stack.size() < 2:
            raise Rpn_E_Runtime_Error("do: Insufficient parameters (2 required)")
        x = param_stack.pop()
        y = param_stack.pop()
        if type(y) is not Rpn_Integer or type(x) is not Rpn_Integer:
            param_stack.push(y)
            param_stack.push(x)
            raise TypeError("do: Loop control parameters must be integers")
        limit = y.value()
        i = x.value()
        if i == limit:
            #lnwriteln("do: Not executing because initial == limit")
            return

        # Create a new scope
        _I = Rpn_Variable("_I", x)
        do_scope = Rpn_Scope("Call_Do_PlusLoop")
        do_scope.set_variable('_I', _I)

        try:
            push_scope(do_scope, "Starting Do_PlusLoop")
            while True:
                self._seq.__call__()
                if param_stack.empty():
                    raise Rpn_E_Runtime_Error("+loop: Insufficient parameters (1 required)")
                incr = param_stack.pop()
                if type(incr) is not Rpn_Integer:
                    param_stack.push(incr)
                    raise TypeError("+loop: Increment must be integer")
                i += incr.value()
                _I.set_obj(Rpn_Integer(i))
                if    incr.value() > 0 and i >= limit \
                   or incr.value() < 0 and i < limit:
                    break
        except Rpn_E_Leave:
            pass
        finally:
            pop_scope("Do_PlusLoop complete")

    def patch_recurse(self, new_word):
        self._seq.patch_recurse(new_word)

    def __str__(self):
        return "do {} +loop".format(self._seq)

    def __repr__(self):
        return "DoPlusLoop[{}]".format(repr(self._seq))


class Rpn_Dot_Quote:
    def __init__(self, val):
        if len(val) < 3 or val[0:2] != '."' or val[-1] != '"':
            raise Rpn_E_Fatal("{}: Malformed string: '{}'".format(whoami(), val))
        self._str = val[2:-1]

    def stringval(self):
        return self._str

    def __call__(self):
        dbg("trace", 1, "trace({})".format(repr(self)))
        write("{}".format(self.stringval()))

    def patch_recurse(self, new_word):
        pass

    def __str__(self):
        return ".\"{}\"".format(self.stringval())

    def __repr__(self):
        return "DotQuote[{}]".format(repr(self.stringval()))


class Rpn_Fetch_Var:
    def __init__(self, ident, modifier=None):
        self._identifier = ident
        self._modifier   = modifier

    def identifier(self):
        return self._identifier

    def __call__(self):
        dbg("trace", 1, "trace({})".format(repr(self)))
        (var, _) = lookup_variable(self.identifier())
        if var is None:
            raise Rpn_E_Fatal("{}: @{}: Variable has vanished!".format(whoami(), self.identifier()))

        if var.obj() is None:
            if self._modifier == '?':
                param_stack.push(Rpn_Integer(0))
            else:
                raise Rpn_E_Runtime_Error("@{}: Variable is not defined".format(self.identifier()))
        else:
            #if self._modifier == '+': # XXX
            param_stack.push(var.obj())

    def patch_recurse(self, new_word):
        pass

    def __str__(self):
        return "@{}{}".format(self.identifier(), self._modifier if self._modifier is not None else "")

    def __repr__(self):
        return "Fetch[{}{}]".format(self.identifier(),
                                    ",mod={}".format(self._modifier) if self._modifier is not None else "")


class Rpn_Float:
    def __init__(self, val=0.0):
        self._value = float(val)

    def __call__(self):
        dbg("trace", 1, "trace({})".format(repr(self)))
        param_stack.push(self)

    def value(self):
        return self._value

    def set_value(self, val):
        self._value = float(val)

    def zerop(self):
        return self.value() == 0.0

    def date_info(self):
        """A float in the form MM.DDYYYY might represent a date.
Extract some information about a date formatted this way.
Success:  (True, dateobj, julian)
          dateobj is datetime.date, julian is an int
Failure:  (False, None, None)"""

        match = date_pat.match("%.6f" % self.value())
        if match is None:
            return (False, None, None)

        mm   = match.group(1)
        dd   = match.group(2)
        yyyy = match.group(3)
        try:
            dateobj = datetime.date(int(yyyy), int(mm), int(dd))
        except ValueError:
            return (False, None, None)

        # date.toordinal() returns 1 for 0001-01-01, so compensate
        julian = dateobj.toordinal() + julian_offset
        return (True, dateobj, julian)

    def time_info(self):
        """A float in the format HH.MMSSssss might represent a time.
Extract some information about a time formatted this way.
Note: This routine can unpack an arbitrary number of hours, potentially
greater than 24, so there may not be a valid timeobj even if it parses okay.
Success:  (True, HH, MM, SS, timeobj)
Failure:  (False, None, None, None, None)"""

        match = time_pat.match("%f" % self.value())
        if match is None:
            return (False, None, None, None, None)

        hh = int(  match.group(1))
        mm = int(  match.group(2))
        ss = float(match.group(3)) / 100.0
        try:
            timeobj = datetime.time(hh, mm, round(ss))
        except ValueError:
            timeobj = None
        return (True, hh, mm, ss, timeobj)

    def patch_recurse(self, new_word):
        pass

    def __str__(self):
        return "{}".format(self.value()) # sprintf

    def __repr__(self):
        return "Float[{}]".format(repr(self.value()))


class Rpn_Forget:
    def __init__(self, word, scope):
        if type(word) is not Rpn_Word:
            raise Rpn_E_Fatal("{}: Word {} is not an Rpn_Word".format(whoami(), repr(word)))
        if type(scope) is not Rpn_Scope:
            raise Rpn_E_Fatal("{}: Scope {} is not an Rpn_Scope".format(whoami(), repr(scope)))
        self._word = word
        self._scope = scope

    def __call__(self):
        dbg("trace", 1, "trace({})".format(repr(self)))
        if self._word.protected():
            raise Rpn_E_Runtime_Error("forget: '{}' is protected".format(self._word.name()))
        self._scope.delete_word(self._word.name())

    def patch_recurse(self, new_word):
        pass

    def __str__(self):
        return "forget {}".format(self._word.name())

    def __repr__(self):
        return "Forget[{}]".format(repr(self._word.name()))


class Rpn_Help:
    def __init__(self, ident, doc):
        self._identifier = ident
        self._doc = doc

    def __call__(self):
        dbg("trace", 1, "trace({})".format(repr(self)))
        lnwriteln(self.doc())

    def identifier(self):
        return self._identifier

    def doc(self):
        return self._doc

    def patch_recurse(self, new_word):
        pass

    def __str__(self):
        return "help {}".format(self.identifier())

    def __repr__(self):
        return "Help[{}]".format(repr(self.identifier()))


class Rpn_If:
    def __init__(self, seq):
        self._seq = seq

    def __call__(self):
        dbg("trace", 2, "trace({})".format(repr(self)))
        if param_stack.empty():
            raise Rpn_E_Runtime_Error("if: Insufficient parameters (1 required)")
        flag = param_stack.pop()
        if type(flag) is not Rpn_Integer:
            param_stack.push(flag)
            raise TypeError("if: Flag must be an integer")
        if flag.value() != 0:
            self._seq.__call__()

    def patch_recurse(self, new_word):
        self._seq.patch_recurse(new_word)

    def __str__(self):
        return "if {} then".format(self._seq)

    def __repr__(self):
        return "If[{}]".format(repr(self._seq))


class Rpn_If_Else:
    def __init__(self, seq1, seq2):
        self._seq1 = seq1
        self._seq2 = seq2

    def __call__(self):
        dbg("trace", 2, "trace({})".format(repr(self)))
        if param_stack.empty():
            raise Rpn_E_Runtime_Error("if: Insufficient parameters (1 required)")
        flag = param_stack.pop()
        if type(flag) is not Rpn_Integer:
            param_stack.push(flag)
            raise TypeError("if: Flag must be an integer")
        if flag.value() != 0:
            self._seq1.__call__()
        else:
            self._seq2.__call__()

    def patch_recurse(self, new_word):
        self._seq1.patch_recurse(new_word)
        self._seq2.patch_recurse(new_word)

    def __str__(self):
        return "if {} else {} then".format(self._seq1, self._seq2)

    def __repr__(self):
        return "IfElse[{}, {}]".format(repr(self._seq1), repr(self._seq2))


class Rpn_Integer:
    def __init__(self, val=0):
        self._value = int(val)

    def value(self):
        return self._value

    def set_value(self, val):
        self._value = int(val)

    def zerop(self):
        return self.value() == 0

    def __call__(self):
        dbg("trace", 1, "trace({})".format(repr(self)))
        param_stack.push(self)

    def patch_recurse(self, new_word):
        pass

    def __str__(self):
        return "{}".format(self.value()) # sprintf

    def __repr__(self):
        return "Integer[{}]".format(repr(self.value()))


class Rpn_List:
    def __init__(self, item=None, oldlist=None):
        if item is None and oldlist is None:
            self._list = []
        elif item is not None and oldlist is None:
            self._list = [ item ]
        else:
            val = []
            for x in oldlist.listval():
                val.append(x)
            val.insert(0, item)
            self._list = val

    def listval(self):
        return self._list

    def __getitem__(self, i):
        return self._list[i]

    def __setitem__(self, i, val):
        self._list[i] = val

    def append(self, item):
        self._list.append(item)

    def __call__(self):
        dbg("trace", 2, "trace({})".format(repr(self)))
        caught_exit = False
        for item in self.listval():
            # lnwriteln("{}: {}.__call__()".format(whoami(), item))
            item.__call__()

    def items(self):
        for item in self.listval():
            yield item

    def patch_recurse(self, new_word):
        for item in self.listval():
            item.patch_recurse(new_word)

    def __len__(self):
        return len(self.listval())

    def __str__(self):
        return " ".join([ str(item) for item in self.listval() ])

    def __repr__(self):
        return "List[" + ", ".join([ repr(item) for item in self.listval() ]) + "]"


class Rpn_Matrix:
    def __init__(self, vals):
        if not have_numpy:
            raise Rpn_E_Runtime_Error("Matrices require 'numpy' library")
        #lnwriteln("{}: vals={}".format(whoami(), repr(vals)))
        self._nrows = len(vals)
        cols = -1
        vecs = []
        for x in vals.items():
            #lnwriteln("x={}".format(repr(x)))
            vecs.append(x.value())
            if cols == -1:
                cols = x.size()
            else:
                if x.size() != cols:
                    raise Rpn_E_Runtime_Error("Matrix: Number of columns is not consistent")
        self._ncols = cols
        #lnwriteln("{} rows x {} columns".format(self.nrows(), self.ncols()))
        #print("vecs", vecs)
        self._np_value = np.array(vecs)
        #print("val",repr(self.value()))

    @classmethod
    def from_numpy(cls, x):
        obj = cls(Rpn_List())
        obj._nrows, obj._ncols = x.shape
        obj.set_np(x)
        return obj

    def value(self):
        return self._np_value

    def set_np(self, np_obj):
        self._np_value = np_obj

    def nrows(self):
        return self._nrows

    def ncols(self):
        return self._ncols

    def __call__(self):
        dbg("trace", 1, "trace({})".format(repr(self)))
        param_stack.push(self)

    def patch_recurse(self, new_word):
        pass

    def __str__(self):
        return str(self.value())

    def __repr__(self):
        return "Matrix[{}]".format(repr(self.value()))


class Rpn_Queue:
    def __init__(self):
        self._q = queue.SimpleQueue()

    def empty(self):
        return self._q.empty()

    def get(self):
        return self._q.get_nowait()

    def put(self, item):
        self._q.put(item)


class Rpn_Rational:
    def __init__(self, num=0, denom=1):
        self._value = Fraction(int(num), int(denom))

    @classmethod
    def from_Fraction(cls, frac):
        return cls(frac.numerator, frac.denominator)

    @classmethod
    def from_string(cls, s):
        match = rational_pat.match(s)
        if match is None:
            raise Rpn_E_Fatal("Rational pattern failed to match")
        return cls(match.group(1), match.group(2))

    def value(self):
        return self._value

    def numerator(self):
        return self.value().numerator

    def denominator(self):
        return self.value().denominator

    def set_num_denom(self, num, denom):
        self._value = Fraction(int(num), int(denom))

    def zerop(self):
        return self.numerator() == 0

    def __call__(self):
        dbg("trace", 1, "trace({})".format(repr(self)))
        param_stack.push(self)

    def patch_recurse(self, new_word):
        pass

    def __str__(self):
        return "{}::{}".format(self.numerator(), self.denominator())

    def __repr__(self):
        return "Rational[{}]".format(repr(self.value()))


class Rpn_Recurse:
    def __init__(self, target=None):
        if target is not None and type(target) is not Rpn_Word:
            raise Rpn_E_Fatal("{}: Target '{}' is not an Rpn_Word".format(whoami(), repr(target)))
        self._target = target

    def __call__(self):
        dbg("trace", 1, "trace({})".format(repr(self)))
        if self.target() is None:
            raise Rpn_E_Runtime_Error("recurse: Only valid in colon definition")
        self.target().__call__()

    def target(self):
        return self._target

    def patch_recurse(self, new_word):
        if self.target() is None:
            self._target = new_word
        else:
            raise Rpn_E_Fatal("{}: Invoked on already patched Rpn_Recurse object".format(whoami()))

    def __str__(self):
        return "recurse"

    def __repr__(self):
        if self.target() is None:
            return "Recurse[]"
        else:
            return "RWord[{}]".format(repr(self.target().name()))


class Rpn_Scope:
    def __init__(self, name):
        self._name = name
        self._words = {}
        self._variables = {}
        self._all_varnames = Rpn_List() # Isn't varnames simply the key name for the variables dictionary?
        self._in_varnames  = Rpn_List()
        self._out_varnames = Rpn_List()

    def name(self):
        return self._name

    def words(self):
        return self._words

    def variables(self):
        return self._variables

    def set_word(self, identifier, word):
        if type(word) is not Rpn_Word:
            raise Rpn_E_Fatal("{}: Word {} is not an Rpn_Word".format(whoami(), identifier))
        self._words[identifier] = word

    def delete_word(self, identifier):
        del self._words[identifier]

    def word(self, identifier):
        return self._words.get(identifier)

    def set_variable(self, identifier, var):
        if type(var) is not Rpn_Variable:
            raise Rpn_E_Fatal("{}: Variable {} is not an Rpn_Variable".format(whoami(), identifier))
        dbg(whoami(), 1, "{}: Setting variable '{}' to {} in {}".format(whoami(), identifier, repr(var), repr(self)))
        self._variables[identifier] = var

    def add_varname(self, name):
        self._all_varnames.append(name)

    def all_varnames(self):
        return self._all_varnames

    def set_all_varnames(self, l):
        self._all_varnames = l

    def set_in_varnames(self, l):
        # l is an Rpn_List of 'str'ings
        self._in_varnames = l

    def in_varnames(self):
        return self._in_varnames

    def set_out_varnames(self, l):
        # l is an Rpn_List of 'str'ings
        self._out_varnames = l

    def out_varnames(self):
        return self._out_varnames

    def delete_variable(self, identifier):
        del self._variables[identifier]

    def variable(self, identifier):
        return self._variables.get(identifier)

    def words(self):
        return self._words

    def visible_variables(self):
        return list(filter(lambda x: not x[1].hidden(), self.variables().items()))

    def unprotected_words(self):
        return list(filter(lambda x: not x[1].protected(), self.words().items()))

    def decorate_varname(self, varname):
        if varname in self.in_varnames() and varname in self.out_varnames():
            return "inout:{}".format(varname)
        elif varname in self.in_varnames():
            return "in:{}".format(varname)
        elif varname in self.out_varnames():
            return "out:{}".format(varname)
        else:
            return varname

    def __str__(self):
        # XXX Fix variable visibility
        s = ""
        #if len(self.visible_variables()) > 0:
        if len(self.all_varnames()) > 0:
            #s += "|" + " ".join([ self.decorate_varname(x[0]) for x in self.visible_variables() ]) + "|"
            s += "|" + " ".join([ self.decorate_varname(x) for x in self.all_varnames() ]) + "|"
            if len(self.words()) > 0:
                s += " "
        if len(self.words()) > 0:
            s += " ".join([ w.as_definition() for w in self.words().values() ])
        return s

    def __repr__(self):
        return "Scope['{}'={}]".format(self.name(), hex(id(self)))


class Rpn_Sequence:
    def __init__(self, scope_template, exe_list):
        self._scope_template = scope_template
        self._exe_list       = exe_list
        dbg(whoami(), 1, "{}: scope_template={}, exe_list={}".format(whoami(), repr(scope_template), repr(exe_list)))

    def __call__(self):
        dbg("trace", 2, "trace({})".format(repr(self)))

        # Build a runtime scope populated with actual Rpn_Variables.
        # We need to create a new empty scope, populate it with new
        # variables which are named clones of the templates in the
        # sequence's scope, and then push that new scope.  This
        # ensure that each frame gets its own set of local
        # variables.

        if self.scope_template().name()[:6] == "Parse_":
            scope_name = "Call_" + self.scope_template().name()[6:]
        else:
            scope_name = "Call_" + self.scope_template().name()
        scope = Rpn_Scope(scope_name)
        # XXX what about kwargs???
        for varname in self.scope_template().all_varnames():
            var = Rpn_Variable(varname, None)
            scope.set_variable(varname, var)

        if len(self.scope_template().in_varnames()) > 0:
            if param_stack.size() < len(self.scope_template().in_varnames()):
                raise Rpn_E_Runtime_Error("{}: Insufficient parameters ({} required)".format(self.scope_template().name(), len(self.scope_template().in_varnames())))
            in_vars = []
            for varname in self.scope_template().in_varnames().items():
                in_vars.append(varname)
            in_vars.reverse()
            for varname in in_vars:
                obj = param_stack.pop()
                dbg(whoami(), 1, "{}: Setting {} to {}".format(whoami(), varname, obj.value()))
                scope.variable(varname).set_obj(obj)

        dbg(whoami(), 1, "{}: seq={}".format(whoami(), repr(self.seq())))
        pushed_scope = False

        try:
            push_scope(scope, "Calling {}".format(repr(self)))
            pushed_scope = True
            self.seq().__call__()
        except Rpn_E_Exit:
            raise
        finally:
            if len(self.scope_template().out_varnames()) > 0:
                param_stack_pushes = 0
                for varname in self.scope_template().out_varnames().items():
                    var = scope.variable(varname)
                    if var is None:
                        raise Rpn_E_Runtime_Error("{}: {}: Variable '{}' has vanished!".format(whoami(), self.scope_template().name(), varname))
                    if not var.defined():
                        # Undo any previous param_stack pushes if we come across an out variable that's not defined
                        for x in range(param_stack_pushes):
                            param_stack.pop()
                        raise Rpn_E_Runtime_Error("{}: Variable '{}' was never set".format(self.scope_template().name(), varname))
                    dbg(whoami(), 1, "{} is {}".format(varname, repr(var.obj())))
                    param_stack.push(var.obj())
                    param_stack_pushes += 1
            if pushed_scope:
                pop_scope("{} complete".format(repr(self)))

    def patch_recurse(self, new_word):
        for idx, elem in enumerate(self.seq().items()):
            #print("idx={}, elem={}".format(idx, type(elem)))
            self.seq()[idx].patch_recurse(new_word)

    def scope_template(self):
        return self._scope_template

    def seq(self):
        return self._exe_list

    def __str__(self):
        scope_str = str(self.scope_template())
        s = "{}{}{}".format(scope_str,
                            " " if len(scope_str) > 0 and len(self.seq()) > 0 else "",
                            str(self.seq()))
        return s

    def __repr__(self):
        return "Sequence[{}, {}]".format(repr(self.scope_template()), repr(self.seq()))


class Rpn_Show:
    def __init__(self, word, scope):
        if type(word) is not Rpn_Word:
            raise Rpn_E_Fatal("{}: Word {} is not an Rpn_Word".format(whoami(), repr(word)))
        if type(scope) is not Rpn_Scope:
            raise Rpn_E_Fatal("{}: Scope {} is not an Rpn_Scope".format(whoami(), repr(scope)))
        self._word = word
        self._scope = scope

    def __call__(self):
        dbg("trace", 1, "trace({})".format(repr(self)))
        writeln(self._word.as_definition())

    def patch_recurse(self, new_word):
        pass

    def __str__(self):
        return "show {}".format(self._word.name())

    def __repr__(self):
        return "Show[{}]".format(repr(self._word.name()))


class Rpn_Stack:
    def __init__(self, capacity=-1):
        self.clear()
        self._cap = capacity

    def clear(self):
        self._stack = []
        self._nitems = 0

    def size(self):
        return self._nitems

    def empty(self):
        return self.size() == 0

    def push(self, item):
        if self.size() == self._cap:
            raise Rpn_E_Stack_Overflow("Exceeded capacity {} on {}".format(self._cap, item))
        self._nitems += 1
        self._stack.append(item)

    def pop(self):
        if self.empty():
            raise Rpn_E_Fatal("{}: Empty stack".format(whoami()))
        self._nitems -= 1
        return self._stack.pop()

    def pick(self, n):
        if n < 0 or n >= self.size():
            raise Rpn_E_Fatal("{}: Bad index".format(whoami()))
        return self._stack[self.size() - 1 - n]

    def roll(self, n):
        if n < 0 or n >= self.size():
            raise Rpn_E_Fatal("{}: Bad index".format(whoami()))
        item = self._stack.pop(self.size() - 1 - n)
        self._nitems -= 1
        self.push(item)

    def top(self):
        if self.empty():
            raise Rpn_E_Fatal("{}: Empty stack".format(whoami()))
        return self._stack[self.size() - 1]

    def items_bottom_to_top(self):
        """Return stack items from bottom to top."""
        i = self._nitems + 1
        for item in self._stack:
            i -= 1
            yield (i-1, item)

    def items_top_to_bottom(self):
        """Return stack items from top to bottom."""
        return reversed(list(self.items_bottom_to_top()))

    def __str__(self):
        sa = []
        for (i, item) in self.items_bottom_to_top():
            sa.append("{}: {}".format(i, item))
        #print(sa)
        return "\n".join(sa)

    def __repr__(self):
        sa = []
        for (i, item) in self.items_bottom_to_top():
            sa.append("{}: {}".format(i, repr(item)))
        #print(sa)
        return "Stack[{}]".format(", ".join(sa))


class Rpn_Store_Var:
    def __init__(self, ident, modifier=None):
        self._identifier = ident
        self._modifier   = modifier

    def identifier(self):
        return self._identifier

    def __call__(self):
        dbg("trace", 1, "trace({})".format(repr(self)))
        (var, _) = lookup_variable(self.identifier())
        if var is None:
            raise Rpn_E_Fatal("{}: !{}: Variable has vanished!".format(whoami(), self.identifier()))

        if var.readonly():
            raise Rpn_E_Runtime_Error("!{}: Variable cannot be modified".format(self.identifier()))
        if var.constant():
            raise Rpn_E_Runtime_Error("!{}: Constants cannot be modified".format(self.identifier()))
        if param_stack.empty():
            raise Rpn_E_Runtime_Error("!{}: Insufficient parameters (1 required)".format(self.identifier()))

        if var._pre_hook is None:
            var.set_obj(param_stack.pop())
        else:
            try:
                var._pre_hook(var.obj(), param_stack.top())
            except Rpn_E_Runtime_Error as e:
                lnwriteln(str(e))
            else:
                var.set_obj(param_stack.pop())
        if var._post_hook is not None:
            var._post_hook()

    def patch_recurse(self, new_word):
        pass

    def __str__(self):
        # XXX modifiers
        return "!{}".format(self.identifier())

    def __repr__(self):
        return "Store[{}]".format(self.identifier())


class Rpn_String:
    def __init__(self, val):
        if len(val) < 2 or val[0] != '"' or val[-1] != '"':
            raise Rpn_E_Fatal("{}: Malformed string: '{}'".format(whoami(), val))
        self._value = val[1:-1]

    def value(self):
        return self._value

    def set_value(self, val):
        self._value == val

    def __call__(self):
        dbg("trace", 1, "trace({})".format(repr(self)))
        string_stack.push(self)

    def patch_recurse(self, new_word):
        pass

    def __str__(self):
        return "\"{}\"".format(str(self.value()))

    def __repr__(self):
        return "String[{}]".format(repr(self.value()))


class Rpn_Token_Mgr:
    qtok = Rpn_Queue()
    e = 0

    @classmethod
    def get_more_tokens(cls):
        tok_count = 0
        data = ""
        sharpout = global_scope.variable('#OUT')
        prompt = prompt_string()
        global show_x

        # Read characters from input stream
        while data == "":
            if show_x and not param_stack.empty():
                writeln("{}".format(fmt(param_stack.top())))
            show_x = False

            lnwrite()
            sharpout.set_obj(Rpn_Integer(len(prompt)))
            data = input(prompt)
            sharpout.set_obj(Rpn_Integer(0))

        # Get all the tokens
        lexer.input(data)
        while True:
            tok = lexer.token()
            if not tok:
                break
            cls.qtok.put(tok)
            dbg("token", 3, "Lexer returned {}, queueing".format(tok))
            tok_count += 1

        return tok_count

    @classmethod
    def next_token(cls):
        global got_interrupt
        if cls.qtok.empty():
            if cls.e == 0:
                new_toks = 0
                while new_toks == 0:
                    try:
                        new_toks = Rpn_Token_Mgr.get_more_tokens()
                    except EOFError:
                        # ^D (eof) on input signals end of input tokens
                        lnwrite()
                        return
                    except KeyboardInterrupt:
                        # ^C can either void the parse_stack, or the end program
                        if parse_stack.empty():
                            if got_interrupt:
                                raise Rpn_E_End_Program()
                            lnwriteln("[Interrupt; once more to quit]")
                            got_interrupt = True
                            continue
                        else:
                            lnwriteln("[Interrupt]")
                            raise Rpn_E_Top_Level()
                    else:
                        got_interrupt = False

        try:
            yield cls.qtok.get()
        except queue.Empty:
            return


class Rpn_Variable:
    def __init__(self, rawname, obj=None, **kwargs):
        if not Rpn_Variable.name_valid_p(rawname):
            raise Rpn_E_Fatal("Invalid variable name '{}'".format(rawname))

        self._constant  = False
        self._doc       = None
        self._hidden    = False
        self._rawname   = rawname
        self._noshadow  = False
        self._protected = False
        self._readonly  = False
        self._rpnobj    = obj
        self._pre_hook  = None
        self._post_hook = None

        # `constant' is created by user word "constant".  Constants are
        # initialized from the paramteter stack and cannot be modified
        # after creation.
        if "constant" in kwargs:
            self._constant = kwargs["constant"]
            del kwargs["constant"]

        # `doc' is the variable's documentation string.  For future use,
        # not currently implemented.
        if "doc" in kwargs:
            self._doc = kwargs["doc"]
            del kwargs["doc"]

        # `hidden' means that the variable does not appear in the VARS
        # command.  In all other respects (lookup, store, fetch) the
        # variable behaves normally.
        if "hidden" in kwargs:
            self._hidden = kwargs["hidden"]
            del kwargs["hidden"]

        # `noshadow' means that no variable of the same name can be
        # created in a lower scope.  This ensures that every operation
        # will find the original variable.
        if "noshadow" in kwargs:
            self._noshadow = kwargs["noshadow"]
            del kwargs["noshadow"]

        # `protected' variables cannot be UNDEFined.  However, they can
        # be modified or shadowed.
        if "protected" in kwargs:
            self._protected = kwargs["protected"]
            del kwargs["protected"]

        # `readonly' means variable not be modified (by the user).  Very
        # similar to constant.  Users cannot create readonly variables,
        # only constants.  One previous difference was it was supposed
        # to be a syntax error to attempt to modify a constant, while it
        # was a runtime error to attempt to modify a readonly variable.
        # This distinction is not currently enforced.
        if "readonly" in kwargs:
            self._readonly = kwargs["readonly"]
            del kwargs["readonly"]

        # `pre_hook' is a function that is called before a user-mode "!VAR"
        # or "undef VAR".  It is called with the old value and the new
        # proposed value.  (For "undef", new value is None.)  If system
        # wants to prevent the change, the pre_hook function should raise a
        # Rpn_E_Runtime_Error exception.  Nothing needs to be returned.
        if "pre_hook" in kwargs:
            self._pre_hook = kwargs["pre_hook"]
            del kwargs["pre_hook"]

        # `post_hook' is a function that is called after a user-mode
        # "!VAR" or "undef VAR".  It has no parameters; the variable is
        # already set.  It is used to update other things that depend on
        # the variable's new value.  Nothing needs to be returned, and
        # no exceptions should be raised.
        if "post_hook" in kwargs:
            self._post_hook = kwargs["post_hook"]
            del kwargs["post_hook"]

        # If there are any keywords left over, they must be ones we
        # don't know about and we want to flag them as errors.
        if len(kwargs) > 0:
            for (key, val) in kwargs.items():
                print("Unrecognized keyword '{}'={}".format(key, val)) # OK
                raise Rpn_E_Fatal("Could not construct variable '{}'".format(rawname))

    @classmethod
    def name_valid_p(cls, name):
        return not (name is None or len(name) == 0 or \
                    name[0] in ['+', '-', '*', '/', '?'])

    def obj(self):
        return self._rpnobj

    def set_obj(self, newobj):
        self._rpnobj = newobj

    def name(self):
        return self._rawname

    def defined(self):
        return self.obj() is not None

    def constant(self):
        return self._constant

    def hidden(self):
        return self._hidden

    def noshadow(self):
        return self._noshadow

    def protected(self):
        return self._protected

    def readonly(self):
        return self._readonly

    def __str__(self):
        return str(self._rawname)

    def __repr__(self):
        return "Variable[{},addr={},value={}]".format(self._rawname, hex(id(self)), repr(self.obj()))


class Rpn_Vector:
    def __init__(self, vals):
        if not have_numpy:
            raise Rpn_E_Runtime_Error("Vectors require 'numpy' library")
        if type(vals) is not Rpn_List:
            raise Rpn_E_Fatal("{}: vals is not an Rpn_List ({})".format(whoami(), repr(vals)))
        self._np_value = np.array([ elem.value() for elem in vals.listval() ])

    @classmethod
    def from_numpy(cls, x):
        obj = cls(Rpn_List())
        # print(type(obj))
        # print("from_numpy: {}".format(repr(obj)))
        obj.set_np(x)
        # print("from_numpy: {}".format(repr(obj)))
        return obj

    def value(self):
        return self._np_value

    def set_np(self, np_obj):
        self._np_value = np_obj

    def size(self):
        return self.value().size

    def __call__(self):
        dbg("trace", 1, "trace({})".format(repr(self)))
        param_stack.push(self)

    def patch_recurse(self, new_word):
        pass

    def __str__(self):
        return "{}".format(self._np_value)

    def __repr__(self):
        return "Vector[{}]".format(repr(self._np_value))


class Rpn_Word:
    def __init__(self, name, defn, **kwargs):
        global default_protected

        self._args      = 0
        self._defn      = defn  # Rpn_Sequence
        self._doc       = None
        self._hidden    = False
        self._name      = name
        self._protected = default_protected
        self._str_args  = 0

        my_print_x = None

        if name is None or len(name) == 0:
            raise Rpn_E_Fatal("Invalid word name '{}'".format(name))
        if defn is None:
            raise Rpn_E_Fatal("{}: defn is None".format(name))
        dbg(whoami(), 3, "defn is {}".format(type(defn)))

        if "args" in kwargs:
            self._args = kwargs['args']
            del kwargs["args"]

        if "doc" in kwargs:
            self._doc = kwargs["doc"]
            del kwargs["doc"]

        if "hidden" in kwargs:
            self._hidden = kwargs["hidden"]
            del kwargs["hidden"]

        if "print_x" in kwargs:
            my_print_x = kwargs["print_x"]
            del kwargs["print_x"]

        if "protected" in kwargs:
            self._protected = kwargs["protected"]
            del kwargs["protected"]

        if "str_args" in kwargs:
            self._str_args = kwargs["str_args"]
            del kwargs["str_args"]

        if len(kwargs) > 0:
            for (key, val) in kwargs.items():
                print("Unrecognized keyword '{}'={}".format(key, val)) # OK
                raise Rpn_E_Fatal("Could not construct word '{}'".format(name))

        kwargs["print_x"] = my_print_x

    def __call__(self):
        dbg("trace", 1, "trace({})".format(repr(self)))
        if param_stack.size() < self.args():
            raise Rpn_E_Runtime_Error("{}: Insufficient parameters ({} required)".format(self.name(), self.args()))
        if string_stack.size() < self.str_args():
            raise Rpn_E_Runtime_Error("{}: Insufficient string parameters ({} required)".format(self.name(), self.str_args()))

        try:
            self._defn.__call__()
        except Rpn_E_Exit:
            if self.name() == "exit":
                raise

    def name(self):
        return self._name

    def args(self):
        return self._args

    def str_args(self):
        return self._str_args

    def doc(self):
        return self._doc

    def hidden(self):
        return self._hidden

    def protected(self):
        return self._protected

    def as_definition(self):
        if typename(self._defn) == 'function':
            return self.name()
        elif type(self._defn) is Rpn_Sequence:
            return ": {} {}{} ;".format(self.name(),
                                        'doc:"{}"\n'.format(self.doc()) if self.doc() is not None and len(self.doc()) > 0 else "",
                                        str(self._defn))
        else:
            raise Rpn_E_Fatal("{}: Unhandled type {}".format(whoami(), type(self._defn)))

    def __str__(self):
        return self.name()

    def patch_recurse(self, new_word):
        pass

    def __repr__(self):
        return "Word[{}]".format(self.name())
        # if typename(self._defn) == 'function':
        #     return "Word[{}]".format(self.name())
        # else:
        #     return "Word[{}, {}]".format(self.name(), repr(self._defn))




#############################################################################
#
#       L E X E R
#
#############################################################################
reserved_words = {
    '+loop'     : 'PLUS_LOOP',
    'again'     : 'AGAIN',
    'begin'     : 'BEGIN',
    'case'      : 'CASE',
    'constant'  : 'CONSTANT',
    'do'        : 'DO',
    'else'      : 'ELSE',
    'endcase'   : 'ENDCASE',
    'endof'     : 'ENDOF',
    'forget'    : 'FORGET',
    'help'      : 'HELP',
    'if'        : 'IF',
    'loop'      : 'LOOP',
    'of'        : 'OF',
    'otherwise' : 'OTHERWISE',
    'recurse'   : 'RECURSE',
    'repeat'    : 'REPEAT',
    'show'      : 'SHOW',
    'then'      : 'THEN',
    'undef'     : 'UNDEF',
    'until'     : 'UNTIL',
    'variable'  : 'VARIABLE',
    'while'     : 'WHILE',
}

tokens = [
    'ABORT_QUOTE',
    'AT_SIGN',
    'CLOSE_BRACKET',
    'CLOSE_PAREN',
    'COLON',
    'COMMA',
    'DOC_STR',
    'DOT_QUOTE',
    'EXCLAM',
    'FLOAT',
    'IDENTIFIER',
    'INTEGER',
    'OPEN_BRACKET',
    'OPEN_PAREN',
    'RATIONAL',
    'SEMICOLON',
    'STRING',
    'VBAR',
    'WS',
] + list(reserved_words.values())

def t_newline(t):
    r'\n+'
    t.lexer.lineno += len(t.value)

def t_STRING(t):
    r'"([^"]|\n)*"'
    t.type = 'STRING'
    return t

def t_RATIONAL(t):
    r'\d+::\d+'
    t.type = 'RATIONAL'
    return t

def t_FLOAT(t):
    r'[-+]?(\d+(\.\d*[eE][-+]?\d+|[eE][-+]?\d+|\.\d*))|(\d*(\.\d+[eE][-+]?\d+|[eE][-+]?\d+|\.\d+))'
    t.value = str(float(t.value))
    t.type = 'FLOAT'
    return t

# Beware bad input - e.g., "0b177" is parsed as two token, "0b1" and "77".
# Note a little Python magic: int(xxx, 0) will guess base and parse "0x", etc.
# On the whole, the benefits outweigh the drawbacks.
def t_INTEGER(t):
    r'[-+]?((((0x)|(0X))[0-9a-fA-F]+)|(((0o)|(0O))[0-7]+)|(((0b)|(0B))[0-1]+)|(\d+))'
    t.value = str(int(t.value, 0))
    t.type = 'INTEGER'
    return t

def t_ABORT_QUOTE(t):
    r'abort"([^"]|\n)*"'
    return t

def t_AT_SIGN(t):
    r'@'
    t.type = 'AT_SIGN'
    return t

def t_BACKSLASH(t):
    r'\\.*'

    # \ consumes the remainder of the line.
    # Instead of setting type and returning t, doing nothing will ignore
    # the token.  We want this behaviour, because otherwise the
    # BACKSLASH token is returned and the parser attempts to execute it.
    # This is problematic in places where an executable is not expected.
    # For example, consider:
    #     \ This comment is valid.
    #     case
    #        1 of ."Found one" endof
    #        \ This comment is NOT valid because a case-clause is expected.
    #        otherwise ."Found other value"
    #     endcase

def t_CLOSE_PAREN(t):
    r'\)'
    t.type = 'CLOSE_PAREN'
    return t

def t_CLOSE_BRACKET(t):
    r'\]'
    t.type = 'CLOSE_BRACKET'
    return t

def t_COMMA(t):
    r','
    t.type = 'COMMA'
    return t

def t_DOC_STR(t):
    r'doc:"([^"]|\n)*"'
    return t

def t_DOT_QUOTE(t):
    r'\."([^"]|\n)*"'
    return t

def t_EXCLAM(t):
    r'!'
    t.type = 'EXCLAM'
    return t

def t_OPEN_BRACKET(t):
    r'\['
    t.type = 'OPEN_BRACKET'
    return t

def t_OPEN_PAREN(t):
    r'\('
    t.type = 'OPEN_PAREN'
    return t

def t_VBAR(t):
    r'\|'
    t.type = 'VBAR'
    return t

def t_WS(t):
    r'[ \t\n]+'

def t_IDENTIFIER(t):
    r'[-#$%&\*+,./:;<=>?A-Z^_a-z~][-!"#$%&\'*+,./0-9:;<=>?@A-Z^_a-z~]*'

    single_chars = {
        ':': 'COLON',
        ';': 'SEMICOLON',
    }
    if len(t.value) == 1:
        if t.value in single_chars:
            t.type = single_chars[t.value]
    else:
        #print("ID:'{}'".format(t.value))
        t.type = reserved_words.get(t.value, 'IDENTIFIER')
    return t

def t_error(t):
    #print("Illegal character '%s'" % t.value[0])
    t.value = t.value[0]
    t.type = 'ERROR'
    t.lexer.skip(1)
    return t




#############################################################################
#
#       P A R S E R
#
#############################################################################
def p_empty(p):
    '''empty :'''

    pass

def p_error(p):
    raise Rpn_E_Parse_Error(p if p is not None else 'EOF')


def p_evaluate(p):
    '''evaluate : cmd
                | cmd evaluate'''

def p_cmd(p):
    '''cmd :  executable  execute'''


def p_executable(p):
    '''executable : abort_quote
                  | begin_again
                  | begin_until
                  | begin_while
                  | case
                  | colon_def
                  | constant
                  | do_loop
                  | do_plusloop
                  | dot_quote
                  | fetch_var
                  | forget
                  | help
                  | if_then
                  | if_else_then
                  | matrix
                  | number
                  | recurse
                  | show
                  | store_var
                  | string
                  | undef
                  | variable
                  | vector
                  | word'''

    p[0] = p[1]
    dbg("p_executable", 1, "p_executable: {}".format(p[0]))

def p_execute(p):
    '''execute : empty'''

    executable = p[-1]
    if executable is None:
        return

    dbg("p_execute", 1, "p_execute: {}".format(repr(executable)))
    try:
        executable.__call__()
    except KeyboardInterrupt:
        lnwriteln("[Interrupt]")
    except RecursionError:
        lnwriteln("{}: Excessive recursion".format(executable))
    except Rpn_E_Exit as e:
        pass
    except Rpn_E_Runtime_Error as e:
        lnwriteln(str(e))
    except TypeError as e:
        lnwriteln(str(e))
    except ValueError as e:
        lnwriteln(str(e))


def p_abort_quote(p):
    '''abort_quote : ABORT_QUOTE'''

    p[0] = Rpn_Abort_Quote(p[1])


def p_begin_again(p):
    '''begin_again : BEGIN sequence AGAIN'''

    p[0] = Rpn_Begin_Again(p[2])


def p_begin_until(p):
    '''begin_until : BEGIN sequence UNTIL'''

    p[0] = Rpn_Begin_Until(p[2])


def p_begin_while(p):
    '''begin_while : BEGIN sequence WHILE sequence REPEAT'''

    p[0] = Rpn_Begin_While(p[2], p[4])


def p_case(p):
    '''case : CASE case_causes_list otherwise_list ENDCASE'''

    p[0] = Rpn_Case(p[2], p[3])

def p_case_causes_list(p):
    '''case_causes_list : case_clause
                        | case_clause case_causes_list'''

    if len(p) == 2:
        p[0] = Rpn_List(p[1])
    else:
        p[0] = Rpn_List(p[1], p[2])

def p_case_clause(p):
    '''case_clause : INTEGER OF sequence ENDOF'''

    p[0] = Rpn_Case_Clause(p[1], p[3])

def p_otherwise_list(p):
    '''otherwise_list : empty
                      | OTHERWISE sequence'''

    if len(p) == 2:
        p[0] = Rpn_List()
    else:
        p[0] = Rpn_List(p[2])


def p_colon_def(p):
    '''colon_def : COLON IDENTIFIER docstring sequence SEMICOLON define_word'''

    # This returns None because `define_word' does all the work
    p[0] = None

def p_define_word(p):
    '''define_word : empty'''

    sequence   = p[-2]
    doc_str    = p[-3]
    identifier = p[-4]
    # lnwriteln("{}: identifier={}  doc_str={}  sequence={}".format(whoami(), identifier, repr(doc_str), repr(sequence)))

    kwargs = dict()
    if doc_str is not None:
        if len(doc_str) < 6 or doc_str[0:5] != 'doc:"' or doc_str[-1] != '"':
            raise Rpn_E_Fatal("{}: Malformed doc_str: '{}'".format(whoami(), doc_str))
        doc_str = doc_str[5:-1]
        kwargs['doc'] = doc_str

    # p_sequence() has already popped the scope for this word, so
    # creating it now in scope_stack.top() will be correct.
    new_word = Rpn_Word(identifier, sequence, **kwargs)
    dbg("p_define_word", 1, "{}: Defining word {}={} in scope {}".format(whoami(), identifier, repr(new_word), repr(scope_stack.top())))
    sequence.patch_recurse(new_word)
    scope_stack.top().set_word(identifier, new_word)

    p[0] = new_word
    dbg("p_define_word", 2, "{}: Returning {}".format(whoami(), repr(p[0])))

def p_docstring(p):
    '''docstring : empty
                 | DOC_STR'''

    p[0] = p[1]

def p_recurse(p):
    '''recurse : RECURSE'''

    p[0] = Rpn_Recurse()

def p_colon_def_error(p):
    '''colon_def : COLON IDENTIFIER docstring error SEMICOLON '''

    lnwriteln("{}: Syntax error in definition".format(p[2]))
    raise SyntaxError


def p_do_loop(p):
    '''do_loop : DO sequence LOOP'''

    p[0] = Rpn_Do_Loop(p[2])


def p_do_plusloop(p):
    '''do_plusloop : DO sequence PLUS_LOOP'''

    p[0] = Rpn_Do_PlusLoop(p[2])


def p_dot_quote(p):
    '''dot_quote : DOT_QUOTE'''

    p[0] = Rpn_Dot_Quote(p[1])


def p_forget(p):
    '''forget : FORGET IDENTIFIER'''

    name = p[2]
    (word, scope) = lookup_word(name)
    if word is None:
        lnwriteln("forget: '{}' not found".format(name))
        raise SyntaxError
    else:
        p[0] = Rpn_Forget(word, scope)


def p_help(p):
    '''help : HELP AGAIN
            | HELP BEGIN
            | HELP CASE
            | HELP COLON
            | HELP CONSTANT
            | HELP DO
            | HELP DOT_QUOTE
            | HELP ELSE
            | HELP ENDCASE
            | HELP ENDOF
            | HELP FORGET
            | HELP HELP
            | HELP IDENTIFIER
            | HELP IF
            | HELP LOOP
            | HELP OF
            | HELP OTHERWISE
            | HELP PLUS_LOOP
            | HELP RECURSE
            | HELP REPEAT
            | HELP SEMICOLON
            | HELP SHOW
            | HELP THEN
            | HELP UNDEF
            | HELP UNTIL
            | HELP VARIABLE
            | HELP WHILE'''

    name = p[2]
    (word, _) = lookup_word(name)
    if word is None:
        lnwriteln("help: '{}' not found".format(name))
        raise SyntaxError
    else:
        p[0] = Rpn_Help(name, word.doc() if word.doc() is not None \
                                        and len(word.doc()) > 0 \
                        else "No help available for '{}'".format(name))


def p_if_then(p):
    '''if_then : IF sequence THEN'''

    p[0] = Rpn_If(p[2])


def p_if_else_then(p):
    '''if_else_then : IF sequence ELSE sequence THEN'''

    p[0] = Rpn_If_Else(p[2], p[4])


def p_show(p):
    '''show : SHOW IDENTIFIER'''

    name = p[2]
    (word, scope) = lookup_word(name)
    if word is None:
        lnwriteln("show: '{}' not found".format(name))
        raise SyntaxError
    else:
        p[0] = Rpn_Show(word, scope)


def p_store_var(p):
    '''store_var : EXCLAM IDENTIFIER'''

    ident = p[2]
    if ident[0] in ['+', '-', '*', '/']:
        modifier = ident[0]
        ident = ident[1:]
    else:
        modifier = None
    if not Rpn_Variable.name_valid_p(ident):
        lnwriteln("!{}: Variable name is not valid".format(ident))
        raise SyntaxError
    dbg(whoami(), 1, "{}: Looking up {}".format(whoami(), ident))
    (varname, _) = lookup_varname(ident)
    if varname is None:
        lnwriteln("!{}: Variable not found".format(ident))
        raise SyntaxError
    p[0] = Rpn_Store_Var(ident, modifier)


# A "word" is not just an identifier: a word is something that is
# findable somewhere in the scope_stack.  It is a syntax error if
# the identifier is not found.
def p_word(p):
    '''word : IDENTIFIER'''

    name = p[1]
    (word, _) = lookup_word(name)
    if word is None:
        lnwriteln("Word '{}' not found".format(name))
        raise SyntaxError
    else:
        #print("p_word: word is of type '{}'".format(type(word)))
        p[0] = word


def p_sequence(p):
    '''sequence : locals_scope executables_list'''

    # `locals_scope' is an Rpn_Scope; `executables_list' is an Rpn_List
    scope = pop_scope("p_sequence() is finishing")
    p[0] = Rpn_Sequence(p[1], p[2])


def p_locals_scope(p):
    '''locals_scope : empty
                    | VBAR ids_list VBAR'''

    scope_name = None
    idx = -1
    while scope_name is None:
        if p[idx] in ['begin', 'do', 'else', 'if', 'otherwise']:
            scope_name = p[idx]
        elif p[idx] == 'of':
            scope_name = "of_" + p[idx - 1]
        elif p[idx] == ':':
            scope_name = p[idx + 1]
        else:
            # lnwriteln("p_locals_scope: Not sure about {}".format(p[idx]))
            # scope_name = "locals"
            idx -= 1

    all_varnames = Rpn_List()
    in_varnames  = Rpn_List()
    out_varnames = Rpn_List()

    scope = Rpn_Scope("Parse_" + scope_name)
    dbg(whoami(), 1, "{}: Creating new scope {}".format(whoami(), repr(scope)))

    if len(p) == 4:
        for varname in p[2].items():
            # Already tested for name_valid_p and noshadow in p_ids_list()
            if varname[:3] == 'in:':
                varname = varname[3:]
                dbg(whoami(), 3, "{} is an IN variable".format(varname))
                in_varnames.append(varname)
            elif varname[:4] == 'out:':
                varname = varname[4:]
                dbg(whoami(), 3, "{} is an OUT variable".format(varname))
                out_varnames.append(varname)
            elif varname[:6] == 'inout:':
                varname = varname[6:]
                dbg(whoami(), 3, "{} is an INOUT variable".format(varname))
                in_varnames.append(varname)
                out_varnames.append(varname)
            dbg(whoami(), 1, "{}: Adding varname '{}'".format(whoami(), varname))
            all_varnames.append(varname)

        scope.set_all_varnames(all_varnames)
        scope.set_in_varnames(in_varnames)
        scope.set_out_varnames(out_varnames)

    push_scope(scope, "New sequence (locals={})".format(all_varnames))
    p[0] = scope


def p_ids_list(p):
    '''ids_list : empty
                | IDENTIFIER ids_list'''

    if len(p) == 2:
        p[0] = Rpn_List()
    elif len(p) == 3:
        ident = p[1]
        if not Rpn_Variable.name_valid_p(ident):
            lnwriteln("|{}|: Variable name is not valid".format(ident))
            raise SyntaxError
        (var, _) = lookup_variable(ident)
        if var is not None and var.noshadow():
            lnwriteln("|{}|: Variable cannot be shadowed".format(ident))
            raise SyntaxError
        p[0] = Rpn_List(p[1], p[2])


def p_executables_list(p):
    '''executables_list : empty
                        | executable executables_list'''

    if len(p) == 2:
        p[0] = Rpn_List()
    elif len(p) == 3:
        if p[1] is None:
            p[0] = p[2]
        else:
            p[0] = Rpn_List(p[1], p[2])
    # lnwriteln("{}: Returning {}".format(whoami(), p[0])))


def p_number(p):
    '''number : real
              | rational
              | complex'''

    p[0] = p[1]


def p_real(p):
    '''real : integer
            | float'''

    p[0] = p[1]


def p_integer(p):
    '''integer : INTEGER'''

    p[0] = Rpn_Integer(p[1])


def p_float(p):
    '''float : FLOAT'''

    p[0] = Rpn_Float(p[1])


def p_rational(p):
    '''rational : RATIONAL'''

    p[0] = Rpn_Rational.from_string(p[1])


def p_complex(p):
    '''complex : OPEN_PAREN real COMMA real CLOSE_PAREN '''

    p[0] = Rpn_Complex(p[2].value(), p[4].value())


def p_string(p):
    '''string : STRING'''

    p[0] = Rpn_String(p[1])


def p_vector(p):
    '''vector : OPEN_BRACKET numbers_list CLOSE_BRACKET'''

    if have_numpy:
        p[0] = Rpn_Vector(p[2])
    else:
        raise Rpn_E_Parse_Error("Vectors require 'numpy' library")


def p_numbers_list(p):
    '''numbers_list : empty
                    | number numbers_list'''

    if len(p) == 2:
        p[0] = Rpn_List()
    elif len(p) == 3:
        p[0] = Rpn_List(p[1], p[2])


def p_matrix(p):
    '''matrix : OPEN_BRACKET vectors_list CLOSE_BRACKET'''

    if have_numpy:
        p[0] = Rpn_Matrix(p[2])
    else:
        raise Rpn_E_Parse_Error("Matrices require 'numpy' library")


def p_constant(p):
    '''constant : CONSTANT IDENTIFIER'''

    ident = p[2]
    #print("p_constant {}".format(ident))
    if not Rpn_Variable.name_valid_p(ident):
        lnwriteln("CONSTANT: '{}' is not valid".format(ident))
        raise SyntaxError

    (var, scope) = lookup_variable(ident)
    if var is not None and var.noshadow():
        lnwriteln("CONSTANT: '{}' cannot be shadowed".format(ident))
        raise SyntaxError

    if scope is not None and scope == scope_stack.top():
        lnwriteln("CONSTANT: '{}' redefined".format(ident))
        raise SyntaxError

    var = Rpn_Variable(ident, None, constant=True)
    #print("{}: Creating variable {} at address {} in {}".format(whoami(), ident, hex(id(var)), repr(scope)))
    scope_stack.top().add_varname(ident)
    scope_stack.top().set_variable(ident, var)
    p[0] = Rpn_Constant(var)


def p_undef(p):
    '''undef : UNDEF IDENTIFIER'''

    ident = p[2]
    if not Rpn_Variable.name_valid_p(ident):
        lnwriteln("UNDEF: '{}' is not valid".format(ident))
        raise SyntaxError

    (var, scope) = lookup_variable(ident)
    if var is None:
        lnwriteln("UNDEF: Variable '{}' not found".format(ident))
        raise SyntaxError

    if var.protected():
        lnwriteln("UNDEF: '{}' is protected".format(ident))
        raise SyntaxError

    if scope != scope_stack.top():
        lnwriteln("UNDEF: '{}' out of scope".format(ident))
        raise SyntaxError

    if var._pre_hook is None:
        scope_stack.top().delete_variable(ident)
    else:
        try:
            var._pre_hook(var.obj(), None)
        except Rpn_E_Runtime_Error as e:
            lnwriteln(str(e))
        else:
            scope_stack.top().delete_variable(ident)
    if var._post_hook is not None:
        var._post_hook()


def p_variable(p):
    '''variable :  VARIABLE IDENTIFIER'''

    ident = p[2]
    if not Rpn_Variable.name_valid_p(ident):
        lnwriteln("VARIABLE: '{}' is not valid".format(ident))
        raise SyntaxError

    (var, scope) = lookup_variable(ident)
    if var is not None and var.noshadow():
        lnwriteln("VARIABLE: '{}' cannot be shadowed".format(ident))
        raise SyntaxError

    if scope is not None and scope == scope_stack.top():
        lnwriteln("VARIABLE: '{}' redefined".format(ident))
        raise SyntaxError

    var = Rpn_Variable(ident)
    dbg(whoami(), 1, "{}: Creating variable {} at address {} in {}".format(whoami(), ident, hex(id(var)), repr(scope_stack.top())))
    scope_stack.top().add_varname(ident)
    scope_stack.top().set_variable(ident, var)


def p_vectors_list(p):
    '''vectors_list : vector
                    | vector vectors_list'''

    #lnwriteln("{}: len={}".format(whoami(), len(p)))
    if len(p) == 2:
        p[0] = Rpn_List(p[1])
    elif len(p) == 3:
        p[0] = Rpn_List(p[1], p[2])


def p_fetch_var(p):
    '''fetch_var : AT_SIGN IDENTIFIER'''

    ident = p[2]
    if ident[0] in ['+', '-', '*', '/', '?']:
        modifier = ident[0]
        ident = ident[1:]
    else:
        modifier = None
    if not Rpn_Variable.name_valid_p(ident):
        writeln("@{}: Variable name is not valid".format(ident))
        raise SyntaxError
    dbg(whoami(), 1, "{}: Looking up {}".format(whoami(), ident))
    (varname, _) = lookup_varname(ident)
    if varname is None:
        writeln("@{}: Variable not found".format(ident))
        raise SyntaxError
    p[0] = Rpn_Fetch_Var(ident, modifier)





#############################################################################
#
#       W O R D   D E F I N I T I O N S
#
#############################################################################
global_scope = Rpn_Scope("GLOBAL")

class defword(object):
    """Register the following word definition in the global scope"""

    def __init__(self, **kwargs):
        self._kwargs = kwargs

    def __call__(self, f):
        def wrapped_f(**kwargs):
            #print("Decorator args: {}".format(self._kwargs))
            f()
            if "print_x" in self._kwargs and \
               self._kwargs["print_x"] is not None:
                global show_x
                show_x = self._kwargs["print_x"]
        if "name" in self._kwargs and len(self._kwargs["name"]) > 0:
            name = self._kwargs["name"]
            del self._kwargs["name"]
        else:
            raise Rpn_E_Runtime_Error("Missing or invalid \"name\" attribute")
        word = Rpn_Word(name, wrapped_f, **self._kwargs)
        global global_scope
        global_scope.set_word(name, word)
        return wrapped_f


@defword(name='$.', str_args=1, print_x=False, doc="""\
Print top item from string stack  [ str -- ]
No extraneous white space or newline is printed.""")
def w_dollar_dot():
    write(string_stack.pop().value())


@defword(name='$.!', hidden=True, print_x=False, str_args=1)
def w_dollar_dot_bang():
    lnwriteln(repr(string_stack.top()))


@defword(name='$.s', print_x=False, doc="""\
Display string stack.""")
def w_dollar_dot_s():
    if not string_stack.empty():
        lnwriteln(string_stack)


@defword(name='$.s!', print_x=False, hidden=True)
def w_dollar_dot_s_bang():
    if not string_stack.empty():
        lnwriteln(repr(string_stack))


@defword(name='%', args=2, print_x=True, doc="""\
Percentage  ( base rate -- base percent )

Base is maintained in Y.

DEFINTION:
                 rate
percent = base * ----
                  100""")
def w_percent():
    x = param_stack.pop()
    y = param_stack.pop()
    if     type(x) in [Rpn_Integer, Rpn_Rational, Rpn_Float] \
       and type(y) in [Rpn_Integer, Rpn_Rational, Rpn_Float]:
        base = float(y.value())
        rate = float(x.value())
        r = base * rate / 100.0
        if type(x) is Rpn_Integer and type(y) is Rpn_Integer and r.is_integer():
            result = Rpn_Integer(r)
        else:
            result = Rpn_Float(r)
    else:
        param_stack.push(y)
        param_stack.push(x)
        raise TypeError("%: Type error ({}, {})".format(typename(y), typename(x)))
    param_stack.push(y)
    param_stack.push(result)


@defword(name='%ch', args=2, print_x=True, doc="""\
Percentage change  ( old new -- %change )

DEFINITION:

          new - old
%Change = --------- * 100
             old

old cannot be zero.""")
def w_percent_ch():
    x = param_stack.pop()
    y = param_stack.pop()
    if     type(x) in [Rpn_Integer, Rpn_Rational, Rpn_Float] \
       and type(y) in [Rpn_Integer, Rpn_Rational, Rpn_Float]:
        if y.zerop():
            param_stack.push(y)
            param_stack.push(x)
            raise ValueError("%ch: Y cannot be zero")
        else:
            old = float(y.value())
            new = float(x.value())
            r = (new - old) * 100.0 / old
            if type(x) is Rpn_Integer and type(y) is Rpn_Integer and r.is_integer():
                result = Rpn_Integer(r)
            else:
                result = Rpn_Float(r)
    else:
        param_stack.push(y)
        param_stack.push(x)
        raise TypeError("%ch: Type error ({}, {})".format(typename(y), typename(x)))
    # The HP-32SII preserves the Y value (like %) but we do not
    param_stack.push(result)


@defword(name='%t', args=2, print_x=True, doc="""\
Percent of total  ( total amount -- %tot )

DEFINITION:

         amount
%Total = ------ * 100
         total

total cannot be zero.""")
def w_percent_t():
    x = param_stack.pop()
    y = param_stack.pop()
    if     type(x) in [Rpn_Integer, Rpn_Rational, Rpn_Float] \
       and type(y) in [Rpn_Integer, Rpn_Rational, Rpn_Float]:
        if y.zerop():
            param_stack.push(y)
            param_stack.push(x)
            raise ValueError("%t: Y cannot be zero")
        else:
            total  = float(y.value())
            amount = float(x.value())
            r = amount * 100.0 / total
            if type(x) is Rpn_Integer and type(y) is Rpn_Integer and r.is_integer():
                result = Rpn_Integer(r)
            else:
                result = Rpn_Float(r)
    else:
        param_stack.push(y)
        param_stack.push(x)
        raise TypeError("%t: Type error ({}, {})".format(typename(y), typename(x)))
    # The HP-32SII preserves the Y value (like %) but we do not
    param_stack.push(result)


@defword(name='*', args=2, print_x=True, doc="""\
Multiplication  ( y x -- y*x )""")
def w_star():
    """\
|----------+----------+---------+----------+---------+--------+--------|
| Integer  | Integer  | Float   | Rational | Complex |        |        |
| Float    | Float    | Float   | Float    | Complex |        |        |
| Rational | Rational | Float   | Rational | Complex |        |        |
| Complex  | Complex  | Complex | Complex  | Complex |        |        |
| Vector   |          |         |          |         |        |        |
| Matrix   |          |         |          |         |        |        |
|----------+----------+---------+----------+---------+--------+--------|
| ^Y    X> | Integer  | Float   | Rational | Complex | Vector | Matrix |"""
    x = param_stack.pop()
    y = param_stack.pop()
    if type(x) is Rpn_Integer and type(y) is Rpn_Integer:
        result = Rpn_Integer(y.value() * x.value())
    elif    type(x) is Rpn_Float and type(y) in [Rpn_Integer, Rpn_Float, Rpn_Rational] \
         or type(y) is Rpn_Float and type(x) in [Rpn_Integer, Rpn_Float, Rpn_Rational]:
        result = Rpn_Float(float(y.value()) * float(x.value()))
    elif    type(x) is Rpn_Rational and type(y) in [Rpn_Integer, Rpn_Rational] \
         or type(y) is Rpn_Rational and type(x) in [Rpn_Integer, Rpn_Rational]:
        result = Rpn_Rational.from_Fraction(y.value() * x.value())
    elif    type(x) is Rpn_Complex and type(y) in [Rpn_Integer, Rpn_Float, Rpn_Rational, Rpn_Complex] \
         or type(y) is Rpn_Complex and type(x) in [Rpn_Integer, Rpn_Float, Rpn_Rational, Rpn_Complex]:
        result = Rpn_Complex.from_complex(complex(y.value()) * complex(x.value()))
    else:
        param_stack.push(y)
        param_stack.push(x)
        raise TypeError("+: Type error ({}, {})".format(typename(y), typename(x)))
    param_stack.push(result)


@defword(name='+', args=2, print_x=True, doc="""\
Addition  ( y x -- y+x )""")
def w_plus():
    """\
|----------+----------+---------+----------+---------+--------+--------|
| Integer  | Integer  | Float   | Rational | Complex | Vector | Matrix |
| Float    | Float    | Float   | Float    | Complex | Vector | Matrix |
| Rational | Rational | Float   | Rational | Complex | Vector | Matrix |
| Complex  | Complex  | Complex | Complex  | Complex | Vector | Matrix |
| Vector   | Vector   | Vector  | Vector   | Vector  | Vector |        |
| Matrix   | Matrix   | Matrix  | Matrix   | Matrix  |        | Matrix |
|----------+----------+---------+----------+---------+--------+--------|
| ^Y    X> | Integer  | Float   | Rational | Complex | Vector | Matrix |"""
    x = param_stack.pop()
    y = param_stack.pop()
    if type(x) is Rpn_Integer and type(y) is Rpn_Integer:
        result = Rpn_Integer(y.value() + x.value())
    elif    type(x) is Rpn_Float and type(y) in [Rpn_Integer, Rpn_Float, Rpn_Rational] \
         or type(y) is Rpn_Float and type(x) in [Rpn_Integer, Rpn_Float, Rpn_Rational]:
        result = Rpn_Float(float(y.value()) + float(x.value()))
    elif    type(x) is Rpn_Rational and type(y) in [Rpn_Integer, Rpn_Rational] \
         or type(y) is Rpn_Rational and type(x) in [Rpn_Integer, Rpn_Rational]:
        result = Rpn_Rational.from_Fraction(y.value() + x.value())
    elif    type(x) is Rpn_Complex and type(y) in [Rpn_Integer, Rpn_Float, Rpn_Rational, Rpn_Complex] \
         or type(y) is Rpn_Complex and type(x) in [Rpn_Integer, Rpn_Float, Rpn_Rational, Rpn_Complex]:
        result = Rpn_Complex.from_complex(complex(y.value()) + complex(x.value()))
    elif    type(x) is Rpn_Vector and type(y) in [Rpn_Integer, Rpn_Float, Rpn_Rational, Rpn_Complex] \
         or type(y) is Rpn_Vector and type(x) in [Rpn_Integer, Rpn_Float, Rpn_Rational, Rpn_Complex]:
        r = np.add(y.value(), x.value())
        result = Rpn_Vector.from_numpy(r)
    elif type(x) is Rpn_Vector and type(y) is Rpn_Vector:
        if x.size() != y.size():
            param_stack.push(y)
            param_stack.push(x)
            raise ValueError("+: Conformability error: Vectors ({} and {}) are not same size".format(y, x))
        r = np.add(y.value(), x.value())
        # print(type(r))
        # print(r)
        result = Rpn_Vector.from_numpy(r)
    elif    type(x) is Rpn_Matrix and type(y) in [Rpn_Integer, Rpn_Float, Rpn_Rational, Rpn_Complex] \
         or type(y) is Rpn_Matrix and type(x) in [Rpn_Integer, Rpn_Float, Rpn_Rational, Rpn_Complex]:
        r = np.add(y.value(), x.value())
        result = Rpn_Matrix.from_numpy(r)
    elif type(x) is Rpn_Matrix and type(y) is Rpn_Matrix:
        if x.nrows() != y.nrows() or x.ncols() != y.ncols():
            param_stack.push(y)
            param_stack.push(x)
            raise ValueError("+: Conformability error: Matrices ({} and {}) are not same size".format(y, x))
        r = np.add(y.value(), x.value())
        # print(type(r))
        # print(r)
        result = Rpn_Matrix.from_numpy(r)
    else:
        param_stack.push(y)
        param_stack.push(x)
        raise TypeError("+: Type error ({}, {})".format(typename(y), typename(x)))
    param_stack.push(result)


@defword(name='+loop', doc="""\
Execute a definite loop.
<limit> <initial> DO xxx <incr> +LOOP

The iteration counter is available via I.  LEAVE will exit the loop early.

Example: 10 0 do I . 2 +loop
prints 0 2 4 6 8

qv DO, I, LEAVE, LOOP""")
def w_plusloop():
    pass                        # Grammar rules handle this word


@defword(name='-', args=2, print_x=True, doc="""\
Subtraction  ( y x -- y-x )""")
def w_minus():
    x = param_stack.pop()
    y = param_stack.pop()
    if type(x) is Rpn_Integer and type(y) is Rpn_Integer:
        result = Rpn_Integer(y.value() - x.value())
    elif    type(x) is Rpn_Float and type(y) in [Rpn_Integer, Rpn_Float, Rpn_Rational] \
         or type(y) is Rpn_Float and type(x) in [Rpn_Integer, Rpn_Float, Rpn_Rational]:
        result = Rpn_Float(float(y.value()) - float(x.value()))
    elif    type(x) is Rpn_Rational and type(y) in [Rpn_Integer, Rpn_Rational] \
         or type(y) is Rpn_Rational and type(x) in [Rpn_Integer, Rpn_Rational]:
        result = Rpn_Rational.from_Fraction(y.value() - x.value())
    elif    type(x) is Rpn_Complex and type(y) in [Rpn_Integer, Rpn_Float, Rpn_Rational, Rpn_Complex] \
         or type(y) is Rpn_Complex and type(x) in [Rpn_Integer, Rpn_Float, Rpn_Rational, Rpn_Complex]:
        result = Rpn_Complex.from_complex(complex(y.value()) - complex(x.value()))
    else:
        param_stack.push(y)
        param_stack.push(x)
        raise TypeError("-: Type error ({}, {})".format(typename(y), typename(x)))
    param_stack.push(result)


@defword(name='-rot', args=3, doc="""\
Rotate top stack element back to third spot,
pulling others down  ( z y x -- x z y )
Equivalent to ROT ROT""")
def w_minus_rot():
    x = param_stack.pop()
    y = param_stack.pop()
    z = param_stack.pop()
    param_stack.push(x)
    param_stack.push(z)
    param_stack.push(y)


@defword(name='.', args=1, print_x=False, doc="""\
Print top stack value  ( x -- )
A space is also printed after the number, but no newline.
If you need a newline, call CR.""")
def w_dot():
    write("{} ".format(fmt(param_stack.pop())))


@defword(name='.!', hidden=True, print_x=False, args=1)
def w_dot_bang():
    lnwriteln(repr(param_stack.top()))


@defword(name='."', doc="""\
Display string enclosed by quotation marks.
No newline is printed afterwards.

NOTE: The string begins immediately after the first ", so
  ."Hello, world!"
is correct.  This is different from Forth, where the must be a space after ." """)
def w_dot_quote():
    pass                        # Grammar rules handle this word


@defword(name='.b', args=1, print_x=False, doc="""\
Print X in binary  ( i -- )
X must be an integer.""")
def w_dot_bin():
    x = param_stack.pop()
    if type(x) is not Rpn_Integer:
        param_stack.push(x)
        raise TypeError(".b: Type error ({})".format(typename(x)))

    write("{} ".format(bin(x.value())))


@defword(name='.o', args=1, print_x=False, doc="""\
Print X in octal  ( i -- )
X must be an integer.""")
def w_dot_oct():
    x = param_stack.pop()
    if type(x) is not Rpn_Integer:
        param_stack.push(x)
        raise TypeError(".o: Type error ({})".format(typename(x)))

    write("{} ".format(oct(x.value())))


@defword(name='.s', print_x=False, doc="""\
Print stack non-destructively""")
def w_dot_s():
    if not param_stack.empty():
        lnwriteln(param_stack)


@defword(name='.s!', hidden=True, print_x=False, doc="""\
Print stack non-destructively""")
def w_dot_s_bang():
    if not param_stack.empty():
        lnwriteln(repr(param_stack))


@defword(name='.x', args=1, print_x=False, doc="""\
Print X in hexadecimal  ( i -- )
X must be an integer.""")
def w_dot_hex():
    x = param_stack.pop()
    if type(x) is not Rpn_Integer:
        param_stack.push(x)
        raise TypeError(".x: Type error ({})".format(typename(x)))

    write("{} ".format(hex(x.value())))


@defword(name='/', args=2, print_x=True, doc="""\
Division  ( y x -- y/x )
X cannot be zero.""")
def w_slash():
    """\
|----------+----------+---------+----------+---------+--------+--------|
| Integer  | Float    | Float   | Rational | Complex |        |        |
| Float    | Float    | Float   | Float    | Complex |        |        |
| Rational | Rational | Float   | Rational | Complex |        |        |
| Complex  | Complex  | Complex | Complex  | Complex |        |        |
| Vector   |          |         |          |         |        |        |
| Matrix   |          |         |          |         |        |        |
|----------+----------+---------+----------+---------+--------+--------|
| ^Y    X> | Integer  | Float   | Rational | Complex | Vector | Matrix |"""
    x = param_stack.pop()
    y = param_stack.pop()

    if     type(x) in [Rpn_Integer, Rpn_Float, Rpn_Rational, Rpn_Complex] \
       and x.zerop():
        param_stack.push(y)
        param_stack.push(x)
        raise ValueError("/: X cannot be zero")

    if    type(x) is Rpn_Rational and type(y) in [Rpn_Integer, Rpn_Rational] \
       or type(y) is Rpn_Rational and type(x) in [Rpn_Integer, Rpn_Rational]:
        result = Rpn_Rational.from_Fraction(y.value() / x.value())
    elif    type(x) in [Rpn_Integer, Rpn_Float] and type(y) in [Rpn_Integer, Rpn_Float] \
         or type(x) is Rpn_Rational and type(y) is Rpn_Float \
         or type(y) is Rpn_Rational and type(x) is Rpn_Float:
        r = float(y.value()) / float(x.value())
        if type(x) is Rpn_Integer and type(y) is Rpn_Integer and r.is_integer():
            result = Rpn_Integer(r)
        else:
            result = Rpn_Float(r)
    elif    type(x) is Rpn_Complex and type(y) in [Rpn_Integer, Rpn_Float, Rpn_Rational, Rpn_Complex] \
         or type(y) is Rpn_Complex and type(x) in [Rpn_Integer, Rpn_Float, Rpn_Rational, Rpn_Complex]:
        result = Rpn_Complex.from_complex(complex(y.value()) / complex(x.value()))
    else:
        param_stack.push(y)
        param_stack.push(x)
        raise TypeError("/: Type error ({}, {})".format(typename(y), typename(x)))
    param_stack.push(result)


@defword(name='0<', args=1, print_x=True, doc="""\
Test if X is less than zero  ( x -- flag )""")
def w_zero_less_than():
    x = param_stack.pop()
    if type(x) not in [Rpn_Integer, Rpn_Float, Rpn_Rational]:
        param_stack.push(x)
        raise TypeError("0<: Type error ({})".format(typename(x)))

    param_stack.push(Rpn_Integer(1 if x.value() < 0 else 0))


@defword(name='0<>', args=1, print_x=True, doc="""\
Test if X is not equal to zero  ( x -- flag )""")
def w_zero_not_equal():
    x = param_stack.pop()
    if type(x) not in [Rpn_Integer, Rpn_Float, Rpn_Rational, Rpn_Complex]:
        param_stack.push(x)
        raise TypeError("0<>: Type error ({})".format(typename(x)))

    param_stack.push(Rpn_Integer(0 if x.zerop() else 1))


@defword(name='0=', args=1, print_x=True, doc="""\
Test if X is equal to zero  ( x -- flag )""")
def w_zero_equal():
    x = param_stack.pop()
    if type(x) not in [Rpn_Integer, Rpn_Float, Rpn_Rational, Rpn_Complex]:
        param_stack.push(x)
        raise TypeError("0=: Type error ({})".format(typename(x)))

    param_stack.push(Rpn_Integer(1 if x.zerop() else 0))


@defword(name='0>', args=1, print_x=True, doc="""\
Test if X is greater than zero  ( x -- flag )""")
def w_zero_greater_than():
    x = param_stack.pop()
    if type(x) not in [Rpn_Integer, Rpn_Float, Rpn_Rational]:
        param_stack.push(x)
        raise TypeError("0>: Type error ({})".format(typename(x)))

    param_stack.push(Rpn_Integer(1 if x.value() > 0 else 0))


@defword(name=':', doc="""\
Define a new word  ( -- )
: WORD  [def ...] ;

Define WORD with the specified definition.
Terminate the definition with a semi-colon.

qv SHOW""")
def w_colon():
    pass                        # Grammar rules handle this word


@defword(name=';', doc="""\
Terminate WORD definition  ( -- )
: WORD  [def ...] ;""")
def w_semicolon():
    pass                        # Grammar rules handle this word


@defword(name='<', args=2, print_x=True, doc="""\
Test if Y is less than X  ( y x -- flag )""")
def w_less_than():
    x = param_stack.pop()
    y = param_stack.pop()
    if     type(x) in [Rpn_Integer, Rpn_Rational, Rpn_Float] \
       and type(y) in [Rpn_Integer, Rpn_Rational, Rpn_Float]:
        yval = float(y.value())
        xval = float(x.value())
        param_stack.push(Rpn_Integer(1 if yval < xval else 0))
    else:
        param_stack.push(y)
        param_stack.push(x)
        raise TypeError("<: Type error ({}, {})".format(typename(y), typename(x)))


@defword(name='<<', args=2, print_x=True, doc="""\
<<  ( i2 i1 -- i2 << i1 )  Bitwise left shift""")
def w_leftshift():
    x = param_stack.pop()
    y = param_stack.pop()
    if type(x) is not Rpn_Integer or type(y) is not Rpn_Integer:
        param_stack.push(y)
        param_stack.push(x)
        raise TypeError("<<: Type error ({}, {})".format(typename(y), typename(x)))

    if x.value() < 0:
        param_stack.push(y)
        param_stack.push(x)
        raise ValueError("<<: Shift amount may not be negative")

    param_stack.push(Rpn_Integer(y.value() << x.value()))


@defword(name='<=', args=2, print_x=True, doc="""\
Test if Y is less than or equal to X  ( y x -- flag )""")
def w_less_than_or_equal():
    x = param_stack.pop()
    y = param_stack.pop()
    if     type(x) in [Rpn_Integer, Rpn_Rational, Rpn_Float] \
       and type(y) in [Rpn_Integer, Rpn_Rational, Rpn_Float]:
        yval = float(y.value())
        xval = float(x.value())
        param_stack.push(Rpn_Integer(1 if yval <= xval else 0))
    else:
        param_stack.push(y)
        param_stack.push(x)
        raise TypeError("<=: Type error ({}, {})".format(typename(y), typename(x)))


@defword(name='<>', args=2, print_x=True, doc="""\
Test if Y is not equal to X  ( y x -- flag )""")
def w_not_equal():
    """\
|----------+----------+---------+----------+---------+--------+--------|
| Integer  |   xxxx   |  xxx    |  xxxx    | xxxx    |        |        |
| Float    |   xxxxx  |  xxx    |   xxxx   | xxx     |        |        |
| Rational |   xxxx   |  xxx    |  xxxxx   | xxxx    |        |        |
| Complex  |    xxxx  |  xxx    |   xxx    | xxx     |        |        |
| Vector   |          |         |          |         |        |        |
| Matrix   |          |         |          |         |        |        |
|----------+----------+---------+----------+---------+--------+--------|
| ^Y    X> | Integer  | Float   | Rational | Complex | Vector | Matrix |"""
    x = param_stack.pop()
    y = param_stack.pop()
    if type(x) is Rpn_Integer and type(y) is Rpn_Integer:
        flag = y.value() == x.value()
    elif    type(x) is Rpn_Float and type(y) in [Rpn_Integer, Rpn_Float, Rpn_Rational] \
         or type(y) is Rpn_Float and type(x) in [Rpn_Integer, Rpn_Float, Rpn_Rational]:
        flag = float(y.value()) == float(x.value()) # Beware floating point equality lossage
    elif    type(x) is Rpn_Rational and type(y) in [Rpn_Integer, Rpn_Rational] \
         or type(y) is Rpn_Rational and type(x) in [Rpn_Integer, Rpn_Rational]:
        flag = Fraction(y.value()) == Fraction(x.value())
    elif    type(x) is Rpn_Complex and type(y) in [Rpn_Integer, Rpn_Float, Rpn_Rational, Rpn_Complex] \
         or type(y) is Rpn_Complex and type(x) in [Rpn_Integer, Rpn_Float, Rpn_Rational, Rpn_Complex]:
        flag = complex(y.value()) == complex(x.value())
    # XXX - it should be possible to compare vectors and matrices for equality:
    # Check if dimensions and components match
    else:
        param_stack.push(y)
        param_stack.push(x)
        raise TypeError("<>: Type error ({}, {})".format(typename(y), typename(x)))
    param_stack.push(Rpn_Integer(0 if flag else 1))


@defword(name='=', args=2, print_x=True, doc="""\
Test if Y is equal to X  ( y x -- flag )""")
def w_equal():
    """\
|----------+----------+---------+----------+---------+--------+--------|
| Integer  |   xxxx   |  xxx    |  xxxx    | xxxx    |        |        |
| Float    |   xxxxx  |  xxx    |   xxxx   | xxx     |        |        |
| Rational |   xxxx   |  xxx    |  xxxxx   | xxxx    |        |        |
| Complex  |    xxxx  |  xxx    |   xxx    | xxx     |        |        |
| Vector   |          |         |          |         |        |        |
| Matrix   |          |         |          |         |        |        |
|----------+----------+---------+----------+---------+--------+--------|
| ^Y    X> | Integer  | Float   | Rational | Complex | Vector | Matrix |"""
    x = param_stack.pop()
    y = param_stack.pop()
    if type(x) is Rpn_Integer and type(y) is Rpn_Integer:
        flag = y.value() == x.value()
    elif    type(x) is Rpn_Float and type(y) in [Rpn_Integer, Rpn_Float, Rpn_Rational] \
         or type(y) is Rpn_Float and type(x) in [Rpn_Integer, Rpn_Float, Rpn_Rational]:
        flag = float(y.value()) == float(x.value()) # Beware floating point equality lossage
    elif    type(x) is Rpn_Rational and type(y) in [Rpn_Integer, Rpn_Rational] \
         or type(y) is Rpn_Rational and type(x) in [Rpn_Integer, Rpn_Rational]:
        flag = Fraction(y.value()) == Fraction(x.value())
    elif    type(x) is Rpn_Complex and type(y) in [Rpn_Integer, Rpn_Float, Rpn_Rational, Rpn_Complex] \
         or type(y) is Rpn_Complex and type(x) in [Rpn_Integer, Rpn_Float, Rpn_Rational, Rpn_Complex]:
        flag = complex(y.value()) == complex(x.value())
    # XXX - it should be possible to compare vectors and matrices for equality:
    # Check if dimensions and components match
    else:
        param_stack.push(y)
        param_stack.push(x)
        raise TypeError("=: Type error ({}, {})".format(typename(y), typename(x)))
    param_stack.push(Rpn_Integer(1 if flag else 0))


@defword(name='>', args=2, print_x=True, doc="""\
Test if Y is greater than X  ( y x -- flag )""")
def w_greater_than():
    x = param_stack.pop()
    y = param_stack.pop()
    if     type(x) in [Rpn_Integer, Rpn_Rational, Rpn_Float] \
       and type(y) in [Rpn_Integer, Rpn_Rational, Rpn_Float]:
        yval = float(y.value())
        xval = float(x.value())
        param_stack.push(Rpn_Integer(1 if yval > xval else 0))
    else:
        param_stack.push(y)
        param_stack.push(x)
        raise TypeError(">: Type error ({}, {})".format(typename(y), typename(x)))


@defword(name='>>', args=2, print_x=True, doc="""\
>>  ( i2 i1 -- i2 >> i1 )  Bitwise right shift""")
def w_rightshift():
    x = param_stack.pop()
    y = param_stack.pop()
    if type(x) is not Rpn_Integer or type(y) is not Rpn_Integer:
        param_stack.push(y)
        param_stack.push(x)
        raise TypeError(">>: Type error ({}, {})".format(typename(y), typename(x)))

    if x.value() < 0:
        param_stack.push(y)
        param_stack.push(x)
        raise ValueError(">>: Shift amount may not be negative")

    param_stack.push(Rpn_Integer(y.value() >> x.value()))


@defword(name='>=', args=2, print_x=True, doc="""\
Test if Y is greater than or equal to X  ( y x -- flag )""")
def w_less_than_or_equal():
    x = param_stack.pop()
    y = param_stack.pop()
    if     type(x) in [Rpn_Integer, Rpn_Rational, Rpn_Float] \
       and type(y) in [Rpn_Integer, Rpn_Rational, Rpn_Float]:
        yval = float(y.value())
        xval = float(x.value())
        param_stack.push(Rpn_Integer(1 if yval >= xval else 0))
    else:
        param_stack.push(y)
        param_stack.push(x)
        raise TypeError(">=: Type error ({}, {})".format(typename(y), typename(x)))


@defword(name='>r', args=1, doc="""\
Push X onto return stack  ( x -- )""")
def w_to_r():
    return_stack.push(param_stack.pop())


@defword(name='?dup', args=1, doc="""\
Duplicate top stack element if non-zero  ( x -- x x | 0 )""")
def w_query_dup():
    x = param_stack.top()
    if type(x) not in [Rpn_Integer, Rpn_Float, Rpn_Rational, Rpn_Complex]:
        param_stack.push(x)
        raise TypeError("?dup: Type error ({})".format(typename(x)))
    if not x.zerop():
        w_dup()


@defword(name='^', args=2, print_x=True, doc="""\
Exponentiation  ( y x -- y^x )""")
def w_caret():
    x = param_stack.pop()
    y = param_stack.pop()
    if    type(x) not in [Rpn_Integer, Rpn_Rational, Rpn_Float, Rpn_Complex] \
       or type(y) not in [Rpn_Integer, Rpn_Rational, Rpn_Float, Rpn_Complex]:
        param_stack.push(y)
        param_stack.push(x)
        raise TypeError("^: Type error ({}, {})".format(typename(y), typename(x)))

    r = pow(y.value(), x.value())
    if type(r) is int:
        result = Rpn_Integer(r)
    elif type(r) is float:
        result = Rpn_Float(r)
    elif type(r) is complex:
        result = Rpn_Complex.from_complex(r)
    else:
        raise Rpn_E_Fatal("pow() returned a strange type '{}'".format(type(r)))
    param_stack.push(result)


@defword(name='abort', doc="""\
Abort execution and return to top level

qv ABORT", EXIT, LEAVE""")
def w_abort():
    raise Rpn_E_Abort()


@defword(name='abort"', doc="""\
Conditionally abort execution  ( flag -- )
If flag is non-zero, abort execution and print a message
(up to the closing quotation mark) and return to top level

qv ABORT, EXIT, LEAVE""")
def w_abort_quote():
    pass                        # Grammar rules handle this word


@defword(name='abs', print_x=True, doc="""\
Absolute value  ( x -- |x| )

NOTE: For complex numbers, ABS return the modulus (as a float).""")
def w_abs():
    x = param_stack.pop()
    if type(x) is Rpn_Integer:
        result = Rpn_Integer(abs(x.value()))
    elif type(x) in [Rpn_Float, Rpn_Complex]:
        result = Rpn_Float(abs(x.value()))
    elif type(x) is Rpn_Rational:
        result = Rpn_Rational.from_Fraction(abs(x.value()))
    elif type(x) is Rpn_Vector:
        if x.size() == 0:
            param_stack.push(x)
            raise ValueError("abs: X cannot be an empty vector")
        sumsq = 0.0
        for val in x.value():
            sumsq += val ** 2
        r = numpy_to_python(sumsq)
        t = type(r)
        if t is float:
            result = Rpn_Float(math.sqrt(r))
        elif t is complex:
            result = Rpn_Complex.from_complex(cmath.sqrt(r))
        else:
            raise Rpn_E_Fatal("{}: Cannot handle type {}".format(whoami(), t))
    else:
        param_stack.push(x)
        raise TypeError("abs: Type error ({})".format(typename(x)))
    param_stack.push(result)


@defword(name='acos', args=1, print_x=True, doc="""\
Inverse cosine  ( cosine -- angle )""")
def w_acos():
    x = param_stack.pop()
    if type(x) in [Rpn_Integer, Rpn_Float, Rpn_Rational]:
        try:
            r = math.acos(float(x.value()))
        except ValueError:
            param_stack.push(x)
            raise ValueError("acos: Argument {} out of range".format(x.value()))
        result = Rpn_Float(convert_radians_to_mode(r))
    elif type(x) is Rpn_Complex:
        result = Rpn_Complex.from_complex(cmath.acos(x.value()))
    else:
        param_stack.push(x)
        raise TypeError("acos: Type error ({})".format(typename(x)))
    param_stack.push(result)


@defword(name='acosh', args=1, print_x=True, doc="""\
Inverse hyperbolic cosine  ( cosine_h -- angle )""")
def w_acosh():
    x = param_stack.pop()
    if type(x) in [Rpn_Integer, Rpn_Float, Rpn_Rational]:
        try:
            r = math.acosh(float(x.value()))
        except ValueError:
            param_stack.push(x)
            raise ValueError("acosh: Argument {} out of range".format(x.value()))
        result = Rpn_Float(r)
    elif type(x) is Rpn_Complex:
        result = Rpn_Complex.from_complex(cmath.acosh(x.value()))
    else:
        param_stack.push(x)
        raise TypeError("acosh: Type error ({})".format(typename(x)))
    param_stack.push(result)


@defword(name='again', doc="""\
Execute an indefinite loop forever.
BEGIN xxx AGAIN

LEAVE will exit the loop early.

qv BEGIN, LEAVE, REPEAT, UNTIL, WHILE""")
def w_again():
    pass                        # Grammar rules handle this word


@defword(name='and', args=2, print_x=True, doc="""\
Logical AND  ( flag flag -- flag )
(This is not a bitwise AND - use BITAND for that.)""")
def w_and():
    x = param_stack.pop()
    y = param_stack.pop()
    if type(x) is not Rpn_Integer or type(y) is not Rpn_Integer:
        param_stack.push(y)
        param_stack.push(x)
        raise TypeError("and: Type error ({})".format(typename(y), typename(y)))

    if x.value() not in [0, 1]:
        param_stack.push(y)
        param_stack.push(x)
        raise ValueError("and: X must be TRUE (1) or FALSE (0), not {}".format(x.value()))
    if y.value() not in [0, 1]:
        param_stack.push(y)
        param_stack.push(x)
        raise ValueError("and: Y must be TRUE (1) or FALSE (0), not {}".format(y.value()))

    param_stack.push(Rpn_Integer(x.value() and y.value()))


@defword(name='asin', args=1, print_x=True, doc="""\
Inverse sine  ( sine -- angle )""")
def w_asin():
    x = param_stack.pop()
    if type(x) in [Rpn_Integer, Rpn_Float, Rpn_Rational]:
        try:
            r = math.asin(float(x.value()))
        except ValueError:
            param_stack.push(x)
            raise ValueError("asin: Argument {} out of range".format(x.value()))
        result = Rpn_Float(convert_radians_to_mode(r))
    elif type(x) is Rpn_Complex:
        result = Rpn_Complex.from_complex(cmath.asin(x.value()))
    else:
        param_stack.push(x)
        raise TypeError("asin: Type error ({})".format(typename(x)))
    param_stack.push(result)


@defword(name='asinh', args=1, print_x=True, doc="""\
Inverse hyperbolic sine  ( sine_h -- angle )""")
def w_asinh():
    x = param_stack.pop()
    if type(x) in [Rpn_Integer, Rpn_Float, Rpn_Rational]:
        try:
            r = math.asinh(float(x.value()))
        except ValueError:
            param_stack.push(x)
            raise ValueError("asinh: Argument {} out of range".format(x.value()))
        result = Rpn_Float(r)
    elif type(x) is Rpn_Complex:
        result = Rpn_Complex.from_complex(cmath.asinh(x.value()))
    else:
        param_stack.push(x)
        raise TypeError("asinh: Type error ({})".format(typename(x)))
    param_stack.push(result)


@defword(name='atan', print_x=True, doc="""\
Inverse tangent  ( tangent -- angle )""")
def w_atan():
    x = param_stack.pop()
    if type(x) in [Rpn_Integer, Rpn_Float, Rpn_Rational]:
        result = Rpn_Float(convert_radians_to_mode(math.atan(float(x.value()))))
    elif type(x) is Rpn_Complex:
        result = Rpn_Complex.from_complex(cmath.atan(x.value()))
    else:
        param_stack.push(x)
        raise TypeError("atan: Type error ({})".format(typename(x)))
    param_stack.push(result)


@defword(name='atanh', print_x=True, doc="""\
Inverse hyperbolic tangent  ( tangent_h -- angle )""")
def w_atanh():
    x = param_stack.pop()
    if type(x) in [Rpn_Integer, Rpn_Float, Rpn_Rational]:
        result = Rpn_Float(math.atanh(float(x.value())))
    elif type(x) is Rpn_Complex:
        result = Rpn_Complex.from_complex(cmath.atanh(x.value()))
    else:
        param_stack.push(x)
        raise TypeError("atanh: Type error ({})".format(typename(x)))
    param_stack.push(result)


@defword(name='beg', doc="""\
Set "Begin" financial mode.

Do not confuse this with the "begin" command, which starts a loop.""")
def w_beg():
    global_scope.variable('BEG').set_obj(Rpn_Integer(1))


@defword(name='begin', doc="""\
Execute an indefinite loop.
BEGIN xxx AGAIN
BEGIN xxx <flag> UNTIL
BEGIN xxx <flag> WHILE yyy REPEAT

LEAVE will exit the loop early.  Note that the effect of the test in
BEGIN...WHILE is opposite that in BEGIN...UNTIL.  The loop repeats
while something is true, rather than until it becomes true.

Do not confuse this with the "beg" command, which sets 'begin mode' for
Time Value of Money calculations.

qv AGAIN, LEAVE, REPEAT, UNTIL, WHILE""")
def w_begin():
    pass                        # Grammar rules handle this word


@defword(name='bitand', args=2, print_x=True, doc="""\
bitand  ( i2 i1 -- i2 AND i1 )  Bitwise AND

Perform a bitwise boolean AND on two integers""")
def w_bitand():
    x = param_stack.pop()
    y = param_stack.pop()
    if type(x) is not Rpn_Integer or type(y) is not Rpn_Integer:
        param_stack.push(y)
        param_stack.push(x)
        raise TypeError("bitand: Type error ({}, {})".format(typename(y), typename(x)))

    param_stack.push(Rpn_Integer(y.value() & x.value()))


@defword(name='bitnot', args=1, print_x=True, doc="""\
bitnot  ( i1 -- NOT i1 )  Bitwise NOT

Perform a bitwise boolean NOT on an integer""")
def w_bitor():
    x = param_stack.pop()
    if type(x) is not Rpn_Integer:
        param_stack.push(x)
        raise TypeError("bitnot: Type error ({})".format(typename(x)))

    param_stack.push(Rpn_Integer(~ x.value()))


@defword(name='bitor', args=2, print_x=True, doc="""\
bitor  ( i2 i1 -- i2 OR i1 )  Bitwise OR

Perform a bitwise boolean OR on two integers""")
def w_bitor():
    x = param_stack.pop()
    y = param_stack.pop()
    if type(x) is not Rpn_Integer or type(y) is not Rpn_Integer:
        param_stack.push(y)
        param_stack.push(x)
        raise TypeError("bitor: Type error ({}, {})".format(typename(y), typename(x)))

    param_stack.push(Rpn_Integer(y.value() | x.value()))


@defword(name='bitxor', args=2, print_x=True, doc="""\
bitxor  ( i2 i1 -- i2 XOR i1 )  Bitwise XOR

Perform a bitwise boolean Exclusive OR on two integers""")
def w_bitor():
    x = param_stack.pop()
    y = param_stack.pop()
    if type(x) is not Rpn_Integer or type(y) is not Rpn_Integer:
        param_stack.push(y)
        param_stack.push(x)
        raise TypeError("bitxor: Type error ({}, {})".format(typename(y), typename(x)))

    param_stack.push(Rpn_Integer(y.value() ^ x.value()))


@defword(name='bye', doc="""\
Exit program""")
def w_bye():
    raise Rpn_E_End_Program()


@defword(name='case', doc="""\
Execute a sequence of words based on stack value.  Once a match is
executed, no other clauses are considered.  OTHERWISE is optional.
<n> and OF labels must be integers.  CASE consumes the top of stack
like any word; however the integer value is available to the sequence
in variable "caseval".

<n> CASE
  <x> OF xxx ENDOF
  <y> OF yyy ENDOF
  <z> OF zzz ENDOF
  [ OTHERWISE ooo ]
ENDCASE

qv ENDCASE, ENDOF, OF, OTHERWISE""")
def w_case():
    pass                        # Grammar rules handle this word


@defword(name='ceil', args=1, print_x=True, doc="""\
Ceiling  ( x -- ceil )   Smallest integer greater than or equal to X""")
def w_ceil():
    x = param_stack.pop()
    if type(x) is Rpn_Integer:
        result = x
    elif type(x) in [Rpn_Float, Rpn_Rational]:
        result = Rpn_Integer(math.ceil(x.value()))
    else:
        param_stack.push(x)
        raise TypeError("ceil: Type error ({})".format(typename(x)))
    param_stack.push(result)


@defword(name='cf', args=1)
def w_cf():
    x = param_stack.pop()
    if type(x) is not Rpn_Integer:
        param_stack.push(x)
        raise TypeError("cf: Type error ({})".format(typename(x)))

    if x.value() < 0 or x.value() > flag_max - 1:
        param_stack.push(x)
        raise ValueError("cf: Flag out of range (0..{} expected)".format(flag_max - 1))
    flag_clear(x.value())


# Some HP calcs call this NEGATE, but why type 6 characters when 3 will do?
@defword(name='chs', args=1, print_x=True, doc="""\
Negation (change sign)  ( x -- -x )""")
def w_chs():
    x = param_stack.pop()
    if type(x) is Rpn_Integer:
        result = Rpn_Integer(-1 * x.value())
    elif type(x) is Rpn_Float:
        result = Rpn_Float(-1.0 * x.value())
    elif type(x) is Rpn_Rational:
        result = Rpn_Rational.from_Fraction(Fraction(-1,1) * x.value())
    elif type(x) is Rpn_Complex:
        result = Rpn_Complex(-1.0*x.real(), -1.0*x.imag())
    else:
        param_stack.push(x)
        raise TypeError("chs: Type error ({})".format(typename(x)))
    param_stack.push(result)


@defword(name='clflag', doc="""\
Clear all flags  ( -- )""")
def w_clflag():
    global flags_vec
    flags_vec = 0


@defword(name='clrst', doc="""\
Clear the return stack.

Do not confuse this with the "clst" command, which clears the parameter stack.""")
def w_clrst():
    return_stack.clear()


@defword(name='clst', doc="""\
Clear the stack

Do not confuse this with the "clrst" command, which clears the return stack.

DEFINITION:
: clst  depth 0 do drop loop ;""")
def w_clst():
    param_stack.clear()


@defword(name='comb', args=2, print_x=True, doc="""\
Combinations  ( n r -- nCr )
Choose from N objects R at a time, without regard to ordering.

DEFINITION:
          n!
nCr = -----------
      r! * (n-r)!""")
def w_comb():
    x = param_stack.pop()
    y = param_stack.pop()
    if type(x) is not Rpn_Integer or type(y) is not Rpn_Integer:
        param_stack.push(y)
        param_stack.push(x)
        raise TypeError("comb: Type error ({}, {})".format(typename(y), typename(x)))

    # Python 3.8 has math.comb()
    n = y.value()
    r = x.value()
    result = Rpn_Integer(comb_helper(n, r))

    param_stack.push(result)


@defword(name='constant', doc="""\
Declare a constant variable  ( n -- )
CONSTANT <ccc>""")
def w_constant():
    pass                        # Grammar rules handle this word


@defword(name='cos', args=1, print_x=True, doc="""\
Cosine  ( angle -- cosine )""")
def w_cos():
    x = param_stack.pop()
    if type(x) in [Rpn_Integer, Rpn_Float, Rpn_Rational]:
        result = Rpn_Float(math.cos(convert_mode_to_radians(float(x.value()))))
    elif type(x) is Rpn_Complex:
        result = Rpn_Complex.from_complex(cmath.cos(x.value()))
    else:
        param_stack.push(x)
        raise TypeError("cos: Type error ({})".format(typename(x)))
    param_stack.push(result)


@defword(name='cosh', args=1, print_x=True, doc="""\
Hyperbolic cosine  ( angle -- cosine_h )""")
def w_cosh():
    x = param_stack.pop()
    if type(x) in [Rpn_Integer, Rpn_Float, Rpn_Rational]:
        result = Rpn_Float(math.cosh(float(x.value())))
    elif type(x) is Rpn_Complex:
        result = Rpn_Complex.from_complex(cmath.cosh(x.value()))
    else:
        param_stack.push(x)
        raise TypeError("cosh: Type error ({})".format(typename(x)))
    param_stack.push(result)


@defword(name='cr', print_x=False, doc="""\
Print a newline""")
def w_cr():
    writeln()


@defword(name='d->jd', args=1, print_x=True, doc="""\
Convert date to Julian day number ( MM.DDYYYY -- julian )""")
def w_d_to_jd():
    x = param_stack.pop()
    if type(x) is not Rpn_Float:
        param_stack.push(x)
        raise TypeError("d->jd: Type error ({})".format(typename(x)))

    (valid, dateobj, julian) = x.date_info()
    if not valid:
        param_stack.push(x)
        raise ValueError("d->jd: {} is not a valid date".format(x.value()))

    param_stack.push(Rpn_Integer(julian))


@defword(name='d->r', args=1, print_x=True, doc="""\
Convert degrees to radians ( deg -- rad )""")
def w_d_to_r():
    x = param_stack.pop()
    if type(x) in [Rpn_Integer, Rpn_Float, Rpn_Rational]:
        result = Rpn_Float(convert_mode_to_radians(float(x.value()), "d"))
    else:
        param_stack.push(x)
        raise TypeError("d->r: Type error ({})".format(typename(x)))
    param_stack.push(result)


@defword(name='date', print_x=True, doc="""\
Current date  ( -- MM.DDYYYY )""")
def w_date():
    d = datetime.date.today().strftime("%m.%d%Y")
    param_stack.push(Rpn_Float(d))


@defword(name='dateinfo', args=1, hidden=True, print_x=False, doc="""\
Show date_info() for Float  ( x -- )""")
def w_dateinfo():
    x = param_stack.pop()
    if type(x) is not Rpn_Float:
        param_stack.push(x)
        raise TypeError("dateinfo: Type error ({})".format(typename(x)))
    print(x.date_info())        # OK


@defword(name='date+', args=2, print_x=True, doc="""\
Add N days to date  ( date1 N -- date2 )""")
def w_date_plus():
    x = param_stack.pop()
    y = param_stack.pop()
    if type(x) is not Rpn_Integer or type(y) is not Rpn_Float:
        param_stack.push(y)
        param_stack.push(x)
        raise TypeError("date+: Type error ({})".format(typename(y), typename(y)))

    (valid, dateobj, julian) = y.date_info()
    if not valid:
        param_stack.push(y)
        param_stack.push(x)
        raise ValueError("date+: {} is not a valid date".format(y.value()))

    new_julian = julian + x.value()
    dateobj = datetime.date.fromordinal(new_julian - julian_offset)
    result = Rpn_Float("%d.%02d%04d" % (dateobj.month, dateobj.day, dateobj.year))
    param_stack.push(result)


@defword(name='date-', args=2, print_x=True, doc="""\
Subtract N days from date  ( date1 N -- date2 )""")
def w_date_minus():
    x = param_stack.pop()
    y = param_stack.pop()
    if type(x) is not Rpn_Integer or type(y) is not Rpn_Float:
        param_stack.push(y)
        param_stack.push(x)
        raise TypeError("date-: Type error ({})".format(typename(y), typename(y)))

    (valid, dateobj, julian) = y.date_info()
    if not valid:
        param_stack.push(y)
        param_stack.push(x)
        raise ValueError("date-: {} is not a valid date".format(y.value()))

    new_julian = julian - x.value()
    dateobj = datetime.date.fromordinal(new_julian - julian_offset)
    result = Rpn_Float("%d.%02d%04d" % (dateobj.month, dateobj.day, dateobj.year))
    param_stack.push(result)


@defword(name='dbg.token', hidden=True)
def w_dbg_tok():
    global debug_enabled
    w_debug()                   # Toggle debug_enabled
    set_debug("token", 1 if debug_enabled else 0)


@defword(name='ddays', args=2, print_x=True, doc="""\
Number of days between two dates  ( date1 date2 -- ddays )
Usually the earlier date is in Y, and later date in X.""")
def w_ddays():
    x = param_stack.pop()
    y = param_stack.pop()
    if type(x) is not Rpn_Float or type(y) is not Rpn_Float:
        param_stack.push(y)
        param_stack.push(x)
        raise TypeError("ddays: Type error ({})".format(typename(y), typename(y)))

    (valid, dateobj, xjulian) = x.date_info()
    if not valid:
        param_stack.push(y)
        param_stack.push(x)
        raise ValueError("ddays: {} is not a valid date".format(x.value()))

    (valid, dateobj, yjulian) = y.date_info()
    if not valid:
        param_stack.push(y)
        param_stack.push(x)
        raise ValueError("ddays: {} is not a valid date".format(y.value()))

    # Y is expected to be earlier, so we subtract in this order to get a
    # positive value for "later"
    param_stack.push(Rpn_Integer(xjulian - yjulian))


@defword(name='debug', doc="""\
Toggle debugging state""")
def w_debug():
    global debug_enabled
    debug_enabled = not debug_enabled
    lnwriteln("debug: Debugging is now {}".format("enabled" if debug_enabled else "disabled"))


@defword(name='deg', doc="""\
Set angular mode to degrees""")
def w_deg():
    global angle_mode
    angle_mode = "d"


@defword(name='deg?', print_x=True, doc="""\
Test if angular mode is degrees  ( -- flag )""")
def w_deg_query():
    global angle_mode
    param_stack.push(Rpn_Integer(1 if angle_mode == "d" else 0))


@defword(name='depth', print_x=True, doc="""\
Current number of elements on stack  ( -- n )""")
def w_depth():
    param_stack.push(Rpn_Integer(param_stack.size()))


@defword(name='dim', args=1, print_x=True, doc="""\
Dimension(s) of X.

For integers, floats, and rationals (scalars), return 0.
For complex numbers, return 2.
For vectors of length N, return a vector [N].
For an M-row by N-col matrix, return a vector [M N].""")
def w_dim():
    x = param_stack.pop()
    if type(x) in [Rpn_Integer, Rpn_Float, Rpn_Rational]:
        result = Rpn_Integer(0)
    elif type(x) is Rpn_Complex:
        result = Rpn_Integer(2)
    elif type(x) is Rpn_Vector:
        result = Rpn_Vector(Rpn_List(Rpn_Integer(x.size())))
    elif type(x) is Rpn_Matrix:
        # Pretty ugly.  Need a better method to append items.  Ugh,
        # things get added at the beginning of the list, so we have to
        # add the cols, THEN the rows in order to end up with
        # [ rows cols ].
        l = Rpn_List(Rpn_Integer(x.ncols()))
        l2 = Rpn_List(Rpn_Integer(x.nrows()), l)
        result = Rpn_Vector(l2) # [ rows cols ]
    else:
        param_stack.push(x)
        raise TypeError("dim: Type error ({})".format(typename(x)))
    param_stack.push(result)


@defword(name='do', doc="""\
Execute a definite loop.
<limit> <initial> DO xxx        LOOP
<limit> <initial> DO xxx <incr> +LOOP

The iteration counter is available via I.  LEAVE will exit the loop early.

Example: 10 0 do I . loop
prints 0 1 2 3 4 5 6 7 8 9

qv I, LEAVE, LOOP, +LOOP""")
def w_do():
    pass                        # Grammar rules handle this word


if have_numpy:
    @defword(name='dot', args=2, print_x=True, doc="""\
    Vector dot product  ( vec_y vec_x -- real )""")
    def w_dot_prod():
        x = param_stack.pop()
        y = param_stack.pop()
        if type(x) is Rpn_Vector and type(y) is Rpn_Vector:
            try:
                r = y.value().dot(x.value())
            except ValueError as e:
                param_stack.push(y)
                param_stack.push(x)
                raise ValueError("dot: Conformability error: Vectors ({} and {}) are not same size".format(y, x))

            if type(r) is np.int64:
                result = Rpn_Integer(r)
            else:
                result = Rpn_Float(r)
        else:
            param_stack.push(y)
            param_stack.push(x)
            raise TypeError("dot: Type error ({}, {})".format(typename(y), typename(x)))

        param_stack.push(result)


@defword(name='dow', args=1, print_x=True, doc="""\
Day of week  ( MM.DDYYYY -- dow )
1=Mon, 2=Tue, 3=Wed, 4=Thu, 5=Fri, 6=Sat, 7=Sun""")
def w_dow():
    x = param_stack.pop()
    if type(x) is not Rpn_Float:
        param_stack.push(x)
        raise TypeError("dow: Type error ({})".format(typename(x)))

    (valid, dateobj, julian) = x.date_info()
    if not valid:
        param_stack.push(x)
        raise ValueError("dow: {} is not a valid date".format(x.value()))

    param_stack.push(Rpn_Integer(dateobj.isoweekday()))


@defword(name='drop', args=1, print_x=False, doc="""\
Remove top stack element  ( x -- )""")
def w_drop():
    param_stack.pop()


@defword(name='dup', args=1, doc="""\
Duplicate top stack element  ( x -- x x )
Equivalent to 0 PICK""")
def w_dup():
    x = param_stack.pop()
    param_stack.push(x)
    param_stack.push(x)


@defword(name='E', print_x=True, doc="""\
Constant: Base of natural logarithms ( -- 2.71828... )""")
def w_E():
    param_stack.push(Rpn_Float(E))


@defword(name='else', args=1, doc="""\
Execute a conditional test.  xxx is executed if <flag> is non-zero,
otherwise yyy is executed.
<flag> IF xxx [ ELSE yyy ] THEN

qv IF, THEN""")
def w_else():
    pass                        # Grammar rules handle this word


@defword(name='emit', args=1, print_x=False, doc="""\
emit  ( x -- )    Print a single ASCII character
No space or newline is appended.""")
def w_emit():
    x = param_stack.pop()
    if type(x) is not Rpn_Integer:
        param_stack.push(x)
        raise TypeError("emit: Type error ({})".format(typename(x)))
    write(chr(x.value()))


@defword(name='end', doc="""\
Set "End" financial mode.""")
def w_end():
    global_scope.variable('BEG').set_obj(Rpn_Integer(0))


@defword(name='endcase', doc="""\
Execute a sequence of words based on stack value.  Once a match is
executed, no other clauses are considered.  OTHERWISE is optional.
<n> and OF labels must be integers.

<n> CASE
  <x> OF xxx ENDOF
  <y> OF yyy ENDOF
  <z> OF zzz ENDOF
  [ OTHERWISE aaa ]
ENDCASE

qv CASE, ENDOF, OF, OTHERWISE""")
def w_endcase():
    pass                        # Grammar rules handle this word


@defword(name='endof', doc="""\
Execute a sequence of words based on stack value.  Once a match is
executed, no other clauses are considered.  OTHERWISE is optional.
<n> and OF labels must be integers.

<n> CASE
  <x> OF xxx ENDOF
  <y> OF yyy ENDOF
  <z> OF zzz ENDOF
  [ OTHERWISE aaa ]
ENDCASE

qv CASE, ENDCASE, OF, OTHERWISE""")
def w_endof():
    pass                        # Grammar rules handle this word


@defword(name='epoch', print_x=True, doc="""\
Seconds since epoch  ( -- secs )""")
def w_epoch():
    now = calendar.timegm(time.gmtime())
    param_stack.push(Rpn_Integer(now))


@defword(name='eval', str_args=1)
def w_eval():
    s = string_stack.pop().value()
    eval_string(s)


@defword(name='exit', doc="""\
Terminate execution of current word""")
def w_exit():
    raise Rpn_E_Exit()


@defword(name='exp', args=1, print_x=True, doc="""\
Natural exponential ( x -- e^x )""")
def w_exp():
    x = param_stack.pop()
    if type(x) in [Rpn_Integer, Rpn_Float, Rpn_Rational]:
        result = Rpn_Float(math.exp(float(x.value())))
    elif type(x) is Rpn_Complex:
        result = Rpn_Complex.from_complex(cmath.exp(complex(x.value())))
    else:
        param_stack.push(x)
        raise TypeError("exp: Type error ({})".format(typename(x)))
    param_stack.push(result)


@defword(name='fact', args=1, print_x=True, doc="""\
Factorial ( x -- x! )

DEFINITION:
x! = x * (x-1) * (x-2) ... * 2 * 1
0! = 1
X cannot be negative.""")
def w_fact():
    x = param_stack.pop()
    if type(x) is Rpn_Integer:
        if x.value() < 0:
            param_stack.push(x)
            raise ValueError("fact: X cannot be negative")
        result = Rpn_Integer(fact_helper(x.value()))
    else:
        param_stack.push(x)
        raise TypeError("fact: Type error ({})".format(typename(x)))
    param_stack.push(result)


@defword(name='FALSE', print_x=True) # xxx need docstr
def w_FALSE():
    param_stack.push(Rpn_Integer(0))


@defword(name='fc?', args=1, print_x=True) # XXX needs docstr
def w_fc_query():
    x = param_stack.pop()
    if type(x) is not Rpn_Integer:
        param_stack.push(x)
        raise TypeError("fc?: Type error ({})".format(typename(x)))

    if x.value() < 0 or x.value() > flag_max - 1:
        param_stack.push(x)
        raise ValueError("fc?: Flag out of range (0..{} expected)".format(flag_max - 1))
    result = Rpn_Integer(0 if flag_test(x.value()) else 1)
    param_stack.push(result)


@defword(name='fix', args=1, print_x=False, doc="""\
Set fixed display  ( n -- )""")
def w_fix():
    global display_style, display_precision, precision_max
    x = param_stack.pop()
    if type(x) is not Rpn_Integer:
        param_stack.push(x)
        raise TypeError("fix: Type error ({})".format(typename(x)))

    if x.value() < 0 or x.value() > precision_max:
        param_stack.push(x)
        raise ValueError("fix: Precision out of range (0..{} expected)".format(precision_max))

    display_style = "f"
    display_precision = x.value()


@defword(name='floor', args=1, print_x=True, doc="""\
Floor  ( x -- floor )   Largest integer not greater than X""")
def w_floor():
    x = param_stack.pop()
    if type(x) is Rpn_Integer:
        result = x
    elif type(x) in [Rpn_Float, Rpn_Rational]:
        result = Rpn_Integer(math.floor(x.value()))
    else:
        param_stack.push(x)
        raise TypeError("floor: Type error ({})".format(typename(x)))
    param_stack.push(result)


@defword(name='forget', doc="""\
Forget the definition of the following word.""")
def w_forget():
    pass                        # Grammar rules handle this word


@defword(name='fs?', print_x=True, args=1) # XXX needs docstr
def w_fs_query():
    x = param_stack.pop()
    if type(x) is not Rpn_Integer:
        param_stack.push(x)
        raise TypeError("fs?: Type error ({})".format(typename(x)))

    if x.value() < 0 or x.value() > flag_max - 1:
        param_stack.push(x)
        raise ValueError("fs?: Flag out of range (0..{} expected)".format(flag_max - 1))
    result = Rpn_Integer(1 if flag_test(x.value()) else 0)
    param_stack.push(result)


@defword(name='fsolve', args=1, str_args=1, print_x=True, doc="""\
Root solving  ( init.guess -- root )
Name of function must be on string stack.

Implemented via scipy.optimize.fsolve()""")
def w_fsolve():
    x = param_stack.pop()
    if    type(x) not in [Rpn_Integer, Rpn_Rational, Rpn_Float]:
        param_stack.push(x)
        raise TypeError("fsolve: Type error ({}, {})".format(typename(x)))
    init_guess = float(x.value())
    func_to_solve = string_stack.pop().value()

    # XXX There are probably error conditions/exceptions I need to catch
    def func(x):
        param_stack.push(Rpn_Float(x))
        eval_string(func_to_solve)
        return param_stack.pop().value()

    r = scipy.optimize.fsolve(func, 3)
    # The return value of fsolve is a numpy array of length n for a root
    # finding problem with n variables.
    result = Rpn_Float(r[0])
    param_stack.push(result)


@defword(name='GAMMA', print_x=True, doc="""\
Constant: Euler number ( -- 0.5772... )

Do not confuse with the the "gamma" function.""")
def w_GAMMA():
    param_stack.push(Rpn_Float(GAMMA))


@defword(name='grad', doc="""\
Set angular mode to gradians""")
def w_grad():
    global angle_mode
    angle_mode = "g"


@defword(name='grad?', print_x=True, doc="""\
Test if angular mode is gradians  ( -- flag )""")
def w_grad_query():
    global angle_mode
    param_stack.push(Rpn_Integer(1 if angle_mode == "g" else 0))


@defword(name='help', doc="""\
Show documentation for the following word.""")
def w_help():
    pass                        # Grammar rules handle this word


@defword(name='hms', args=1, print_x=True, doc="""\
Convert decimal hours to hours/minutes/seconds  ( HH.nnn -- HH.MMSS )""")
def w_hms():
    x = param_stack.pop()
    if type(x) is Rpn_Integer:
        result = Rpn_Float(x.value())
    elif type(x) in [Rpn_Float, Rpn_Rational]:
        negative = x.value() < 0
        hr = abs(x.value())
        (minutes, seconds) = divmod(hr * 3600, 60)
        (hours, minutes)   = divmod(minutes, 60)
        if negative:
            hours *= -1.0
        result = Rpn_Float("%d.%02d%02d" % (hours, minutes, seconds))
    else:
        param_stack.push(x)
        raise TypeError("hms: Type error ({})".format(typename(x)))
    param_stack.push(result)


@defword(name='hms+', args=2, print_x=True, doc="""\
Add hours/minutes/seconds  ( HH.MMSS HH.MMSS -- HH.MMSS )""")
def w_hms_plus():
    x = param_stack.pop()
    y = param_stack.pop()
    if    type(x) not in [Rpn_Integer, Rpn_Float] \
       or type(y) not in [Rpn_Integer, Rpn_Float]:
        param_stack.push(y)
        param_stack.push(x)
        raise TypeError("hms+: Type error ({}, {})".format(typename(y), typename(x)))

    ynegative = y.value() < 0
    if type(y) is Rpn_Integer:
        (yvalid, yhh, ymm, yss, _) = Rpn_Float(y.value()).time_info()
    else:
        (yvalid, yhh, ymm, yss, _) = y.time_info()
    if not yvalid:
        param_stack.push(y)
        param_stack.push(x)
        raise ValueError("hms+: Time {} is not valid".format(y.value()))

    xnegative = y.value() < 0
    if type(x) is Rpn_Integer:
        (xvalid, xhh, xmm, xss, _) = Rpn_Float(x.value()).time_info()
    else:
        (xvalid, xhh, xmm, xss, _) = x.time_info()
    if not xvalid:
        param_stack.push(y)
        param_stack.push(x)
        raise ValueError("hms+: Time {} is not valid".format(x.value()))

    (hh, mm, ss) = normalize_hms(yhh + xhh, ymm + xmm, yss + xss)
    #print("hh=",hh,"mm=",mm,"ss=",ss)
    result = Rpn_Float("%d.%02d%02d" % (hh, mm, ss))
    param_stack.push(result)


@defword(name='hms-', args=2, print_x=True, doc="""\
Subtract hours/minutes/seconds  ( HH.MMSS HH.MMSS -- HH.MMSS )""")
def w_hms_minus():
    x = param_stack.pop()
    y = param_stack.pop()
    if    type(x) not in [Rpn_Integer, Rpn_Float] \
       or type(y) not in [Rpn_Integer, Rpn_Float]:
        param_stack.push(y)
        param_stack.push(x)
        raise TypeError("hms-: Type error ({}, {})".format(typename(y), typename(x)))

    if type(y) is Rpn_Integer:
        (yvalid, yhh, ymm, yss, _) = Rpn_Float(y.value()).time_info()
    else:
        (yvalid, yhh, ymm, yss, _) = y.time_info()
    if not yvalid:
        param_stack.push(y)
        param_stack.push(x)
        raise ValueError("hms-: Time {} is not valid".format(y.value()))

    if type(x) is Rpn_Integer:
        (xvalid, xhh, xmm, xss, _) = Rpn_Float(x.value()).time_info()
    else:
        (xvalid, xhh, xmm, xss, _) = x.time_info()
    if not xvalid:
        param_stack.push(y)
        param_stack.push(x)
        raise ValueError("hms-: Time {} is not valid".format(x.value()))

    (hh, mm, ss) = normalize_hms(yhh - xhh, ymm - xmm, yss - xss)
    #print("hh=",hh,"mm=",mm,"ss=",ss)
    result = Rpn_Float("%d.%02d%02d" % (hh, mm, ss))
    param_stack.push(result)


@defword(name='hr', args=1, print_x=True, doc="""\
Convert hours/minutes/seconds to decimal hours  ( HH.MMSS -- HH.nnn )""")
def w_hr():
    x = param_stack.pop()
    if type(x) is Rpn_Integer:
        result = Rpn_Float(x.value())
    elif type(x) in [Rpn_Float, Rpn_Rational]:
        negative = -1.0 if x.value() < 0 else 1.0
        hms = Rpn_Float(abs(float(x.value()) if type(x) is Rpn_Rational else x.value()))
        (valid, hh, mm, ss, _) = hms.time_info()
        if not valid:
            param_stack.push(x)
            raise ValueError("hr: Time {} is not valid".format(x.value()))

        hr = float(hh) + float(mm)/60.0 + float(ss)/3600.0
        result = Rpn_Float(negative * hr)
    else:
        param_stack.push(x)
        raise TypeError("hr: Type error ({})".format(typename(x)))
    param_stack.push(result)


@defword(name='i', print_x=True, doc="""\
Imaginary unit (0,1)  ( -- i )

DEFINITION:
i = sqrt(-1)

Do not confuse this with the "I" command,
which returns the index of a DO loop.""")
def w_i():
    param_stack.push(Rpn_Complex(0,1))


@defword(name='I', doc="""\
Index of DO current loop  ( -- x )

Return the index of the most recent DO loop.

Do not confuse this with the "i" command,
which returns the complex number (0,1).""")
def w_I():
    (_I, _) = lookup_variable('_I')
    if _I is None:
        raise Rpn_E_Runtime_Error("'I' not valid here, only in DO loops")
    elif type(_I.obj()) is not Rpn_Integer:
        raise FatalError("I is not an Rpn_Integer")
    else:
        param_stack.push(_I.obj())


if have_numpy:
    @defword(name='idn', args=1, print_x=True, doc="""\
    Create an NxN identity matrix  ( n -- mat )""")
    def w_idn():
        x = param_stack.pop()
        size = 0
        if type(x) is Rpn_Integer:
            size = x.value()
            if size < 1 or size > matrix_max:
                param_stack.push(x)
                raise ValueError("idn: X out of range (1..{} expected)".format(matrix_max))
        elif type(x) is Rpn_Vector:
            vsize = x.size()
            if vsize != 2:
                param_stack.push(x)
                raise ValueError("idn: Only matrices can be created")
            if int(x.value()[0]) != int(x.value()[1]):
                param_stack.push(x)
                raise ValueError("idn: Only square matrices can be created")
            size = x.value()[0]
        else:
            param_stack.push(x)
            raise TypeError("idn: Type error ({})".format(typename(x)))


        result = Rpn_Matrix.from_numpy(np.identity(size, dtype=np.int64))
        param_stack.push(result)


@defword(name='if', args=1, doc="""\
Test condition  ( flag -- )
Execute a conditional test.  xxx is executed if <flag> is non-zero.
<flag> IF xxx [ ELSE yyy ] THEN

qv ELSE, THEN""")
def w_if():
    pass                        # Grammar rules handle this word


@defword(name='J', doc="""\
Index of DO outer DO loop  ( -- x )

Return the index of the DO loop enclosing the current one""")
def w_J():
    (_J, _) = lookup_variable('_I', 2)
    if _J is None:
        raise Rpn_E_Runtime_Error("'J' not valid here, only in nested DO loops")
    elif type(_J.obj()) is not Rpn_Integer:
        raise FatalError("J is not an Rpn_Integer")
    else:
        param_stack.push(_J.obj())


@defword(name='jd->d', args=1, print_x=True, doc="""\
Convert julian day number to date  ( julian -- MM.DDYYYY )

EXAMPLE:
2369915 jd->d  ==>  7.041776""")
def w_jd_to_d():
    x = param_stack.pop()
    if type(x) is not Rpn_Integer:
        param_stack.push(x)
        raise TypeError("jd->d: Type error ({})".format(typename(x)))

    if x.value() < 1 or x.value() > datetime.date.max.toordinal():
        param_stack.push(x)
        raise ValueError("jd->d: X out of range (1..{} expected)".format(date.max.toordinal()))

    dateobj = datetime.date.fromordinal(x.value() - julian_offset)
    result = Rpn_Float("%d.%02d%04d" % (dateobj.month, dateobj.day, dateobj.year))
    param_stack.push(result)


@defword(name='inv', args=1, print_x=True, doc="""\
Inverse  ( x -- 1/x )
X cannot be zero.""")
def w_inv():
    x = param_stack.pop()
    if type(x) in [Rpn_Integer, Rpn_Float, Rpn_Rational, Rpn_Complex] \
       and x.zerop():
        param_stack.push(x)
        raise ValueError("inv: X cannot be zero")

    if type(x) is Rpn_Integer:
        result = Rpn_Float(1.0 / float(x.value()))
    elif type(x) is Rpn_Rational:
        result = Rpn_Rational(x.denominator(), x.numerator())
    elif type(x) is Rpn_Float:
        result = Rpn_Float(1.0 / x.value())
    elif type(x) is Rpn_Complex:
        r = complex(1,0) / x.value()
        result = Rpn_Complex.from_complex(r)
    # elif type(x) is Rpn_Vector:
    #     # Vectors are not invertible
    # elif type(x) is Rpn_Matrix:
    #     # Numpy can do this; either
    #     # m = np.matrix([[],[]])
    #     # m.I
    #     # -or
    #     # b = np.array([[],[]])
    #     # np.linalg.inv(b)
    #     # And remember that not every matrix is invertible (singular ones)
    else:
        param_stack.push(x)
        raise TypeError("inv: Type error ({})".format(typename(x)))

    param_stack.push(result)


@defword(name='key', print_x=True, doc="""\
ASCII code of single keystroke  ( -- key )
KEY will block until input is provided.""")
def w_key():
    k = _Getch()()
    val = ord(k) if k != '' else 0
    #lnwriteln("You pressed <{}>, value={}".format(k, val))
    param_stack.push(Rpn_Integer(val))


@defword(name='leave', doc="""\
Exit a DO or BEGIN loop immediately.""")
def w_leave():
    raise Rpn_E_Leave


@defword(name='lg', args=1, print_x=True, doc="""\
Logarithm [base 2]  ( x -- lg )
X cannot be zero.
Use "ln" for the natural logarithm, and "log" for the common logarithm.""")
def w_lg():
    x = param_stack.pop()
    if     type(x) in [Rpn_Integer, Rpn_Float, Rpn_Rational, Rpn_Complex] \
       and x.zerop():
        param_stack.push(x)
        raise ValueError("lg: X cannot be zero")

    if    type(x) is Rpn_Integer  and x.value() > 0 \
       or type(x) is Rpn_Float    and x.value() > 0.0 \
       or type(x) is Rpn_Rational and x.value() > 0:
        r = Rpn_Float(math.log2(float(x.value())))
        if type(x) is Rpn_Integer and r.is_integer():
            result = Rpn_Integer(r)
        else:
            result = Rpn_Float(r)
    elif    type(x) is Rpn_Complex \
         or type(x) is Rpn_Integer  and x.value() < 0 \
         or type(x) is Rpn_Float    and x.value() < 0.0 \
         or type(x) is Rpn_Rational and x.value() < 0:
        result = Rpn_Complex.from_complex(cmath.log(complex(x.value()), 2))
    else:
        param_stack.push(x)
        raise TypeError("lg: Type error ({})".format(typename(x)))
    param_stack.push(result)


@defword(name='ln', args=1, print_x=True, doc="""\
Natural logarithm [base e]  ( x -- ln )
X cannot be zero.
Use "log" for the common (base 10) logarithm.""")
def w_ln():
    x = param_stack.pop()
    if     type(x) in [Rpn_Integer, Rpn_Float, Rpn_Rational, Rpn_Complex] \
       and x.zerop():
        param_stack.push(x)
        raise ValueError("ln: X cannot be zero")

    if    type(x) is Rpn_Integer  and x.value() > 0 \
       or type(x) is Rpn_Float    and x.value() > 0.0 \
       or type(x) is Rpn_Rational and x.value() > 0:
        result = Rpn_Float(math.log(float(x.value())))
    elif    type(x) is Rpn_Complex \
         or type(x) is Rpn_Integer  and x.value() < 0 \
         or type(x) is Rpn_Float    and x.value() < 0.0 \
         or type(x) is Rpn_Rational and x.value() < 0:
        result = Rpn_Complex.from_complex(cmath.log(complex(x.value())))
    else:
        param_stack.push(x)
        raise TypeError("ln: Type error ({})".format(typename(x)))
    param_stack.push(result)


@defword(name='load', str_args=1, print_x=False, doc="""\
Load file specified on string stack  [ file -- ]""")
def w_load():
    filename = string_stack.pop().value()
    if not os.path.isfile(filename):
        lnwriteln("load: Invalid file '{}'".format(filename))
    else:
        load_file(filename)


@defword(name='log', args=1, print_x=True, doc="""\
Common logarithm [base 10]  ( x -- log )
X cannot be zero.
Use "ln" for the natural (base e) logarithm.""")
def w_log():
    x = param_stack.pop()
    if     type(x) in [Rpn_Integer, Rpn_Float, Rpn_Rational, Rpn_Complex] \
       and x.zerop():
        param_stack.push(x)
        raise ValueError("log: X cannot be zero")

    if    type(x) is Rpn_Integer  and x.value() > 0 \
       or type(x) is Rpn_Float    and x.value() > 0.0 \
       or type(x) is Rpn_Rational and x.value() > 0:
        r = math.log10(float(x.value()))
        if type(x) is Rpn_Integer and r.is_integer():
            result = Rpn_Integer(r)
        else:
            result = Rpn_Float(r)
    elif    type(x) is Rpn_Complex \
         or type(x) is Rpn_Integer  and x.value() < 0 \
         or type(x) is Rpn_Float    and x.value() < 0.0 \
         or type(x) is Rpn_Rational and x.value() < 0:
        result = Rpn_Complex.from_complex(cmath.log10(complex(x.value())))
    else:
        param_stack.push(x)
        raise TypeError("log: Type error ({})".format(typename(x)))
    param_stack.push(result)


@defword(name='loop', doc="""\
Execute a definite loop.
<limit> <initial> DO xxx LOOP

The iteration counter is available via I.  LEAVE will exit the loop early.

Example: 10 0 do I . loop
prints 0 1 2 3 4 5 6 7 8 9

qv DO, I, LEAVE, +LOOP""")
def w_loop():
    pass                        # Grammar rules handle this word


@defword(name='max', args=2, print_x=True, doc="""\
Smaller of X or Y  ( y x -- max )""")
def w_max():
    x = param_stack.pop()
    y = param_stack.pop()
    if     type(x) in [Rpn_Integer, Rpn_Rational, Rpn_Float] \
       and type(y) in [Rpn_Integer, Rpn_Rational, Rpn_Float]:
        yval = float(y.value())
        xval = float(x.value())
        param_stack.push(x if xval > yval else y)
    else:
        param_stack.push(y)
        param_stack.push(x)
        raise TypeError("max: Type error ({}, {})".format(typename(y), typename(x)))


@defword(name='min', args=2, print_x=True, doc="""\
Smaller of X or Y  ( y x -- min )""")
def w_min():
    x = param_stack.pop()
    y = param_stack.pop()
    if     type(x) in [Rpn_Integer, Rpn_Rational, Rpn_Float] \
       and type(y) in [Rpn_Integer, Rpn_Rational, Rpn_Float]:
        yval = float(y.value())
        xval = float(x.value())
        param_stack.push(x if xval < yval else y)
    else:
        param_stack.push(y)
        param_stack.push(x)
        raise TypeError("min: Type error ({}, {})".format(typename(y), typename(x)))


@defword(name='nip', args=2, doc="""\
Drop second stack element  ( y x -- x )
Equivalent to SWAP DROP.  J.V. Noble calls this PLUCK.""")
def w_nip():
    x = param_stack.pop()
    y = param_stack.pop()
    param_stack.push(x)


@defword(name='not', args=1, print_x=True, doc="""\
Logical not  ( flag -- !flag )

Invert a flag - return TRUE (1) if x is zero, otherwise FALSE (0).
NOT is intended for boolean manipulations and is only defined on truth
integers (0,1).  0= is meant to compare a number to zero, and works for
all number types.

NOTE: This is not a bitwise not - use BITNOT for that.""")
def w_not():
    x = param_stack.pop()
    if type(x) is not Rpn_Integer:
        param_stack.push(x)
        raise TypeError("not: Type error ({})".format(typename(x)))
    if x.value() not in [0, 1]:
        param_stack.push(x)
        raise ValueError("not: X must be TRUE (1) or FALSE (0), not {}".format(x.value()))

    param_stack.push(Rpn_Integer(1 if x.zerop() else 0))


@defword(name='of', doc="""\
Execute a sequence of words based on stack value.  Once a match is
executed, no other clauses are considered.  OTHERWISE is optional.
<n> and OF labels must be integers.

<n> CASE
  <x> OF xxx ENDOF
  <y> OF yyy ENDOF
  <z> OF zzz ENDOF
  [ OTHERWISE aaa ]
ENDCASE

qv CASE, ENDCASE, ENDOF, OTHERWISE""")
def w_of():
    pass                        # Grammar rules handle this word


@defword(name='or', args=2, print_x=True, doc="""\
Logical OR  ( flag flag -- flag )
NOTE: This is not a bitwise OR - use BITOR for that.""")
def w_or():
    x = param_stack.pop()
    y = param_stack.pop()
    if type(x) is not Rpn_Integer or type(y) is not Rpn_Integer:
        param_stack.push(y)
        param_stack.push(x)
        raise TypeError("or: Type error ({})".format(typename(y), typename(y)))

    if x.value() not in [0, 1]:
        param_stack.push(y)
        param_stack.push(x)
        raise ValueError("or: X must be TRUE (1) or FALSE (0), not {}".format(x.value()))
    if y.value() not in [0, 1]:
        param_stack.push(y)
        param_stack.push(x)
        raise ValueError("or: Y must be TRUE (1) or FALSE (0), not {}".format(y.value()))

    param_stack.push(Rpn_Integer(x.value() or y.value()))


@defword(name='otherwise',  doc="""\
Execute a sequence of words based on stack value.  Once a match is
executed, no other clauses are considered.  OTHERWISE is optional.
<n> and OF labels must be integers.

<n> CASE
  <x> OF xxx ENDOF
  <y> OF yyy ENDOF
  <z> OF zzz ENDOF
  [ OTHERWISE aaa ]
ENDCASE

qv CASE, ENDCASE, ENDOF, OF""")
def w_otherwise():
    pass                        # Grammar rules handle this word


@defword(name='over', args=2, doc="""\
Duplicate second stack element  ( y x -- y x y )
Equivalent to 1 PICK""")
def w_over():
    x = param_stack.pop()
    y = param_stack.pop()
    param_stack.push(y)
    param_stack.push(x)
    param_stack.push(y)


@defword(name='p->r', print_x=True, doc="""\
Convert polar coordinates to rectangular.
The parameters can be either two reals or one complex.

Real:      ( phi r -- y x )
Complex:   ( cp -- cr )
  cp : (r, phi)
  cr : (x, y)

DEFINITION:
x = r * cos(phi)
y = r * sin(phi)""")
def w_p_to_r():
    if param_stack.empty():
        raise Rpn_E_Runtime_Error("p->r: Insufficient parameters (1 or 2 required)")
    x = param_stack.pop()
    if type(x) is Rpn_Complex:
        r   = x.real()
        phi = convert_mode_to_radians(x.imag())
        result = Rpn_Complex.from_complex(cmath.rect(r, phi))
        param_stack.push(result)
    elif type(x) in [Rpn_Integer, Rpn_Float, Rpn_Rational]:
        if param_stack.empty():
            param_stack.push(x)
            raise Rpn_E_Runtime_Error("p->r: Insufficient parameters (2 required)")
        y = param_stack.pop()
        if type(y) not in [Rpn_Integer, Rpn_Float, Rpn_Rational]:
            param_stack.push(y)
            param_stack.push(x)
            raise TypeError("p->r: Type error({}, {})".format(typename(y), typename(x)))
        r   = float(x.value())
        phi = convert_mode_to_radians(float(y.value()))
        xval = r * math.cos(phi)
        yval = r * math.sin(phi)
        param_stack.push(Rpn_Float(yval))
        param_stack.push(Rpn_Float(xval))
    else:
        param_stack.push(x)
        raise TypeError("p->r: Type error({})".format(typename(x)))


@defword(name='perm', args=2, print_x=True, doc="""\
Permutations  ( n r -- nPr )
Choose from N objects R at a time, with regard to ordering.

DEFINITION:
        n!
nPr = ------
      (n-r)!""")
def w_perm():
    x = param_stack.pop()
    y = param_stack.pop()
    if type(y) is not Rpn_Integer or type(x) is not Rpn_Integer:
        param_stack.push(y)
        param_stack.push(x)
        raise TypeError("perm: Type error ({}, {})".format(typename(y), typename(x)))

    # Python 3.8 has math.perm()
    n = y.value()
    r = x.value()
    if r > n or r < 0:
        result = Rpn_Integer(0)
    else:
        t = 1
        while r > 0:
            r -= 1
            t *= n
            n -= 1
        result = Rpn_Integer(t)

    param_stack.push(result)


@defword(name='PI', print_x=True, doc="""\
Constant: Pi ( -- 3.14159... )

DEFINITION:
PI == TAU/2

Consider using TAU instead of PI to simplify your equations.""")
def w_PI():
    param_stack.push(Rpn_Float(PI))


@defword(name='pick', args=1, doc="""\
Pick an element from the stack  ( x -- )
0 PICK ==> DUP, 1 PICK ==> OVER""")
def w_pick():
    x = param_stack.pop()
    if type(x) is not Rpn_Integer:
        param_stack.push(x)
        raise TypeError("pick: Type error ({})".format(typename(x)))

    if x.value() < 0 or x.value() >= param_stack.size():
        param_stack.push(x)
        raise ValueError("pick: Index out of range (0..{} expected)".format(param_stack.size()-2))

    result = param_stack.pick(x.value())
    param_stack.push(result)


@defword(name='prompt', str_args=1, print_x=False, doc="""\
Display prompt and await input""")
def w_prompt():
    prompt = string_stack.pop().value()
    write(prompt)
    x = input()
    print("I got {}".format(x))
    # prompt_lexer = lexer.clone()
    # prompt_lexer.input(x)
    # valid = False
    # while True:
    #     tok = prompt_lexer.token()
    #     if not tok:
    #         break
    #     print("prompt_lexer => {}".format(tok))


if have_scipy:
    @defword(name='quad', args=2, str_args=1, print_x=True, doc="""\
    Numerical integration  ( lower upper -- err.est integral )
    Name of function must be on string stack.

    Implemented via scipy.integrate.quad()""")
    def w_quad():
        x = param_stack.pop()
        y = param_stack.pop()
        if    type(x) not in [Rpn_Integer, Rpn_Rational, Rpn_Float] \
           or type(y) not in [Rpn_Integer, Rpn_Rational, Rpn_Float]:
            param_stack.push(y)
            param_stack.push(x)
            raise TypeError("quad: Type error ({}, {})".format(typename(y), typename(x)))
        lower = float(y.value())
        upper = float(x.value())
        func_to_integrate = string_stack.pop().value()

        # XXX There are probably error conditions/exceptions I need to catch
        def func(x):
            param_stack.push(Rpn_Float(x))
            eval_string(func_to_integrate)
            return param_stack.pop().value()

        (res, err) = scipy.integrate.quad(func, lower, upper)
        param_stack.push(Rpn_Float(err))
        param_stack.push(Rpn_Float(res))


@defword(name='r->d', args=1, print_x=True, doc="""\
Convert radians to degrees ( rad -- deg )""")
def w_r_to_d():
    x = param_stack.pop()
    if type(x) not in [Rpn_Integer, Rpn_Float, Rpn_Rational]:
        param_stack.push(x)
        raise TypeError("r->d: Type error ({})".format(typename(x)))
    result = Rpn_Float(convert_radians_to_mode(float(x.value()), "d"))
    param_stack.push(result)


@defword(name='r->p', print_x=True, doc="""\
Convert rectangular coordinates to polar.
The parameters can be either two reals, or one complex.

Real:      ( y x -- phi r )
Complex:   ( cr -- cp )
  cr : (x, y)
  cp : (r, phi)

DEFINITION:
r   = hypot(x, y) == sqrt(x^2 + y^2)
phi = atan2(x, y)""")
def w_r_to_p():
    if param_stack.empty():
        raise Rpn_E_Runtime_Error("r->p: Insufficient parameters (1 or 2 required)")
    x = param_stack.pop()
    if type(x) is Rpn_Complex:
        (r, phi) = cmath.polar(x.value())
        result = Rpn_Complex(r, convert_radians_to_mode(phi))
        param_stack.push(result)
    elif type(x) in [Rpn_Integer, Rpn_Float, Rpn_Rational]:
        if param_stack.empty():
            param_stack.push(x)
            raise Rpn_E_Runtime_Error("r->p: Insufficient parameters (2 required)")
        y = param_stack.pop()
        if type(y) not in [Rpn_Integer, Rpn_Float, Rpn_Rational]:
            param_stack.push(y)
            param_stack.push(x)
            raise TypeError("r->p: Type error({}, {})".format(typename(y), typename(x)))

        phi = math.atan2(x.value(), y.value())
        r   = math.hypot(x.value(), y.value())
        param_stack.push(Rpn_Float(convert_radians_to_mode(phi)))
        param_stack.push(Rpn_Float(r))
    else:
        param_stack.push(x)
        raise TypeError("r->p: Type error({})".format(typename(x)))


@defword(name='r.s', print_x=False, doc="""\
Display return stack""")
def w_r_dot_s():
    for (i, item) in return_stack.items_bottom_to_top():
        # Prefix with "r" to prevent confusion with .s
        lnwriteln("r{}: {}".format(i, item))


@defword(name='r>', doc="""\
Pop return stack onto parameter stack  ( -- x )""")
def w_r_from():
    if return_stack.empty():
        raise Rpn_E_Runtime_Error("r>: Empty return stack")
    param_stack.push(return_stack.pop())


@defword(name='r@', doc="""\
Copy top of return stack  ( -- x )""")
def w_r_fetch():
    if return_stack.empty():
        raise Rpn_E_Runtime_Error("r@: Empty return stack")
    param_stack.push(return_stack.top())


@defword(name='rad', doc="""\
Set angular mode to radians""")
def w_rad():
    global angle_mode
    angle_mode = "r"


@defword(name='rad?', print_x=True, doc="""\
Test if angular mode is radians  ( -- flag )""")
def w_rad_query():
    global angle_mode
    param_stack.push(Rpn_Integer(1 if angle_mode == "r" else 0))


@defword(name='rand', print_x=True, doc="""\
Random number  ( -- r )
r is a float in range [0,1)

qv RANDINT""")
def w_rand():
    param_stack.push(Rpn_Float(random.random()))


@defword(name='randint', args=1, print_x=True, doc="""\
Random integer between 1 and n  ( n -- r )
r is an integer in range [1,n]

EXAMPLE:
: threeD6  3 0 do 6 randint loop + + ;

qv RAND""")
def w_randint():
    x = param_stack.pop()
    if type(x) is not Rpn_Integer:
        param_stack.push(x)
        raise TypeError("randint: Type error ({})".format(typename(x)))

    if x.value() < 1:
        param_stack.push(x)
        raise ValueError("randint: n must be positive")

    r = random.randint(1, x.value())
    param_stack.push(Rpn_Integer(r))


@defword(name='rdepth', print_x=True, doc="""\
Current number of elements on return stack  ( -- n )""")
def w_rdepth():
    param_stack.push(Rpn_Integer(return_stack.size()))


@defword(name='recurse', doc="""\
Recurse into current word.  Only valid in a colon definition.""")
def w_recurse():
    pass                        # Grammar rules handle this word


@defword(name='repeat', doc="""\
Execute an indefinite loop while a condition is satisfied.
BEGIN xxx <flag> WHILE yyy REPEAT

LEAVE will exit the loop early.  Note that the effect of the test in
BEGIN...WHILE is opposite that in BEGIN...UNTIL.  The loop repeats
while something is true, rather than until it becomes true.

qv BEGIN, AGAIN, LEAVE, UNTIL, WHILE""")
def w_repeat():
    pass                        # Grammar rules handle this word


@defword(name='rms', args=1, print_x=True, doc="""\
Root Mean Square  ( v -- rms )

DEFINITION:
            2    2    2          2
           x1 + x2 + x3 + ... + xn
rms = sqrt(-----------------------)
                      n""")
def w_rms():
    x = param_stack.pop()
    if type(x) is not Rpn_Vector:
        param_stack.push(x)
        raise TypeError("rms: Type error ({})".format(typename(x)))

    n = x.size()
    if n == 0:
        param_stack.push(x)
        raise ValueError("rms: X cannot be an empty vector")
    sumsq = 0.0
    for val in x.value():
        sumsq += val ** 2
    sumsq /= n
    rval = numpy_to_python(sumsq)
    t = type(rval)
    if t is float:
        r = Rpn_Float(math.sqrt(rval))
    elif t is complex:
        r = Rpn_Complex.from_complex(cmath.sqrt(rval))
    else:
        raise Rpn_E_Fatal("{}: Cannot handle type {}".format(whoami(), t))

    param_stack.push(r)


@defword(name='roll', args=1, doc="""\
Roll stack elements  ( x -- )
1 ROLL ==> SWAP, 2 ROLL ==> ROT""")
def w_roll():
    x = param_stack.pop()
    if type(x) is not Rpn_Integer:
        param_stack.push(x)
        raise TypeError("roll: Type error ({})".format(typename(x)))

    if x.value() < 0 or x.value() >= param_stack.size():
        param_stack.push(x)
        raise ValueError("roll: Index out of range (0..{} expected)".format(param_stack.size()-2))

    param_stack.roll(x.value())


@defword(name='rot', args=3, doc="""\
Rotate third stack element to the top, rolling others up  ( z y x -- y x z )
Equivalent to 2 ROLL""")
def w_rot():
    x = param_stack.pop()
    y = param_stack.pop()
    z = param_stack.pop()
    param_stack.push(y)
    param_stack.push(x)
    param_stack.push(z)


@defword(name='sci', args=1, print_x=False, doc="""\
Set scientific display  ( n -- )""")
def w_sci():
    global display_style, display_precision, precision_max
    x = param_stack.pop()
    if type(x) is not Rpn_Integer:
        param_stack.push(x)
        raise TypeError("{}: Type error ({})".format(whoami(), typename(x)))

    if x.value() < 0 or x.value() > precision_max:
        param_stack.push(x)
        raise ValueError("fix: Precision out of range (0..{} expected)".format(precision_max))

    display_style = "e"
    display_precision = x.value()


@defword(name='scopes', print_x=False)
def w_scopes():
    for (i, item) in scope_stack.items_bottom_to_top():
        lnwriteln("{}: {}".format(i, item))


@defword(name='setdebug', args=1, str_args=1, print_x=False)
def w_setdebug():
    x = param_stack.pop()
    if type(x) is not Rpn_Integer:
        param_stack.push(x)
        raise TypeError("setdebug: Type error ({})".format(typename(x)))
    level = x.value()
    if level < 0 or level > 9:
        param_stack.push(x)
        raise ValueError("setdebug: Level {} out of range (0..9 expected)".format(level))
    resource = string_stack.pop()
    if not resource.value() in debug_levels:
        param_stack.push(x)
        string_stack.push(resource)
        raise ValueError("{}: Resource '{}' is not valid".format(whoami(), resource.value()))
    set_debug(resource.value(), level)


@defword(name='sf', args=1)
def w_sf():
    x = param_stack.pop()
    if type(x) is not Rpn_Integer:
        param_stack.push(x)
        raise TypeError("sf: Type error ({})".format(typename(x)))
    flag = x.value()
    if flag < 0 or flag > flag_max - 1:
        param_stack.push(x)
        raise ValueError("sf: Flag {} out of range (0..{} expected)".format(flag, flag_max - 1))
    flag_set(flag)


@defword(name='shfin', print_x=False, doc="""\
Show financial variables""")
def w_shfin():
    N   = global_scope.variable('N')
    IYR = global_scope.variable('I%YR')
    PV  = global_scope.variable('PV')
    PMT = global_scope.variable('PMT')
    FV  = global_scope.variable('FV')
    BEG = global_scope.variable('BEG')
    PYR = global_scope.variable('P/YR')

    # XXX fmt()
    writeln("N:    {}".format(N  .obj().value() if N  .defined() else "Not set"))
    writeln("I%YR: {}".format(IYR.obj().value() if IYR.defined() else "Not set"))
    writeln("PV:   {}".format(PV .obj().value() if PV .defined() else "Not set"))
    writeln("PMT:  {}".format(PMT.obj().value() if PMT.defined() else "Not set"))
    writeln("FV:   {}".format(FV .obj().value() if FV .defined() else "Not set"))
    writeln("P/YR: {}".format(PYR.obj().value() if PYR.defined() else "Not set"))
    writeln("Mode: {}".format("BEGIN" if BEG.obj().value() == 1  else "END"))


@defword(name='shflag', print_x=False, doc="""\
Show status of all flags ( -- )""")
def w_shflag():
    flags = []
    for f in range(flag_max):
        flags.append("%02d:%s" % (f, "YES" if flag_test(f) else "no "))

    columns = global_scope.variable('COLS').obj().value()
    list_in_columns(flags, columns - 1)


@defword(name='show', doc="""\
Show the definition of the following word.""")
def w_show():
    pass                        # Grammar rules handle this word


@defword(name='shdebug', print_x=False) # XXX docstr
def w_showdebug():
    lnwriteln("Debugging is {}".format("enabled" if debug_enabled else "disabled"))

    columns = global_scope.variable('COLS').obj().value()
    dbgs = dict()

    for (resource, level) in debug_levels.items():
        dbgs[resource] = "{}={}".format(resource, level)
    sorted_dbgs = []
    for key in sorted(dbgs, key=str.casefold):
        sorted_dbgs.append(dbgs[key])
    list_in_columns(sorted_dbgs, columns - 1)


@defword(name='sign', args=1, print_x=True, doc="""\
Signum  ( n -- sign )
Returns -1, 0, or 1.""")
def w_sign():
    x = param_stack.pop()
    if type(x) in [Rpn_Integer, Rpn_Float, Rpn_Rational]:
        if x.value() < 0:
            r = -1
        elif x.value() > 0:
            r = +1
        else:
            r = 0
        result = Rpn_Integer(r)
    else:
        param_stack.push(x)
        raise TypeError("sign: Type error ({})".format(typename(x)))
    param_stack.push(result)


@defword(name='sin', args=1, print_x=True, doc="""\
Sine  ( angle -- sine )""")
def w_sin():
    x = param_stack.pop()
    if type(x) in [Rpn_Integer, Rpn_Float, Rpn_Rational]:
        result = Rpn_Float(math.sin(convert_mode_to_radians(float(x.value()))))
    elif type(x) is Rpn_Complex:
        result = Rpn_Complex.from_complex(cmath.sin(x.value()))
    else:
        param_stack.push(x)
        raise TypeError("sin: Type error ({})".format(typename(x)))
    param_stack.push(result)


@defword(name='sinh', args=1, print_x=True, doc="""\
Hyperbolic sine  ( angle -- sine_h )""")
def w_sinh():
    x = param_stack.pop()
    if type(x) in [Rpn_Integer, Rpn_Float, Rpn_Rational]:
        result = Rpn_Float(math.sinh(float(x.value())))
    elif type(x) is Rpn_Complex:
        result = Rpn_Complex.from_complex(cmath.sinh(x.value()))
    else:
        param_stack.push(x)
        raise TypeError("sinh: Type error ({})".format(typename(x)))
    param_stack.push(result)


@defword(name='sleep', args=1, doc="""\
Sleep for N seconds  ( n -- )
N may be fractional.""")
def w_sleep():
    x = param_stack.pop()
    if type(x) not in [Rpn_Integer, Rpn_Float, Rpn_Rational]:
        param_stack.push(x)
        raise TypeError("sleep: Type error ({})".format(typename(x)))
    sleep_time = float(x.value())
    time.sleep(sleep_time)


@defword(name='sq', args=1, print_x=True, doc="""\
Square  ( x -- x^2 )""")
def w_sq():
    x = param_stack.pop()
    if type(x) is Rpn_Integer:
        result = Rpn_Integer(x.value() ** 2)
    elif type(x) is Rpn_Rational:
        result = Rpn_Rational(x.numerator() ** 2, x.denominator() ** 2)
    elif type(x) is Rpn_Float:
        result = Rpn_Float(x.value() ** 2)
    elif type(x) is Rpn_Complex:
        r = complex(x.value() ** 2)
        result = Rpn_Complex.from_complex(r)
    else:
        param_stack.push(x)
        raise TypeError("sq: Type error ({})".format(typename(x)))

    param_stack.push(result)


@defword(name='sqrt', args=1, print_x=True, doc="""\
Square root  ( x -- sqrt(x) )
Negative X returns a complex number""")
def w_sqrt():
    x = param_stack.pop()
    if type(x) is Rpn_Integer and x.zerop():
        result = Rpn_Integer(0)
    elif type(x) in [Rpn_Float, Rpn_Rational] and x.zerop():
        result = Rpn_Float(0.0)
    elif type(x) is Rpn_Complex and x.zerop():
        result = Rpn_Complex()
    elif    type(x) is Rpn_Integer  and x.value() > 0 \
         or type(x) is Rpn_Float    and x.value() > 0.0 \
         or type(x) is Rpn_Rational and x.value() > 0:
        r = math.sqrt(float(x.value()))
        if type(x) is Rpn_Integer and r.is_integer():
            result = Rpn_Integer(r)
        else:
            result = Rpn_Float(r)
    elif    type(x) is Rpn_Complex \
         or type(x) is Rpn_Integer  and x.value() < 0 \
         or type(x) is Rpn_Float    and x.value() < 0.0 \
         or type(x) is Rpn_Rational and x.value() < 0:
        result = Rpn_Complex.from_complex(cmath.sqrt(complex(x.value())))
    else:
        param_stack.push(x)
        raise TypeError("sqrt: Type error ({})".format(typename(x)))
    param_stack.push(result)


@defword(name='std', print_x=False, doc="""\
std  ( -- )
Set display mode to standard.""")
def w_std():
    global display_style
    display_style = "s"


@defword(name='swap', args=2, doc="""\
Exchange top two stack elements  ( y x -- x y )
Equivalent to 1 ROLL""")
def w_swap():
    x = param_stack.pop()
    y = param_stack.pop()
    param_stack.push(x)
    param_stack.push(y)


@defword(name='tan', args=1, print_x=True, doc="""\
Tangent  ( angle -- tangent )""")
def w_tan():
    x = param_stack.pop()
    if type(x) in [Rpn_Integer, Rpn_Float, Rpn_Rational]:
        angle = convert_mode_to_radians(x.value())
        result = Rpn_Float(math.tan(angle))
    elif type(x) is Rpn_Complex:
        result = Rpn_Complex.from_complex(cmath.tan(x.value()))
    else:
        param_stack.push(x)
        raise TypeError("tan: Type error ({})".format(typename(x)))
    param_stack.push(result)


@defword(name='tanh', args=1, print_x=True, doc="""\
Hyperbolic tangent  ( angle -- tangent_h )""")
def w_tanh():
    x = param_stack.pop()
    if type(x) in [Rpn_Integer, Rpn_Float, Rpn_Rational]:
        result = Rpn_Float(math.tanh(x.value()))
    elif type(x) is Rpn_Complex:
        result = Rpn_Complex.from_complex(cmath.tanh(x.value()))
    else:
        param_stack.push(x)
        raise TypeError("tanh: Type error ({})".format(typename(x)))
    param_stack.push(result)


@defword(name='TAU', print_x=True, doc="""\
Constant: Tau ( -- 6.28318... )

DEFINITION:
Number of radians in a circle.""")
def w_TAU():
    param_stack.push(Rpn_Float(TAU))


@defword(name='then', args=1, doc="""\
Execute a conditional test.  xxx is executed if <flag> is non-zero.
<flag> IF xxx [ ELSE yyy ] THEN

qv ELSE, IF""")
def w_then():
    pass                        # Grammar rules handle this word


@defword(name='time', print_x=True, doc="""\
Current time  ( -- HH.MMSS )""")
def w_time():
    t = datetime.datetime.now().strftime("%H.%M%S")
    param_stack.push(Rpn_Float(t))


@defword(name='time!', print_x=True, doc="""\
High precision clock time  ( -- HH.MMSSssss )""")
def w_time_bang():
    t = datetime.datetime.now().strftime("%H.%M%S%f")
    param_stack.push(Rpn_Float(t))


@defword(name='timeinfo', args=1, hidden=True, print_x=False, doc="""\
Show time_info() for Float  ( x -- )""")
def w_timeinfo():
    x = param_stack.pop()
    if type(x) is not Rpn_Float:
        param_stack.push(x)
        raise TypeError("timeinfo: Type error ({})".format(typename(x)))
    print(x.time_info())        # OK


@defword(name='trace', doc="""\
Toggle tracing state""")
def w_trace():
    tracing = dbg("trace", 1)
    if tracing:
        set_debug("trace", 0)
        lnwriteln("trace: Tracing is now disabled")
    else:
        set_debug("trace", 1)
        lnwriteln("trace: Tracing is now enabled")


@defword(name='TRUE', print_x=True) # XXX need docstr
def w_TRUE():
    param_stack.push(Rpn_Integer(1))
    global show_x
    show_x = True


@defword(name='tuck', args=2, doc="""\
Duplicate top stack element into third position  ( y x -- x y x )
Equivalent to SWAP OVER.  J.V. Noble calls this UNDER.""")
def w_tuck():
    x = param_stack.pop()
    y = param_stack.pop()
    param_stack.push(x)
    param_stack.push(y)
    param_stack.push(x)


@defword(name='undef', doc="""\
Undefine a variable, removing it from the current scope.
UNDEF <var>""")
def w_undef():
    pass                        # Grammar rules handle this word


@defword(name='until', doc="""\
Execute an indefinite loop until a condition is satisfied.
BEGIN xxx <flag> UNTIL

LEAVE will exit the loop early.  Note that the effect of the test in
BEGIN...WHILE is opposite that in BEGIN...UNTIL.  The loop repeats
while something is true, rather than until it becomes true.

qv AGAIN, BEGIN, LEAVE, REPEAT, WHILE""")
def w_until():
    pass                        # Grammar rules handle this word


@defword(name='variable', doc="""\
Declare a variable.  Initial state is undefined.
VARIABLE <var>""")
def w_variable():
    pass                        # Grammar rules handle this word


@defword(name='vars', print_x=False, doc="""\
List variables and their values""")
def w_vars():
    columns = global_scope.variable('COLS').obj().value()
    for (i, scope) in scope_stack.items_top_to_bottom():
        if scope_stack.size() > 1:
            lnwriteln("Scope {}".format(scope.name()))
        vars = dict()
        for varname in scope.variables():
            var = scope.variable(varname)
            if var.hidden():
                continue
            vars[var.name()] = "{}:[undef]".format(var.name()) if not var.defined() else \
                               "{}={}".format(var.name(), var.obj().value())
        sorted_vars = []
        for key in sorted(vars, key=str.casefold):
            sorted_vars.append(vars[key])
        list_in_columns(sorted_vars, columns - 1)


@defword(name='ver', print_x=False, doc="""\
Display the current RPN version.
Also available as @VER""")
def w_ver():
    lnwriteln("RPN version {}".format(global_scope.variable('VER').obj().value()))


@defword(name='vlist', print_x=False, doc="""\
Print the list of defined words.
Only words in the global scope are shown.

qv WORDS""")
def w_vlist():
    columns = global_scope.variable('COLS').obj().value()
    # This is nice, but it shows hidden words:
    # list_in_columns(sorted([ x for x in global_scope.words() ],
    #                        key=str.casefold), columns - 1)
    words = dict()
    for wordname in global_scope.words():
        word = global_scope.word(wordname)
        if word.hidden():
            continue
        words[word.name()] = word.name()
    sorted_words = []
    for key in sorted(words, key=str.casefold):
        sorted_words.append(words[key])
    list_in_columns(sorted_words, columns - 1)


@defword(name='while', doc="""\
Execute an indefinite loop while a condition is satisfied.
BEGIN xxx <flag> WHILE yyy REPEAT

LEAVE will exit the loop early.  Note that the effect of the test in
BEGIN...WHILE is opposite that in BEGIN...UNTIL.  The loop repeats
while something is true, rather than until it becomes true.

qv AGAIN, BEGIN, LEAVE, REPEAT, UNTIL""")
def w_while():
    pass                        # Grammer rules handle this word


@defword(name='words', print_x=False, doc="""\
Print the list of user-defined words.

qv VLIST""")
def w_words():
    columns = global_scope.variable('COLS').obj().value()
    list_in_columns(sorted([ x[0] for x in global_scope.unprotected_words() ],
                           key=str.casefold), columns - 1)




#############################################################################
#
#       T V M   W O R D S
#
#############################################################################
@defword(name='clfin', doc="""\
Clear financial variables""")
def w_clfin():
    global_scope.variable('BEG') .set_obj(Rpn_Integer(0))
    global_scope.variable('FV')  .set_obj(None)
    global_scope.variable('I%YR').set_obj(None)
    global_scope.variable('N')   .set_obj(None)
    global_scope.variable('P/YR').set_obj(Rpn_Integer(12))
    global_scope.variable('PMT') .set_obj(None)
    global_scope.variable('PV')  .set_obj(None)


# BUG: if PV is 0, divide by zero exception
@defword(name='N', hidden=True, print_x=True, doc="""\
Solve for N (number of payments)""")
def w_N():
    check_financial_variables("N", ['I%YR', 'PV', 'FV'])

    N   = global_scope.variable('N')
    FV  = global_scope.variable('FV').obj()
    PV  = global_scope.variable('PV').obj()

    ip = interest_rate_helper()
    ln_ip1 = math.log1p(ip)
    n = math.log((FV.value() * ip) / (PV.value() * ip))  /  ln_ip1
    result = Rpn_Float(float(n))
    N.set_obj(result)
    param_stack.push(result)


# def update_tvm_vars(pre, post):
#     pre_value = "None" if pre is None else pre.value()
#     post_value = "None" if post is None else post.value()
#     print("Want to update from {} to {}".format(pre_value, post_value))
#     if post is None:
#         raise Rpn_E_Runtime_Error("Sorry, you are not allowed to undef N")
#     if post.value() == 3:
#         raise Rpn_E_Runtime_Error("Sorry, 3 is not valid")


def interest_rate_helper():
    IYR = global_scope.variable('I%YR').obj().value()
    PYR = global_scope.variable('P/YR').obj().value()
    return (float(IYR) / 100.0) / float(PYR)


def k_helper():
    r = 1.0
    if global_scope.variable('BEG').obj().value() == 1:
        r += interest_rate_helper()
    return r


def check_financial_variables(for_var, needs):
    still_needed = []
    for x in needs:
        #print("Checking for {}: {} is {}".format(for_var, x, global_scope.variable(x).defined()))
        if not global_scope.variable(x).defined():
            still_needed.append(x)
    if len(still_needed) == 0:
        return True
    raise Rpn_E_Runtime_Error("{}: Financial variables {} are not set".format(for_var, ",".join(still_needed)))




#############################################################################
#
#       U T I L I T Y   F U N C T I O N S
#
#############################################################################
def memoize(f):
    memoize = {}
    def helper(x):
        if x not in memoize:
            memoize[x] = f(x)
        return memoize[x]
    return helper


def comb_helper(n, r):
    if r > n or r < 0:
        return 0
    if n - r < r:
        r = n - r

    result = 1
    j = 1
    while j <= r:
        result *= n; n -= 1
        result /= j; j += 1
    return result


def convert_mode_to_radians(x, force_mode=None):
    global angle_mode
    mode = force_mode if force_mode is not None else angle_mode
    if mode == "r":
        return x
    elif mode == "d":
        return x / DEG_PER_RAD
    elif mode == "g":
        return x / GRAD_PER_RAD
    else:
        raise Rpn_E_Fatal("{}: Bad angle_mode '{}'".format(whoami(), mode))


def convert_radians_to_mode(r, force_mode=None):
    global angle_mode
    mode = force_mode if force_mode is not None else angle_mode
    if mode == "r":
        return r
    elif mode == "d":
        return r * DEG_PER_RAD
    elif mode == "g":
        return r * GRAD_PER_RAD
    else:
        raise Rpn_E_Fatal("{}: Bad angle_mode '{}'".format(whoami(), mode))


def define_secondary_words():
    eval_string("""
: PHI           doc:"PHI  ( -- 1.618... )   Golden ratio

DEFINITION:
PHI = (1 + sqrt(5)) / 2"
  5 sqrt 1 + 2 / ;

: BL            doc:"BL  ( -- 32 )   ASCII code for a space character"
  32 ;

: space         doc:"space   Display one space character"
  BL emit ;

: spaces        doc:"spaces  ( n -- )   Display N space characters"
  | in:N |
  @N 0 do space loop ;


\ Conversion functions
: mm->in doc:"mm->in  ( mm -- inch )  Convert millimeters to inches"
  25.4 / ;

: m->ft  doc:"m->ft  ( m -- ft )  Convert meters to feet"
  1000 * mm->in   12 / ;

: km->mi doc:"km->mi  ( km -- mile )  Convert kilometers to miles"
  1000 *  m->ft 5280 / ;

: in->mm doc:"in->mm  ( inch -- mm )  Convert inches to millimeters"
  25.4 * ;

: ft->m doc:"ft->m  ( ft -- m )  Convert feet to meters"
  12   * in->mm 1000 / ;

: mi->km doc:"mi->km  ( mile -- km )  Convert miles to kilometers"
  5280   * ft->m  1000 / ;

: f->c doc:"f->c  ( f -- c )  Convert degrees fahrenheit to degrees celcius"
  32 - 5 * 9 / ;

: c->f doc:"c->f  ( c -- f )  Convert degrees celcius to degrees fahrenheit"
  9 * 5 / 32 + ;

: g->oz doc:"g->oz  ( g -- oz )  Convert grams to ounces"
  28.34952    / ;

: gal->l  doc:"gal->l  ( gal -- liter )  Convert gallons to liters"
  3.78541 * ;

: l->gal  doc:"l->gal  ( liter -- gal )  Convert liters to gallons"
  3.78541 / ;

: kg->lb doc:"kg->lb  ( kg -- lb )  Convert kilograms to pounds"
  0.45359237 / ;

\ : cm3->in3 doc:"cm3->in3  ( cm^3 -- in^3 )  Convert cubic centimeters to cubic inches"
\   16.3871     / ;

: oz->g    doc:"oz->g  ( oz -- g )  Convert ounces to grams"
  28.34952    * ;

: lb->kg   doc:"lb->kg  ( lb -- kg )  Convert pounds to kilograms"
  0.45359237 * ;

\ : in3->cm3  doc:"in3->cm3  ( in^3 -- cm^3 )  Convert cubic inches to cubic centimeters"
\   16.3871     * ;

""")


def define_tertiary_words():
    eval_string("""
: dice          doc:"dice  ( N sides -- sum )  Roll N sides-sided dice

EXAMPLE:
3 6 dice => number in range [3,18]"
  | in:N in:sides out:sum |

  0 !sum
  @N 0 do
    @sides randint @sum + !sum   \ Really need !+sum
  loop ;

: X       88 emit ;
: xbox  |foo bar|  5 0 do  4 0 do X loop cr loop ;

: ctest
  case 1 of ."Found 1" .s vars endof
  \ foo
  otherwise ."Found other" .s vars
  endcase
;

: foo  |a b c|
  : bar  |x y z|  ."----" cr ;
  : baz           66 emit space ;
  65 emit space baz bar ;

\ variable v1     [1 2 3] !v1
\ variable v2     [4 5 6] !v2
\ variable m
\ [[1 2 3]
\  [4 5 6]]   !m

variable a
variable b
variable c

\ : inout |in:a in:b out:c|  @a @b + 2 * !c ;
""")


def defvar(name, value, **kwargs):
    global_scope.add_varname(name)
    var = Rpn_Variable(name, value, **kwargs)
    dbg(whoami(), 1, "{}: Creating variable {} at address {} in {}".format(whoami(), name, hex(id(var)), repr(global_scope)))
    global_scope.set_variable(name, var)


def eval_string(s):
    dbg("eval_string", 1, "eval_string('{}')".format(s))
    scope_stack_size = scope_stack.size()
    try:
        result = parser.parse(s) # , debug=dbg("eval_string"))
    except Rpn_E_Parse_Error as e:
        if str(e) != 'EOF':
            lnwriteln("Parse error: {}".format(str(e)))
    except Rpn_E_Abort:
        param_stack.clear()
        string_stack.clear()
        return_stack.clear()
    else:
        if result is not None:
            dbg("eval_string", 1, "result={}".format(result))
    finally:
        if scope_stack.size() > scope_stack_size:
            dbg("eval_string", 1, "Gotta pop {} scopes from the stack".format(scope_stack.size() - scope_stack_size))
        while scope_stack.size() > scope_stack_size:
            pop_scope("Parse failure")


@memoize
def fact_helper(x):
    result = 1
    while x > 1:
        result *= x
        x -= 1
    return result


def flag_clear(flag):
    global flags_vec
    if flag < 0 or flag > flag_max - 1:
        raise Rpn_E_Fatal("{}: Flag {} out of range".format(whoami(), flag))
    flags_vec &= ~(1<<flag)

def flag_set(flag):
    global flags_vec
    if flag < 0 or flag > flag_max - 1:
        raise Rpn_E_Fatal("{}: Flag {} out of range".format(whoami(), flag))
    flags_vec |= 1<<flag

def flag_test(flag):
    global flags_vec
    if flag < 0 or flag > flag_max - 1:
        raise Rpn_E_Fatal("{}: Flag {} out of range".format(whoami(), flag))
    return True if flags_vec & 1<<flag != 0 else False


# I should really just use __format__() correctly
def fmt(x):
    global display_style, display_precision
    if type(x) is float and display_style in ["f", "e"]:
        return "{:.{prec}{style}}".format(x, style=display_style, prec=display_precision)
    elif type(x) is Rpn_Float and display_style in ["f", "e"]:
        return fmt(x.value())
    else:
        return str(x)


def generate_token_list():
    '''Returns a tuple (flag, list)
flag is True if initial parse error, False if no error'''

    initial_parse_error = False
    parse_stack.clear()
    tok_list = []
    depth = {
        'BRACKET' : 0,
        'PAREN'   : 0
    }

    while True:
        # Get next token
        tok = next(Rpn_Token_Mgr.next_token())
        dbg("token", 1, "token({},{})".format(tok.type, repr(tok.value)))

        # These need a second token or they will be very angry
        if tok.type in ['AT_SIGN', 'CONSTANT', 'EXCLAM', 'FORGET', 'HELP',
                          'SHOW', 'UNDEF', 'VARIABLE' ]:
            parse_stack.push(tok.type)
            try:
                tok2 = next(Rpn_Token_Mgr.next_token())
                dbg("token", 1, "token({},{})".format(tok2.type, repr(tok2.value)))
            except StopIteration:
                initial_parse_error = True
                dbg("token", 1, "{}: No more tokens, exiting".format(tok.type))
                break
            finally:
                tok_list.append(tok)
                parse_stack.pop()
            tok_list.append(tok2)

        elif tok.type in ['OPEN_BRACKET', 'CLOSE_BRACKET',
                          'OPEN_PAREN',   'CLOSE_PAREN']:
            tok_list.append(tok)
            # borp == "bracket or paren"
            (open_close, borp) = tok.type.split("_")
            #print("borp={}".format(borp))
            if borp == 'PAREN':
                c = '('
            elif borp == 'BRACKET':
                c = '['

            if open_close == 'OPEN':
                if borp == 'PAREN' and depth[borp] > 0:
                    lnwriteln("{}: Embedded {} not allowed".format(tok.type, c))
                    initial_parse_error = True
                else:
                    parse_stack.push(c)
                    depth[borp] += 1

            if open_close == 'CLOSE':
                if parse_stack.empty() or \
                        borp == 'BRACKET' and parse_stack.top() != c or \
                        borp == 'PAREN'   and parse_stack.top() != '(,':
                    lnwriteln("{}: {} lost".format(tok.type, c))
                    initial_parse_error = True
                else:
                    parse_stack.pop()
                    depth[borp] -= 1

        elif tok.type == 'COMMA':
            if parse_stack.empty() or parse_stack.top() != '(':
                lnwriteln("{}: no matching (".format(tok.type))
                initial_parse_error = True
            else:
                tok_list.append(tok)
                parse_stack.pop()
                parse_stack.push('(,')

        elif tok.type in ['BEGIN', 'CASE', 'COLON', 'DO', 'IF']:
            tok_list.append(tok)
            parse_stack.push(tok.type)

        elif tok.type in ['AGAIN', 'UNTIL']:
            if parse_stack.empty() or parse_stack.top() != 'BEGIN':
                lnwriteln("{}: no matching BEGIN".format(tok.type))
                initial_parse_error = True
            else:
                tok_list.append(tok)
                parse_stack.pop()

        elif tok.type == 'ELSE':
            if parse_stack.empty() or parse_stack.top() != 'IF':
                lnwriteln("ELSE: no matching IF")
                initial_parse_error = True
            else:
                tok_list.append(tok)
                parse_stack.pop()
                parse_stack.push(tok.type)

        elif tok.type == 'ENDCASE':
            if parse_stack.empty() or parse_stack.top() not in ['CASE', 'OTHERWISE']:
                lnwriteln("ENDCASE: no matching CASE")
                initial_parse_error = True
            else:
                tok_list.append(tok)
                parse_stack.pop()

        elif tok.type == 'ENDOF':
            if parse_stack.empty() or parse_stack.top() != 'OF':
                lnwriteln("ENDOF: no matching OF")
                initial_parse_error = True
            else:
                tok_list.append(tok)
                parse_stack.pop()
                parse_stack.push('CASE')

        elif tok.type == 'ERROR':
            lnwriteln("ERROR {}".format(tok))
            initial_parse_error = True

        elif tok.type in ['LOOP', 'PLUS_LOOP']:
            if parse_stack.empty() or parse_stack.top() != 'DO':
                lnwriteln("{}: no matching DO".format(tok.type))
                initial_parse_error = True
            else:
                tok_list.append(tok)
                parse_stack.pop()

        elif tok.type in ['OF', 'OTHERWISE']:
            if parse_stack.empty() or parse_stack.top() != 'CASE':
                lnwriteln("{}: no matching CASE".format(tok.type))
                initial_parse_error = True
            else:
                tok_list.append(tok)
                parse_stack.pop()
                parse_stack.push(tok.type)

        elif tok.type == 'REPEAT':
            if parse_stack.empty() or parse_stack.top() != 'WHILE':
                lnwriteln("REPEAT: no matching WHILE")
                initial_parse_error = True
            else:
                tok_list.append(tok)
                parse_stack.pop()

        elif tok.type == 'SEMICOLON':
            if parse_stack.empty() or parse_stack.top() != 'COLON':
                lnwriteln("SEMICOLON: no matching COLON")
                initial_parse_error = True
            else:
                tok_list.append(tok)
                parse_stack.pop()

        elif tok.type == 'THEN':
            if parse_stack.empty() or parse_stack.top() not in ['IF', 'ELSE']:
                lnwriteln("THEN: no matching IF")
                initial_parse_error = True
            else:
                tok_list.append(tok)
                parse_stack.pop()

        elif tok.type == 'WHILE':
            if parse_stack.empty() or parse_stack.top() != 'BEGIN':
                lnwriteln("WHILE: no matching BEGIN")
                initial_parse_error = True
            else:
                tok_list.append(tok)
                parse_stack.pop()
                parse_stack.push(tok.type)

        else:
        # 'ABORT_QUOTE',
        # 'DOC_STR',
        # 'DOT_QUOTE',
        # 'IDENTIFIER',
        # 'VBAR',
        # 'WS',
            tok_list.append(tok)

        # Here's what breaks the while True loop, sauf StopIteration
        if parse_stack.empty() and depth['PAREN'] == 0 and depth['BRACKET'] == 0:
            break

    return (initial_parse_error, tok_list)


# Helper routines for KEY
class _Getch_Windows:
    def __init__(self):
        import msvcrt

    def __call__(self):
        import msvcrt
        return msvcrt.getch()

class _Getch_Unix:
    def __init__(self):
        # import termios now or else you'll get the Unix version on the Mac
        import tty, sys, termios

    def __call__(self):
        import sys, tty, termios
        fd = sys.stdin.fileno()
        old_settings = termios.tcgetattr(fd)
        try:
            tty.setraw(sys.stdin.fileno())
            ch = sys.stdin.read(1)
        finally:
            termios.tcsetattr(fd, termios.TCSADRAIN, old_settings)
        return ch

class _Getch:
    """Gets a single character from standard input.  Does not echo to the screen."""

    def __init__(self):
        try:
            self.impl = _Getch_Windows()
        except ImportError:
            self.impl = _Getch_Unix()


    def __call__(self): return self.impl()


# Jeffrey Magedanz - https://stackoverflow.com/posts/42602689/revisions
def list_in_columns(items, width=79, indent=0, spacing=3):
    """\
Return string listing items along columns.

items : sequence
    List of items to display that must be directly convertible into
    unicode strings.
width : int
    Maximum number of characters per line, including indentation.
indent : int
    Number of spaces in left margin.
spacing : int
    Number of spaces between columns."""

    if not items:
        return u''
    # Ensure all items are strings
### items = [unicode(item) for item in items]
    # Estimate number of columns based on shortest and longest items
    minlen = min(len(item) for item in items)
    maxlen = max(len(item) for item in items)
    # Assume one column with longest width, remaining with shortest.
    # Use negative numbers for ceiling division.
    ncols = 1 - (-(width - indent - maxlen) // (spacing + min(1, minlen)))
    ncols = max(1, min(len(items), ncols))

    # Reduce number of columns until items fit (or only one column)
    while ncols >= 1:
        # Determine number of rows by ceiling division
        nrows = -(-len(items) // ncols)
        # Readjust to avoid empty last column
        ncols = -(-len(items) // nrows)
        # Split items into columns, and test width
        columns = [items[i*nrows:(i+1)*nrows] for i in range(ncols)]
        totalwidth = indent - spacing + sum(
            spacing + max(len(item) for item in column)
            for column in columns
            )
        # Stop if columns fit. Otherwise, reduce number of columns and
        # try again.
        if totalwidth <= width:
            break
        else:
            ncols -= 1

    # Pad all items to column width
    for i, column in enumerate(columns):
        colwidth = max(len(item) for item in column)
        columns[i] = [
            item + ' ' * (colwidth - len(item))
            for item in column
            ]

    # Transpose into rows, and return joined rows
    rows = list(itertools.zip_longest(*columns, fillvalue=''))
    out = '\n'.join(' ' * indent + (u' ' * spacing).join(row).rstrip()
                    for row in rows)
    writeln(out)


def load_file(filename):
    try:
        with open(filename, "r") as file:
            contents = file.read()
    except PermissionError:
        raise Rpn_E_Runtime_Error("load: Cannot read file '{}'".format(filename))
    else:
        eval_string(contents)


def lookup_varname(varname):
    for (_, scope) in scope_stack.items_top_to_bottom():
        dbg(whoami(), 1, "{}: Looking for varname {} in {}...".format(whoami(), varname, repr(scope)))
        dbg(whoami(), 3, "{} has varnames: {}".format(scope, scope.all_varnames()))
        if varname in scope.all_varnames():
            dbg(whoami(), 1, "{}: Found varname {} in {}".format(whoami(), varname, repr(scope)))
            return (varname, scope)
    dbg(whoami(), 1, "{}: Varname {} not found".format(whoami(), varname))
    return (None, None)


def lookup_variable(name, how_many=1):
    for (_, scope) in scope_stack.items_top_to_bottom():
        dbg(whoami(), 1, "{}: Looking for variable {} in {}...".format(whoami(), name, repr(scope)))
        dbg(whoami(), 3, "{} has variables: {}".format(scope, scope.variables()))
        var = scope.variable(name)
        if var is None:
            continue
        how_many -= 1
        if how_many > 0:
            continue
        dbg(whoami(), 1, "{}: Found variable {} in {}: {}".format(whoami(), name, repr(scope), repr(var)))
        return (var, scope)
    dbg(whoami(), 1, "{}: Variable {} not found".format(whoami(), name))
    #traceback.print_stack(file=sys.stderr)
    return (None, None)


def lookup_word(name):
    for (_, scope) in scope_stack.items_top_to_bottom():
        #lnwriteln("{}: Looking for word {} in {}...".format(whoami(), name, scope))
        #lnwriteln("{} has words: {}".format(scope, scope.words))
        word = scope.word(name)
        if word is not None:
            #lnwriteln("{}: Found word {} in {}: {}".format(whoami(), name, scope, word))
            return (word, scope)
    #lnwriteln("{}: Word {} not found".format(whoami(), name))
    return (None, None)


def normalize_hms(hh, mm, ss):
    while ss < 0:
        mm -=  1
        ss += 60
    while ss >= 60:
        mm +=  1
        ss -= 60
    while mm < 0:
        hh -=  1
        mm += 60
    while mm >= 60:
        hh +=  1
        mm -= 60
    return (hh, mm, ss)


def numpy_to_python(n):
    t = type(n)
    if t is np.int64:
        return int(n)
    elif t is np.float64:
        return float(n)
    elif t is np.complex128:
        return complex(n)
    else:
        raise Rpn_E_Fatal("{}: Cannot handle type {}".format(whoami(), t))


def numpy_to_rpn(n):
    t = type(n)
    if t is np.int64:
        return Rpn_Integer(n)
    else:
        raise Rpn_E_Fatal("{}: Cannot handle type {}".format(whoami(), t))


def parse_args():
    try:
        opts, argv = getopt.getopt(sys.argv[1:], "dil:")
    except getopt.GetoptError as e:
        print(str(e))           # OK
        usage()
        sys.exit(64)

    for opt, arg in opts:
        if opt == "-d":
            global debug_enabled
            debug_enabled = True
        elif opt == "-i":
            global force_interactive
            force_interactive = True
        elif opt == "-l":
            try:
                load_file(arg)
            except FileNotFoundError:
                lnwriteln("load: File '{}' does not exist".format(arg))
            except Rpn_E_Runtime_Error as e:
                lnwriteln(str(e))
        else:
            print("Unhandled option {}".format(opt)) # OK
            sys.exit(2)

    return argv


def prompt_string():
    global angle_mode
    s = "[{}{}] ".format(angle_mode, param_stack.size())

    if not parse_stack.empty():
        qq = " ".join([ p[1] for p in parse_stack.items_bottom_to_top() ])
        s += qq + " ... "
    return s


def pop_scope(why):
    scope = scope_stack.pop()
    dbg("scope", 2, "Pop  {} due to {}".format(repr(scope), why))
    #dbg("scope", 1, "Pop  {}".format(repr(scope)))
    if scope == global_scope:
        traceback.print_stack(file=sys.stderr)
        raise Rpn_E_Fatal("Attempting to pop Global scope!")

def push_scope(scope, why):
    dbg("scope", 2, "Push {} due to {}".format(repr(scope), why))
    #dbg("scope", 1, "Push {}".format(repr(scope)))
    scope_stack.push(scope)


def sigquit_handler(signum, frame):
    lnwriteln("[Quit]")
    raise Rpn_E_End_Program()


# Simple SIGWINCH handler can become overwhelmed and crash if window
# changes come too fast.  Consider using shutil.get_terminal_size()
def sigwinch_handler(signum, frame):
    stty_size = subprocess.check_output(['stty', 'size']).decode().split()
    if len(stty_size) != 2:
        return

    tty_rows, tty_columns = stty_size
    #lnwriteln("{} x {}".format(tty_rows, tty_columns))
    if int(tty_columns) == 0:
        env_cols = os.getenv("COLUMNS")
        tty_columns = int(env_cols) if env_cols is not None else 80
    if int(tty_rows) == 0:
        env_rows = os.getenv("ROWS")
        tty_rows = int(env_rows) if env_rows is not None else 24
    global_scope.variable('ROWS').set_obj(Rpn_Integer(tty_rows))
    global_scope.variable('COLS').set_obj(Rpn_Integer(tty_columns))


def write(s=""):
    if len(s) == 0:
        return
    sharpout = global_scope.variable('#OUT')
    outval = sharpout.obj().value()
    newline = s.find("\n")
    while newline != -1:
        substring = s[:newline]
        print(substring)
        outval = 0
        s = s[newline+1:]
        newline = s.find("\n")
    outval += len(s)
    print(s, end='', flush=True)
    sharpout.set_obj(Rpn_Integer(outval))

def writeln(s=""):
    sharpout = global_scope.variable('#OUT')
    print(s, flush=True)
    sharpout.set_obj(Rpn_Integer(0))

def lnwrite(s=""):
    sharpout = global_scope.variable('#OUT')
    if sharpout.obj().value() != 0:
        writeln()
    write(s)

def lnwriteln(s=""):
    sharpout = global_scope.variable('#OUT')
    if sharpout.obj().value() != 0:
        writeln()
    writeln(s)



#############################################################################
#
#       M A I N   L O O P   &   P R I M A R Y   F U N C T I O N S
#
#############################################################################
def usage():
    print("""
Usage: rpn [-d] [-i] [-l FILE] cmds...

-d      Enable debugging
-i      Force interactive mode
-l FILE Load FILE""")


def initialize():
    global rpn_version, default_protected

    #sys.setrecursionlimit(2000) # default is 1000
    random.seed()
    push_scope(global_scope, "Global scope")
    w_clflag()
    define_variables()
    define_secondary_words()

    # Switch to user mode; words are no longer protected
    default_protected = False
    define_tertiary_words()

    # Set up signal handling
    signal.signal(signal.SIGQUIT, sigquit_handler)
    signal.signal(signal.SIGWINCH, sigwinch_handler)
    sigwinch_handler(0, 0)      # Read & define ROWS and COLS via stty(1)

    # Attempt to load the user's init file
    init_file = os.path.expanduser("~/.rpnrc")
    if os.path.isfile(init_file):
        load_file(init_file)

    # Parse command line
    argv = parse_args()

    if len(argv) > 0:
        global go_interactive
        if not force_interactive:
            go_interactive = False
        s = " ".join([ arg for arg in argv ])
        eval_string(s)


def define_variables():
    defvar('#OUT', Rpn_Integer(0), protected=True, readonly=True, noshadow=True)
    defvar('BEG',  Rpn_Integer(0), protected=True, readonly=True) # 1=Begin, 0=End (default)
    defvar('COLS', Rpn_Integer(0), protected=True)
    defvar('FV',   None, protected=True, doc="""\
TVM variable: Future Value""")
    defvar('I%YR', None, protected=True)
    #defvar('N',    None, protected=True, pre_hook=update_tvm_vars)
    defvar('N',    None, protected=True)
    defvar('P/YR', Rpn_Integer(12), protected=True)
    defvar('PMT',  None, protected=True)
    defvar('PV',   None, protected=True)
    defvar('ROWS', Rpn_Integer(0), protected=True)
    defvar('VER',  Rpn_Float(rpn_version), protected=True, constant=True, noshadow=True)


def main():
    try:
        initialize()
        if go_interactive:
            main_loop()
    except Rpn_E_End_Program:
        pass
    except Rpn_E_Fatal as e:
        if len(e._message) > 0:
            lnwriteln("Fatal error: {}".format(e))
        sys.exit(1)

    end_program()


def main_loop():
    global show_x
    show_x = False    # Reset, because some argv may have set it to True

    w_ver()
    if not param_stack.empty():
        w_dot_s()

    while True:
        try:
            (error, tok_list) = generate_token_list()
        except StopIteration:
            return
        except Rpn_E_Top_Level:
            continue
        if error is True:
            lnwriteln("{}: generate_token_list() error".format(whoami()))
        s = " ".join([ t.value for t in tok_list ])
        dbg("parse", 1, "s='{}'".format(s))
        eval_string(s)


def end_program():
    if global_scope.variable('#OUT').obj().value() != 0:
        writeln()

    if not string_stack.empty():
        if string_stack.size() == 1:
            w_dollar_dot(); w_cr()
        else:
            lnwriteln("Strings:")
            w_dollar_dot_s()

    if not param_stack.empty():
        if param_stack.size() == 1:
            w_dot(); w_cr()
        else:
            lnwriteln("Stack:")
            w_dot_s()




#############################################################################
#
#       M A I N
#
#############################################################################
param_stack  = Rpn_Stack()
parse_stack  = Rpn_Stack()
return_stack = Rpn_Stack()
scope_stack  = Rpn_Stack()
string_stack = Rpn_Stack()

lexer  = lex.lex(optimize=True)
parser = yacc.yacc(start='evaluate') # , errorlog=yacc.NullLogger())

if __name__ == "__main__":
    main()

sys.exit(0)<|MERGE_RESOLUTION|>--- conflicted
+++ resolved
@@ -22,16 +22,12 @@
 import random
 import re
 import readline
-<<<<<<< HEAD
-import scipy.integrate
-import scipy.optimize
-=======
 try:
     import scipy.integrate
+    import scipy.optimize
     have_scipy = True
 except ModuleNotFoundError:
     have_scipy = False
->>>>>>> 331ed5a5
 import signal
 import subprocess
 import sys
