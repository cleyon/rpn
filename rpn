#!/usr/bin/env python3

rpn_version = 15.3

import cmath
import inspect
import itertools
import math
import numpy    as np
import os
import ply.yacc as yacc
import random
import signal
import subprocess
import sys

from fractions  import Fraction
from rpn_lex    import tokens

# Global variables
angle_mode        = "r"  # r=radians, d=degrees, g=grads (not supported)
default_protected = True
flag_max          = 64
parse_error       = False
rpn_debug         = False
show_x            = False

# DEG_PER_RAD  = 360 / TAU
# E            = Base of natural logarithms = exp(1.0)
# GAMMA        = Euler-Mascheroni constant, approx: 1 - tanh(ln(1.57)) - 0.57/(9!)
# GRAD_PER_RAD = 400 / TAU
# LN_2         = ln(2)
# LN_10        = ln(10)
# PHI          = Golden ratio = (1 + sqrt(5)) / 2
# PI           = TAU / 2
# TAU          = Number of radians in a circle
GAMMA        =  0.5772156649015328606065120900824024310421593359399235988057672348848677267776646709369470632917467495
LN_2         =  0.6931471805599453094172321214581765680755001343602552541206900094933936219696947156058633269964186875
PHI          =  1.6180339887498948482045868343656381177203091798057628621354486227052604628189024497072072041893911375
LN_10        =  2.3025850929940456840179914546843642076011014886287729760333279009675726096773524802359972050895982983
E            =  2.7182818284590452353602874713526624977572470936999595749669676277240766303535475945713821785251664274
PI           =  3.1415926535897932384626433832795028841971693993751058209749445923078164062862089986280348253421170680
TAU          =  6.2831853071795864769252867665590057683943387987502116419498891846156328125724179972560696506842341360
DEG_PER_RAD  = 57.2957795130823208767981548141051703324054724665643215491602438612028471483245526324409689958511109442
GRAD_PER_RAD = 63.6619772367581343075535053490057448137838582961825794990669376235587190536906140360455211065012343824




#############################################################################
#
#       S U P P O R T   C L A S S E S
#
#############################################################################
class Rpn_Exception(Exception):
    def __init__(self, msg=""):
        self._message = msg
    def __str__(self):
        return str(self._message)

class Rpn_E_Abort(Rpn_Exception):
    """Rpn_E_Abort is raised by the ABORT and ABORT" words.
It clears the parameter, return, and string stacks.  Caught in p_execute."""
    pass

class Rpn_E_End_Program (Rpn_Exception):
    """Rpn_E_End_Program is raised when there is no more input to parse, or
the interrupt key is signaled.  It is caught in __main__, where processing
is halted, the exit routine prints the stack, and the program exits."""
    pass

# XXX - where should this be caught?
class Rpn_E_Exit(Rpn_Exception):
    """Rpn_E_Exit is raised by the word EXIT and terminates execution
of the current word."""
    pass

class Rpn_E_Fatal(Rpn_Exception):
    """Rpn_E_Fatal is raised whenever an internal error is detected that
forces the program to abend.  It is caught in __main__ and causes an
immediate program termination."""
    pass

class Rpn_E_Leave(Rpn_Exception):
    """Rpn_E_Leave is raised by the LEAVE word.  This is caught by
BEGIN or DO loops, and causes an immediate exit from the enclosing loop.
If a loop is not currently executing, it is caught in p_execute() and
an error message is printed."""
    pass

class Rpn_E_Top_Level(Rpn_Exception):
    """Rpn_E_Top_Level causes an immediate return to the top level prompt.
It is caught in main_loop."""
    pass


class Rpn_Abort_Quote:
    def __init__(self, val):
        if len(val) < 7 or val[0:6] != 'abort"' or val[-1] != '"':
            raise Rpn_E_Fatal("{}: Malformed string: '{}'".format(whoami(), val))
        self._str = val[6:-1]

    def stringval(self):
        return self._str

    def __call__(self):
        if param_stack.empty():
            raise RuntimeError("abort\": Insufficient parameters (1 required)")
        flag = param_stack.pop()
        if type(flag) is not Rpn_t_Integer:
            param_stack.push(flag)
            raise TypeError("abort\": Flag must be an integer")
        if flag.value() != 0:
            lnwriteln("{}".format(self.stringval()))
            raise Rpn_E_Abort()

    def __str__(self):
        return "abort\"{}\"".format(self.stringval())

    def __repr__(self):
        return "AbortQuote[{}]".format(repr(self.stringval()))



class Rpn_Begin_Again:
    def __init__(self, seq):
        self._seq = seq

    def __call__(self):
        try:
            while True:
                self._seq.__call__()
        except Rpn_E_Leave:
            pass

    def __str__(self):
        return "begin {} again".format(self._seq)

    def __repr__(self):
        return "BeginAgain[{}]".format(repr(self._seq))


class Rpn_Begin_Until:
    def __init__(self, seq):
        self._seq = seq

    def __call__(self):
        try:
            while True:
                self._seq.__call__()
                if param_stack.empty():
                    raise RuntimeError("until: Insufficient parameters (1 required)")
                flag = param_stack.pop()
                if type(flag) is not Rpn_t_Integer:
                    param_stack.push(flag)
                    raise TypeError("until: Flag must be an integer")
                if flag.value() != 0:
                    break
        except Rpn_E_Leave:
            pass

    def __str__(self):
        return "begin {} until".format(self._seq)

    def __repr__(self):
        return "BeginUntil[{}]".format(repr(self._seq))


class Rpn_Begin_While:
    def __init__(self, seq1, seq2):
        self._seq1 = seq1
        self._seq2 = seq2

    def __call__(self):
        try:
            while True:
                self._seq1.__call__()
                if param_stack.empty():
                    raise RuntimeError("while: Insufficient parameters (1 required)")
                flag = param_stack.pop()
                if type(flag) is not Rpn_t_Integer:
                    param_stack.push(flag)
                    raise TypeError("while: Flag must be an integer")
                if flag.value() == 0:
                    break
                self._seq2.__call__()
        except Rpn_E_Leave:
            pass

    def __str__(self):
        return "begin {} while {} repeat".format(self._seq1, self._seq2)

    def __repr__(self):
        return "BeginWhile[{},{}]".format(repr(self._seq1), repr(self._seq2))


class Rpn_Case:
    def __init__(self, case_clauses, otherwise_seq):
        self._case_clauses  = case_clauses
        self._otherwise_seq = otherwise_seq
    def __call__(self):
        if param_stack.empty():
            raise RuntimeError("case: Insufficient parameters (1 required)")
        n = param_stack.pop()
        if type(n) is not Rpn_t_Integer:
            param_stack.push(n)
            raise TypeError("case: Case control parameter must be an integer")
        nval = n.value()
        ran = False
        for clause in self._case_clauses.items():
            ran = clause.attempt_call(nval)
            if ran:
                break
        if not ran:
            self._otherwise_seq.__call__()


class Rpn_Case_Clause:
    def __init__(self, x, seq):
        self._x = x             # x is a plain integer, not an Rpn_t_Integer
        self._seq = seq
    def attempt_call(self, n):
        if n == self._x:
            self._seq.__call__()
            return True
        else:
            return False


class Rpn_t_Complex:
    def __init__(self, real=0.0, imag=0.0):
        self.set_real_imag(real, imag)

    @classmethod
    def from_complex(cls, cplx):
        return cls(cplx.real, cplx.imag)

    def value(self):
        return self._value

    def real(self):
        return self.value().real

    def imag(self):
        return self.value().imag

    def set_real_imag(self, real, imag):
        self._value = complex(float(real), float(imag))

    def zerop(self):
        return self.real() == 0.0 and self.imag() == 0.0

    def __str__(self):
        return "({}, {})".format(self.real(), self.imag()) # sprintf?

    def __repr__(self):
        return "Complex[{}]".format(repr(self.value()))


class Rpn_Do_Loop:
    def __init__(self, seq):
        self._seq = seq
        seq.scope().set_variable('_I', Rpn_Variable('_I', None, hidden=True))

    def __call__(self):
        if param_stack.size() < 2:
            raise RuntimeError("do: Insufficient parameters (2 required)")
        x = param_stack.pop()
        y = param_stack.pop()
        if type(y) is not Rpn_t_Integer or type(x) is not Rpn_t_Integer:
            param_stack.push(y)
            param_stack.push(x)
            raise TypeError("do: Loop control parameters must be integers")
        _I = self._seq.scope().variable('_I')
        limit = y.value()
        i = x.value()
        _I.set_obj(x)
        if i == limit:
            #lnwriteln("do: Not executing because initial == limit")
            return

        try:
            while True:
                self._seq.__call__()
                i += 1
                _I.set_obj(Rpn_t_Integer(i))
                if i >= limit:
                    break
        except Rpn_E_Leave:
            pass

    def __str__(self):
        return "do {} loop".format(self._seq)

    def __repr__(self):
        return "DoLoop[{}]".format(repr(self._seq))


class Rpn_PlusLoop:
    def __init__(self, seq):
        self._seq = seq
        seq.scope().set_variable('_I', Rpn_Variable('_I', None, hidden=True))

    def __call__(self):
        if param_stack.size() < 2:
            raise RuntimeError("do: Insufficient parameters (2 required)")
        x = param_stack.pop()
        y = param_stack.pop()
        if type(y) is not Rpn_t_Integer or type(x) is not Rpn_t_Integer:
            param_stack.push(y)
            param_stack.push(x)
            raise TypeError("do: Loop control parameters must be integers")
        _I = self._seq.scope().variable('_I')
        limit = y.value()
        i = x.value()
        _I.set_obj(x)
        if i == limit:
            #lnwriteln("do: Not executing because initial == limit")
            return

        try:
            while True:
                self._seq.__call__()
                if param_stack.empty():
                    raise RuntimeError("+loop: Insufficient parameters (1 required)")
                incr = param_stack.pop()
                if type(incr) is not Rpn_t_Integer:
                    param_stack.push(incr)
                    raise TypeError("+loop: Increment must be integer")
                i += incr.value()
                _I.set_obj(Rpn_t_Integer(i))
                if    incr.value() > 0 and i >= limit \
                   or incr.value() < 0 and i < limit:
                    break
        except Rpn_E_Leave:
            pass

    def __str__(self):
        return "do {} +loop".format(self._seq)

    def __repr__(self):
        return "DoPlusLoop[{}]".format(repr(self._seq))


class Rpn_Dot_Quote:
    def __init__(self, val):
        if len(val) < 3 or val[0:2] != '."' or val[-1] != '"':
            raise Rpn_E_Fatal("{}: Malformed string: '{}'".format(whoami(), val))
        self._str = val[2:-1]

    def stringval(self):
        return self._str

    def __call__(self):
        write("{}".format(self.stringval()))

    def __str__(self):
        return ".\"{}\"".format(self.stringval())

    def __repr__(self):
        return "DotQuote[{}]".format(repr(self.stringval()))


class Rpn_Error:
    def __init__(self, msg):
        self._message = msg

    def __call__(self):
        lnwriteln(self._message)

    def __repr__(self):
        return "Error[{}]".format(self._message)


class Rpn_Executable:
    def __init__(self, exe):
        self._exe = exe

    def __call__(self):
        try:
            self._exe.__call__()
        except Rpn_E_Exit:
            raise

    def __str__(self):
        return str(self._exe)

    def __repr__(self):
        return "Exe[{}]".format(repr(self._exe))


class Rpn_Fetch_Var:
    def __init__(self, id, var):
        if type(var) is not Rpn_Variable:
            raise Rpn_E_Fatal("{}: Variable {} is not an Rpn_Variable".format(whoami(), id))
        self._identifier = id
        self._variable = var

    def variable(self):
        return self._variable

    def identifier(self):
        return self._identifier

    def __str__(self):
        return "@{}".format(self.identifier())

    def __repr__(self):
        return "Fetch[{}]".format(self.identifier())


class Rpn_t_Float:
    def __init__(self, val=0.0):
        self._value = float(val)

    def value(self):
        return self._value

    def set_value(self, val):
        self._value = float(val)

    def zerop(self):
        return self.value() == 0.0

    def __str__(self):
        return "{}".format(self.value()) # sprintf

    def __repr__(self):
        return "Float[{}]".format(repr(self.value()))


class Rpn_Forget:
    def __init__(self, word, scope):
        if type(word) is not Rpn_Word:
            raise Rpn_E_Fatal("{}: Word {} is not an Rpn_Word".format(whoami(), repr(word)))
        if type(scope) is not Rpn_Scope:
            raise Rpn_E_Fatal("{}: Scope {} is not an Rpn_Scope".format(whoami(), repr(scope)))
        self._word = word
        self._scope = scope

    def __call__(self):
        if self._word.protected():
            raise RuntimeError("forget: '{}' is protected".format(self._word.name()))
        self._scope.unset_word(self._word)

    def __str__(self):
        return "forget {}".format(self._word.name())

    def __repr__(self):
        return "Forget[{}]".format(self.repr(self._word.name()))


class Rpn_Help:
    def __init__(self, id, doc):
        self._identifier = id
        self._doc = doc

    def __call__(self):
        lnwriteln(self.doc())

    def identifier(self):
        return self._identifier

    def doc(self):
        return self._doc

    def __str__(self):
        return "help {}".format(self.identifier())

    def __repr__(self):
        return "Help[{}]".format(self.repr(self.identifier()))


class Rpn_If:
    def __init__(self, seq):
        self._seq = seq

    def __call__(self):
        if param_stack.empty():
            raise RuntimeError("if: Insufficient parameters (1 required)")
        flag = param_stack.pop()
        # XXX - should any non-zero value be true?
        # XXX - make sure Rpn_If_Else is consistent.
        if type(flag) is not Rpn_t_Integer:
            param_stack.push(flag)
            raise TypeError("if: Flag must be an integer")
        if flag.value() != 0:
            self._seq.__call__()

    def __str__(self):
        return "if {} then".format(self._seq)

    def __repr__(self):
        return "If[{}]".format(repr(self._seq))


class Rpn_If_Else:
    def __init__(self, seq1, seq2):
        self._seq1 = seq1
        self._seq2 = seq2

    def __call__(self):
        if param_stack.empty():
            raise RuntimeError("if: Insufficient parameters (1 required)")
        flag = param_stack.pop()
        if type(flag) is not Rpn_t_Integer:
            param_stack.push(flag)
            raise TypeError("if: Flag must be an integer")
        if flag.value() != 0:
            self._seq1.__call__()
        else:
            self._seq2.__call__()

    def __str__(self):
        return "if {} else {} then".format(self._seq1, self._seq2)

    def __repr__(self):
        return "IfElse[{},{}]".format(repr(self._seq1), repr(self._seq2))


class Rpn_t_Integer:
    def __init__(self, val=0):
        self._value = int(val)

    def value(self):
        return self._value

    def set_value(self, val):
        self._value = int(val)

    def zerop(self):
        return self.value() == 0

    def __str__(self):
        return "{}".format(self.value()) # sprintf

    def __repr__(self):
        return "Integer[{}]".format(repr(self.value()))


class Rpn_List:
    def __init__(self, item=None, oldlist=None):
        if item is None and oldlist is None:
            self._list = []
        elif item is not None and oldlist is None:
            self._list = [ item ]
        else:
            val = []
            for x in oldlist.listval():
                val.append(x)
            val.insert(0, item)
            self._list = val

    def listval(self):
        return self._list

    def __call__(self):
        caught_exit = False
        for item in self.listval():
            # lnwriteln("{}: {}.__call__()".format(whoami(), item))
            try:
                item.__call__()
            except Rpn_E_Exit:
                caught_exit = True
                break
        if caught_exit is True:
            raise Rpn_E_Exit

    def items(self):
        for item in self.listval():
            yield item

    def __len__(self):
        return len(self.listval())

    def __str__(self):
        s = ""
        for item in self.listval():
            s += str(item) + " "
        return s[:-1]

    def __repr__(self):
        if len(self.listval()) == 0:
            return "List[]"
        else:
            s = "List["
            for item in self.listval():
                s += repr(item) + ","
            return s[:-1] + "]"


class Rpn_t_Matrix:
    def __init__(self, vals):
        lnwriteln("{}: vals={}".format(whoami(), vals))
        self._vals = vals
        self._nrows = len(vals)
        cols = -1
        for x in vals.items():
            lnwriteln("x={}".format(repr(x)))
            if cols == -1:
                cols = x.size()
            else:
                if x.size() != cols:
                    lnwriteln("Number of columns is not consistent")
                    return      # # raise?
        self._ncols = cols
        lnwriteln("{} rows x {} columns".format(self.nrows(), self.ncols()))

    def value(self):
        raise RuntimeError("Need Rpn_t_Matrix#value()")

    def nrows(self):
        return self._nrows

    def ncols(self):
        return self._ncols

    def __str__(self):
        return "Matrix..."      # "[" + str(self.vals) + "]"

    def __repr__(self):
        return "Matrix[{}]".format(repr(self._vals))


class Rpn_No_Op:
    def __init__(self):
        pass

    def __call__(self):
        pass

    def __str__(self):
        return ""

    def __repr__(self):
        return "NoOp[]"


class Rpn_t_Rational:
    def __init__(self, num=0, denom=1):
        self._value = Fraction(int(num), int(denom))

    @classmethod
    def from_Fraction(cls, frac):
        return cls(frac.numerator, frac.denominator)

    def value(self):
        return self._value

    def numerator(self):
        return self.value().numerator

    def denominator(self):
        return self.value().denominator

    def set_num_denom(self, num, denom):
        self._value = Fraction(int(num), int(denom))

    def zerop(self):
        return self.numerator() == 0

    def __str__(self):
        return "{}~{}".format(self.numerator(), self.denominator())

    def __repr__(self):
        return "Rational[{}]".format(repr(self.value()))


class Rpn_Scope:
    def __init__(self):
        self._words = {}
        self._variables = {}

    def words(self):
        return self._words

    def set_word(self, identifier, word):
        if type(word) is not Rpn_Word:
            raise Rpn_E_Fatal("{}: Word {} is not an Rpn_Word".format(whoami(), identifier))
        # if word.doc() is None and not word.hidden():
        #     print("Warning: Word '{}' has no documentation".format(identifier))
        self._words[identifier] = word

    def unset_word(self, word):
        if type(word) is not Rpn_Word:
            raise Rpn_E_Fatal("{}: Word {} is not an Rpn_Word".format(whoami(), word))
        del self._words[word.name()]

    def word(self, identifier):
        return self._words.get(identifier)

    def set_variable(self, identifier, var):
        if type(var) is not Rpn_Variable:
            raise Rpn_E_Fatal("{}: Variable {} is not an Rpn_Variable".format(whoami(), identifier))
        self._variables[identifier] = var

    def variable(self, identifier):
        return self._variables.get(identifier)

    def variables(self):
        return self._variables

    def __repr__(self):
        return "Scope[{}]".format(hex(id(self)))


class Rpn_Sequence:
    def __init__(self, scope, in_vars, out_vars, exe_seq):
        self._scope    = scope
        self._in_vars  = in_vars
        self._out_vars = out_vars
        self._exe_seq  = exe_seq
        # print("{}: scope={}, exe_seq={}".format(whoami(), repr(scope), repr(exe_seq)))

    def __call__(self):
        # check param_stack.size() vs len(in_vars)

        push_scope(self.scope(), "Calling sequence {}".format(self.exe_seq))
        try:
            # lnwriteln("{}: exe_seq={}".format(whoami(), repr(self._exe_seq)))
            self._exe_seq.__call__()
        except Rpn_E_Exit:
            raise
        finally:
            s = pop_scope("Sequence {} is done".format(self.exe_seq))

        # push out variables onto param_stack

    def scope(self):
        return self._scope

    def exe_seq(self):
        return self._exe_seq

    def __str__(self):
        s = "Scope+Seq"
        return s

    def __repr__(self):
        return "Sequence[Scope={}, Exe_Seq={}]".format(repr(self.scope()), repr(self.exe_seq()))


class Rpn_Stack:
    def __init__(self):
        self._stack = []
        self._nitems = 0

    def clear(self):
        self._stack = []
        self._nitems = 0

    def size(self):
        return self._nitems

    def empty(self):
        return self.size() == 0

    def push(self, item):
        self._nitems += 1
        self._stack.append(item)

    def pop(self):
        if self.empty():
            raise Rpn_E_Fatal("{}: Empty stack".format(whoami()))
        self._nitems -= 1
        return self._stack.pop()

    def top(self):
        if self.empty():
            raise Rpn_E_Fatal("{}: Empty stack".format(whoami()))
        return self._stack[self.size() - 1]

    def items_bottom_to_top(self):
        """Return stack items from bottom to top."""
        i = self._nitems + 1
        for item in self._stack:
            i -= 1
            yield (i, item)

    def items_top_to_bottom(self):
        """Return stack items from top to bottom."""
        return reversed(list(self.items_bottom_to_top()))


class Rpn_Stackable:
    def __init__(self, val):
        self._value = val

    def value(self):
        return self._value

    def __call__(self):
        if type(self.value()) in [Rpn_t_Complex, Rpn_t_Float, Rpn_t_Integer,
                                  Rpn_t_Matrix, Rpn_t_Rational, Rpn_t_Vector]:
            param_stack.push(self.value())
        elif type(self.value()) is Rpn_t_String:
            string_stack.push(self.value())
        elif type(self.value()) is Rpn_Fetch_Var:
            var = self.value().variable()
            if type(var) is not Rpn_Variable:
                raise Rpn_E_Fatal("{}: Rpn_Fetch_Var.value().variable ({}) is not an Rpn_Variable".format(whoami(), self.value().identifier()))
            elif var.obj() is None:
                raise RuntimeError("{}: Fetch of undefined variable {}".format(whoami(), self.value()))
            else:
                param_stack.push(var.obj())
        else:
            raise TypeError("{}: Unrecognized type: {}".format(whoami(), type(self.value().__name__)))

    def __str__(self):
        return str(self.value())

    def __repr__(self):
        return "Stackable[{}]".format(repr(self.value()))


class Rpn_Store_Var:
    def __init__(self, id, var):
        if type(var) is not Rpn_Variable:
            raise Rpn_E_Fatal("!{}: Variable is not an Rpn_Variable".format(id))
        self._identifier = id
        self._variable = var

    def identifier(self):
        return self._identifier

    def __call__(self):
        if param_stack.empty():
            raise RuntimeError("!{}: Insufficient parameters (1 required)".format(self.identifier()))
        self._variable.set_obj(param_stack.pop())

    def __str__(self):
        return "!{}".format(self.identifier())

    def __repr__(self):
        return "Store[{}]".format(self.identifier())


class Rpn_t_String:
    def __init__(self, val):
        if len(val) < 2 or val[0] != '"' or val[-1] != '"':
            raise Rpn_E_Fatal("{}: Malformed string: '{}'".format(whoami(), val))
        self._value = val[1:-1]

    def value(self):
        return self._value

    def set_value(self, val):
        self._value == val

    def __str__(self):
        return "\"{}\"".format(str(self.value()))

    def __repr__(self):
        return "String[{}]".format(repr(self.value()))


class Rpn_Variable:
    def __init__(self, name, obj=None, **kwargs):
        self._name = name
        self._hidden = False
        self._rpnobj = obj

        if kwargs.get("hidden"):
            self._hidden = kwargs["hidden"]
            del kwargs["hidden"]

        if len(kwargs) > 0:
            for (key, val) in kwargs.items():
                lnwriteln("{}: Unrecognized keyword '{}' ({}) in defvar".format(name, key, val))
                sys.exit(1)

    def obj(self):
        return self._rpnobj

    def set_obj(self, newobj):
        self._rpnobj = newobj

    def name(self):
        return self._name

    def defined(self):
        return self.obj() is not None

    def hidden(self):
        return self._hidden

    def __str__(self):
        return str(self._name)

    def __repr__(self):
        return "Variable[{}]".format(self._name)


class Rpn_t_Vector:
    def __init__(self, vals):
        if type(vals) is not Rpn_List:
            raise Rpn_E_Fatal("{}: vals is not an Rpn_List ({})".format(whoami(), repr(vals)))
        self._vals = vals
        np_list = []
        for item in vals.items():
            np_list.append(item.value())
        self._np_value = np.array(np_list)

    def value(self):
        return self._np_value

    def size(self):
        return len(self._vals)

    def __str__(self):
        for x in self._np_value:
            lnwriteln(str(x))
            lnwriteln(repr(x))
        return "[{}]\nNP:{}".format(self._vals, self._np_value)

    def __repr__(self):
        return "Vector[{}]\nNP:{}".format(repr(self._vals),repr(self._np_value))


class Rpn_Word:
    def __init__(self, name, defn, **kwargs):
        global default_protected

        self._args      = 0
        self._defn      = defn
        self._doc       = None
        self._hidden    = False
        self._name      = name
        self._protected = default_protected
        self._str_args  = 0

        if defn is None:
            raise Rpn_E_Fatal("{}: defn is None".format(name))
        if kwargs.get("args"):
            self._args = kwargs['args']
            del kwargs["args"]
        if kwargs.get("doc"):
            self._doc = kwargs["doc"]
            del kwargs["doc"]
        if kwargs.get("hidden"):
            self._hidden = kwargs["hidden"]
            del kwargs["hidden"]
        if kwargs.get("protected"):
            self._protected = kwargs["protected"]
            del kwargs["protected"]
        if kwargs.get("str_args"):
            self._str_args = kwargs["str_args"]
            del kwargs["str_args"]
        if len(kwargs) > 0:
            for (key, val) in kwargs.items():
                lnwriteln("{}: Unrecognized keyword '{}' ({}) in @defword".format(name, key, val))
            sys.exit(1)

    def __call__(self):
        if param_stack.size() < self.args():
            raise RuntimeError("{}: Insufficient parameters ({} required)".format(self.name(), self.args()))
        if string_stack.size() < self.str_args():
            raise RuntimeError("{}: Insufficient string parameters ({} required)".format(self.name(), self.str_args()))

        try:
            self._defn.__call__()
        except Rpn_E_Exit:
            if self.name() == "exit":
                raise

    def name(self):
        return self._name

    def args(self):
        return self._args

    def str_args(self):
        return self._str_args

    def doc(self):
        return self._doc

    def hidden(self):
        return self._hidden

    def protected(self):
        return self._protected

    def __str__(self):
        return str(self.name())

    def __repr__(self):
        return "Word[{}]".format(self.name())




#############################################################################
#
#       P A R S E   F U N C T I O N S
#
#############################################################################
start = 'interpret'

def p_empty(p):
    '''empty :'''

    pass


def p_interpret(p):
    '''interpret : cmd
                 | cmd interpret'''

    p[0] = Rpn_No_Op()


def p_cmd(p):
    '''cmd :  executable  execute'''

    # Don't need to return anything since `execute' does all the work
    p[0] = Rpn_No_Op()


def p_execute(p):
    '''execute : empty'''

    executable = p[-1]
    global show_x
    try:
        executable.__call__()
    except KeyboardInterrupt:
        # CTRL/C while executing returns to top level prompt
        show_x = False
        raise Rpn_E_Top_Level()
    except Rpn_E_Abort as e:
        if len(e._message) > 0:
            lnwriteln("{}".format(e))
        param_stack.clear()
        return_stack.clear()
        string_stack.clear()
        show_x = False
    except Rpn_E_Exit:
        pass
    except Rpn_E_Leave:
        lnwriteln("leave: Cannot be used outside of a BEGIN or DO loop")
    except RuntimeError as e:
        lnwriteln("{}".format(e))
        show_x = False
    except TypeError as e:
        lnwriteln("{}".format(e))
        w_dot_s()
        show_x = False
    except ValueError as e:
        lnwriteln("{}".format(e))
        show_x = False

    p[0] = Rpn_No_Op()


def p_sequence(p):
    '''sequence : locals_opt executables_opt'''

    # `locals_opt' is a Scope; `executables_opt' is a List
    scope = pop_scope("p_sequence() is finishing")
    p[0] = Rpn_Sequence(p[1], [], [], p[2])


def p_locals_opt(p):
    '''locals_opt :  empty
                  |  VBAR  ids_opt  VBAR'''

    scope = Rpn_Scope()
    #print("{}: Creating new scope {}".format(whoami(), scope))
    variables = Rpn_List()

    if len(p) == 4:
        variables = p[2]
        for varname in variables.items():
            var = Rpn_Variable(varname)
            #lnwriteln("{}: Defining variable {} in scope {}".format(whoami(), varname, scope))
            scope.set_variable(varname, var)

    push_scope(scope, "New sequence (locals={})".format(variables))
    p[0] = scope


def p_ids_opt(p):
    '''ids_opt :  empty
              |  IDENTIFIER  ids_opt'''

    if len(p) == 2:
        p[0] = Rpn_List()
    elif len(p) == 3:
        p[0] = Rpn_List(p[1], p[2])


def p_executables_opt(p):
    '''executables_opt :  empty
                       |  executable  executables_opt'''

    if len(p) == 2:
        p[0] = Rpn_List()
    elif len(p) == 3:
        p[0] = Rpn_List(p[1], p[2])
    # lnwriteln("{}: Returning {}".format(whoami(), p[0])))



def p_error(p):
    global parse_error
    if p is None:
        #lnwriteln("{}(None): End of file".format(whoami()))
        parser.restart()
    else:
        #lnwriteln("{}({})".format(whoami(), p))
        lnwriteln("'{}' not valid here".format(p.value))
        parse_error = True
        parser.restart()

    # What to do?
    #parser.restart()
    #parser.errok()



#
##      Executables
#
def p_executable(p):
    '''executable :  abort_quote
                  |  begin_again
                  |  begin_until
                  |  begin_while
                  |  case
                  |  colon_def
                  |  do_loop
                  |  do_plusloop
                  |  dot_quote
                  |  forget
                  |  help
                  |  if_then
                  |  if_else_then
                  |  stackable
                  |  store_var
                  |  word'''

    # A "word" is not just an identifier, a word is something that is
    # findable somewhere in the scope_stack.  It is a syntax error if
    # the identifier is not found.
    p[0] = Rpn_Executable(p[1])


def p_abort_quote(p):
    '''abort_quote :  ABORT_QUOTE'''

    p[0] = Rpn_Abort_Quote(p[1])


def p_begin_again(p):
    '''begin_again :  BEGIN  sequence  AGAIN'''

    p[0] = Rpn_Begin_Again(p[2])


def p_begin_until(p):
    '''begin_until :  BEGIN  sequence  UNTIL'''

    p[0] = Rpn_Begin_Until(p[2])


def p_begin_while(p):
    '''begin_while :  BEGIN  sequence  WHILE  sequence  REPEAT'''

    p[0] = Rpn_Begin_While(p[2], p[4])


def p_case(p):
    '''case :  CASE  case_clauses  otherwise_opt  ENDCASE'''
    p[0] = Rpn_Case(p[2], p[3])

def p_case_clauses(p):
    '''case_clauses :  case_clause
                    |  case_clause  case_clauses'''
    if len(p) == 2:
        p[0] = Rpn_List(p[1])
    else:
        p[0] = Rpn_List(p[1], p[2])

def p_case_clause(p):
    '''case_clause : INTEGER  OF  sequence  ENDOF'''
    p[0] = Rpn_Case_Clause(p[1], p[3])

def p_otherwise_opt(p):
    '''otherwise_opt : empty
                     | OTHERWISE  sequence'''
    if len(p) == 2:
        p[0] = Rpn_List()
    else:
        p[0] = Rpn_List(p[2])


def p_colon_def(p):
    '''colon_def :  COLON  IDENTIFIER  docstr_opt  sequence  SEMICOLON  define_word'''

    # This returns a NoOp because `define_word' does all the work
    p[0] = Rpn_No_Op()

def p_colon_def_error(p):
    '''colon_def :  COLON  IDENTIFIER  docstr_opt  error  SEMICOLON '''

    pop_scope("Syntax error in colon_def")
    p[0] = Rpn_Error("{}: Syntax error in definition".format(p[2]))

def p_define_word(p):
    '''define_word : empty'''

    sequence   = p[-2]
    doc_str    = p[-3]
    identifier = p[-4]
    # lnwriteln("{}: identifier={}  doc_str={}  sequence={}".format(whoami(), identifier, repr(doc_str), repr(sequence)))

    global parse_error
    if parse_error:
        lnwriteln("{}: Syntax error in definition".format(identifier))
        pop_scope("Syntax error in definition of {}".format(identifier))
        p[0] = Rpn_No_Op()
        return

    kwargs = dict()
    if doc_str is not None:
        if len(doc_str) < 6 or doc_str[0:5] != 'doc:"' or doc_str[-1] != '"':
            raise Rpn_E_Fatal("{}: Malformed doc_str: '{}'".format(whoami(), doc_str))
        doc_str = doc_str[5:-1]
        kwargs['doc'] = doc_str

    # p_sequence() has already popped the scope for this word, so
    # creating it now in scope_stack.top() will be correct.
    new_word = Rpn_Word(identifier, sequence, **kwargs)
    #lnwriteln("{}: Defining word {}={} in scope {}".format(whoami(), identifier, repr(new_word), scope_stack.top()))
    scope_stack.top().set_word(identifier, new_word)

    p[0] = new_word
    #lnwriteln("{}: Returning {}".format(whoami(), p[0]))

def p_docstr_opt(p):
    '''docstr_opt :  empty
                  |  DOC_STR'''

    p[0] = p[1]


def p_do_loop(p):
    '''do_loop :  DO  sequence  LOOP'''

    p[0] = Rpn_Do_Loop(p[2])


def p_do_plusloop(p):
    '''do_plusloop :  DO  sequence  PLUS_LOOP'''

    p[0] = Rpn_PlusLoop(p[2])


def p_dot_quote(p):
    '''dot_quote :  DOT_QUOTE'''

    p[0] = Rpn_Dot_Quote(p[1])


def p_forget(p):
    '''forget :  FORGET  IDENTIFIER'''

    global parse_error
    name = p[2]
    (word, scope) = lookup_word(name)
    if word is None:
        # throw a parse error
        lnwriteln("forget: '{}' not found".format(name))
        parse_error = True
        raise SyntaxError
    else:
        p[0] = Rpn_Forget(word, scope)


def p_help(p):
    '''help :  HELP  AGAIN
            |  HELP  BEGIN
            |  HELP  CASE
            |  HELP  COLON
            |  HELP  DO
            |  HELP  DOT_QUOTE
            |  HELP  ELSE
            |  HELP  ENDCASE
            |  HELP  ENDOF
            |  HELP  FORGET
            |  HELP  HELP
            |  HELP  IDENTIFIER
            |  HELP  IF
            |  HELP  LOOP
            |  HELP  OF
            |  HELP  OTHERWISE
            |  HELP  PLUS_LOOP
            |  HELP  REPEAT
            |  HELP  SEMICOLON
            |  HELP  THEN
            |  HELP  UNTIL
            |  HELP  WHILE'''

    global parse_error
    name = p[2]
    (word, _) = lookup_word(name)
    if word is None:
        # throw a parse error
        lnwriteln("help: '{}' not found".format(name))
        parse_error = True
        raise SyntaxError
    else:
        p[0] = Rpn_Help(name, word.doc() if word.doc() is not None \
                                        and len(word.doc()) > 0 \
                        else "No help available for '{}'".format(name))


def p_if_then(p):
    '''if_then :  IF  sequence  THEN'''

    p[0] = Rpn_If(p[2])


def p_if_else_then(p):
    '''if_else_then :  IF  sequence  ELSE  sequence  THEN'''

    p[0] = Rpn_If_Else(p[2], p[4])


def p_store_var(p):
    '''store_var :  EXCLAM  IDENTIFIER'''

    global parse_error
    id = p[2]
    #lnwriteln("{}: Looking up {}".format(whoami(), id))
    (var, _) = lookup_variable(id)
    if var is None:
        lnwriteln("!{}: Variable not found".format(id))
        parse_error = True
        raise SyntaxError
    p[0] = Rpn_Store_Var(id, var)


def p_word(p):
    '''word :  IDENTIFIER'''

    global parse_error
    name = p[1]
    (word, _) = lookup_word(name)
    if word is None:
        # throw a parse error
        #lnwriteln("{}: Word '{}' not found".format(whoami(), name))
        lnwriteln("{}: Word not found".format(name))
        parse_error = True
        raise SyntaxError
    else:
        p[0] = word


#
##      Stackables (numbers, mostly)
#
def p_stackable(p):
    '''stackable :  number
                 |  string
                 |  vector
                 |  matrix
                 |  fetch_var'''

    p[0] = Rpn_Stackable(p[1])


def p_number(p):
    '''number :  real
              |  rational
              |  complex'''

    p[0] = p[1]


def p_real(p):
    '''real :  integer
            |  float'''

    p[0] = p[1]


def p_integer(p):
    '''integer :  INTEGER'''

    p[0] = Rpn_t_Integer(p[1])


def p_float(p):
    '''float :  FLOAT'''

    p[0] = Rpn_t_Float(p[1])


def p_rational(p):
    '''rational :  integer  TILDE  integer'''

    p[0] = Rpn_t_Rational(p[1].value(), p[3].value())


def p_complex(p):
    '''complex :  OPEN_PAREN  real  COMMA  real  CLOSE_PAREN '''
    p[0] = Rpn_t_Complex(p[2].value(), p[4].value())


def p_string(p):
    '''string :  STRING'''

    p[0] = Rpn_t_String(p[1])


def p_vector(p):
    '''vector :  OPEN_BRACKET  numbers  CLOSE_BRACKET'''

    p[0] = Rpn_t_Vector(p[2])


def p_numbers(p):
    '''numbers :  number
               |  number  numbers'''

    if len(p) == 2:
        p[0] = Rpn_List(p[1])
    elif len(p) == 3:
        p[0] = Rpn_List(p[1], p[2])


def p_matrix(p):
    '''matrix :  OPEN_BRACKET  vectors  CLOSE_BRACKET'''

    p[0] = Rpn_t_Matrix(p[2])


def p_vectors(p):
    '''vectors :  vector
               |  vector  vectors'''

    lnwriteln("{}: len={}".format(whoami(), len(p)))
    if len(p) == 2:
        p[0] = Rpn_List(p[1])
    elif len(p) == 3:
        p[0] = Rpn_List(p[1], p[2])


def p_fetch_var(p):
    '''fetch_var :  AT_SIGN  IDENTIFIER'''

    global parse_error
    id = p[2]
    # lnwriteln("{}: Looking up {}".format(whoami(), id))
    (var, _) = lookup_variable(id)
    if var is None:
        lnwriteln("@{}: Variable not found".format(id))
        parse_error = True
        raise SyntaxError
    p[0] = Rpn_Fetch_Var(id, var)



#############################################################################
#
#       W O R D   D E F I N I T I O N S
#
#############################################################################
global_scope = Rpn_Scope()

class defword(object):
    """Register the following word definition in the global scope"""

    def __init__(self, **kwargs):
        self._kwargs = kwargs

    def __call__(self, f):
        def wrapped_f(**kwargs):
            #print("Decorator args: {}".format(self._kwargs))
            f()
        if "name" in self._kwargs and len(self._kwargs["name"]) > 0:
            name = self._kwargs["name"]
            del self._kwargs["name"]
        else:
            raise RuntimeError("Missing or invalid \"name\" attribute")
        #print("name is {}".format(name))
        word = Rpn_Word(name, wrapped_f, **self._kwargs)
        global global_scope
        global_scope.set_word(name, word)
        return wrapped_f


@defword(name='$.', str_args=1, doc="""\
Print top item from string stack  [ str -- ]
No extraneous white space or newline is printed.""")
def w_dollar_dot():
    write(string_stack.pop().value())


@defword(name='$.!', hidden=True, str_args=1)
def w_dollar_dot_bang():
    lnwriteln(repr(string_stack.top()))


@defword(name='$.s', doc="""\
Display string stack.""")
def w_dollar_dot_s():
    for (i, item) in string_stack.items_bottom_to_top():
        lnwriteln("{}: {}".format(i, item.value()))


@defword(name='$.s!', hidden=True)
def w_dollar_dot_s_bang():
    for (i, item) in string_stack.items_bottom_to_top():
        lnwriteln("{}: {}".format(i, repr(item)))


@defword(name='%', args=2, doc="""\
Percentage  ( base rate -- base percent )

Base is maintained in Y.

DEFINTION:
                 rate
percent = base * ----
                  100""")
def w_percent():
    x = param_stack.pop()
    y = param_stack.pop()
    if     type(x) in [Rpn_t_Integer, Rpn_t_Rational, Rpn_t_Float] \
       and type(y) in [Rpn_t_Integer, Rpn_t_Rational, Rpn_t_Float]:
        base = float(y.value())
        rate = float(x.value())
        r = base * rate / 100.0
        if type(x) is Rpn_t_Integer and type(y) is Rpn_t_Integer and r.is_integer():
            result = Rpn_t_Integer(r)
        else:
            result = Rpn_t_Float(r)
    else:
        param_stack.push(y)
        param_stack.push(x)
        raise TypeError("%: Type error ({}, {})".format(type(y).__name__, type(x).__name__))
    param_stack.push(y)
    param_stack.push(result)
    global show_x
    show_x = True


@defword(name='%ch', args=2, doc="""\
Percentage change  ( old new -- %change )

DEFINITION:

          new - old
%change = --------- * 100
             old

old cannot be zero.""")
def w_percent_ch():
    x = param_stack.pop()
    y = param_stack.pop()
    if     type(x) in [Rpn_t_Integer, Rpn_t_Rational, Rpn_t_Float] \
       and type(y) in [Rpn_t_Integer, Rpn_t_Rational, Rpn_t_Float]:
        if y.zerop():
            param_stack.push(y)
            param_stack.push(x)
            raise ValueError("%ch: Y cannot be zero")
        else:
            old = float(y.value())
            new = float(x.value())
            r = (new - old) * 100.0 / old
            if type(x) is Rpn_t_Integer and type(y) is Rpn_t_Integer and r.is_integer():
                result = Rpn_t_Integer(r)
            else:
                result = Rpn_t_Float(r)
    else:
        param_stack.push(y)
        param_stack.push(x)
        raise TypeError("%ch: Type error ({}, {})".format(type(y).__name__, type(x).__name__))
    # The HP-32SII preserves the Y value (like %) but we do not
    param_stack.push(result)
    global show_x
    show_x = True


@defword(name='%t', args=2, doc="""\
Percent of total  ( total amount -- %tot )

DEFINITION:

         amount
%Total = ------ * 100
         total

total cannot be zero.""")
def w_percent_t():
    x = param_stack.pop()
    y = param_stack.pop()
    if     type(x) in [Rpn_t_Integer, Rpn_t_Rational, Rpn_t_Float] \
       and type(y) in [Rpn_t_Integer, Rpn_t_Rational, Rpn_t_Float]:
        if y.zerop():
            param_stack.push(y)
            param_stack.push(x)
            raise ValueError("%t: Y cannot be zero")
        else:
            total  = float(y.value())
            amount = float(x.value())
            r = amount * 100.0 / total
            if type(x) is Rpn_t_Integer and type(y) is Rpn_t_Integer and r.is_integer():
                result = Rpn_t_Integer(r)
            else:
                result = Rpn_t_Float(r)
    else:
        param_stack.push(y)
        param_stack.push(x)
        raise TypeError("%t: Type error ({}, {})".format(type(y).__name__, type(x).__name__))
    # The HP-32SII preserves the Y value (like %) but we do not
    param_stack.push(result)
    global show_x
    show_x = True


@defword(name='*', args=2, doc="""\
Multiplication  ( y x -- y*x )""")
def w_star():
    """\
|----------+----------+---------+----------+---------+--------+--------|
| Integer  | Integer  | Float   | Rational | Complex |        |        |
| Float    | Float    | Float   | Float    | Complex |        |        |
| Rational | Rational | Float   | Rational | Complex |        |        |
| Complex  | Complex  | Complex | Complex  | Complex |        |        |
| Vector   |          |         |          |         |        |        |
| Matrix   |          |         |          |         |        |        |
|----------+----------+---------+----------+---------+--------+--------|
| ^Y    X> | Integer  | Float   | Rational | Complex | Vector | Matrix |"""
    x = param_stack.pop()
    y = param_stack.pop()
    if type(x) is Rpn_t_Integer and type(y) is Rpn_t_Integer:
        result = Rpn_t_Integer(y.value() * x.value())
    elif    type(x) is Rpn_t_Float and type(y) in [Rpn_t_Integer, Rpn_t_Float, Rpn_t_Rational] \
         or type(y) is Rpn_t_Float and type(x) in [Rpn_t_Integer, Rpn_t_Float, Rpn_t_Rational]:
        result = Rpn_t_Float(float(y.value()) * float(x.value()))
    elif    type(x) is Rpn_t_Rational and type(y) in [Rpn_t_Integer, Rpn_t_Rational] \
         or type(y) is Rpn_t_Rational and type(x) in [Rpn_t_Integer, Rpn_t_Rational]:
        result = Rpn_t_Rational.from_Fraction(y.value() * x.value())
    elif    type(x) is Rpn_t_Complex and type(y) in [Rpn_t_Integer, Rpn_t_Float, Rpn_t_Rational, Rpn_t_Complex] \
         or type(y) is Rpn_t_Complex and type(x) in [Rpn_t_Integer, Rpn_t_Float, Rpn_t_Rational, Rpn_t_Complex]:
        result = Rpn_t_Complex.from_complex(complex(y.value()) * complex(x.value()))
    else:
        param_stack.push(y)
        param_stack.push(x)
        raise TypeError("+: Type error ({}, {})".format(type(y).__name__, type(x).__name__))
    param_stack.push(result)
    global show_x
    show_x = True


@defword(name='+', args=2, doc="""\
Addition  ( y x -- y+x )""")
def w_plus():
    """\
|----------+----------+---------+----------+---------+--------+--------|
| Integer  | Integer  | Float   | Rational | Complex |        |        |
| Float    | Float    | Float   | Float    | Complex |        |        |
| Rational | Rational | Float   | Rational | Complex |        |        |
| Complex  | Complex  | Complex | Complex  | Complex |        |        |
| Vector   |          |         |          |         |        |        |
| Matrix   |          |         |          |         |        |        |
|----------+----------+---------+----------+---------+--------+--------|
| ^Y    X> | Integer  | Float   | Rational | Complex | Vector | Matrix |"""
    x = param_stack.pop()
    y = param_stack.pop()
    if type(x) is Rpn_t_Integer and type(y) is Rpn_t_Integer:
        result = Rpn_t_Integer(y.value() + x.value())
    elif    type(x) is Rpn_t_Float and type(y) in [Rpn_t_Integer, Rpn_t_Float, Rpn_t_Rational] \
         or type(y) is Rpn_t_Float and type(x) in [Rpn_t_Integer, Rpn_t_Float, Rpn_t_Rational]:
        result = Rpn_t_Float(float(y.value()) + float(x.value()))
    elif    type(x) is Rpn_t_Rational and type(y) in [Rpn_t_Integer, Rpn_t_Rational] \
         or type(y) is Rpn_t_Rational and type(x) in [Rpn_t_Integer, Rpn_t_Rational]:
        result = Rpn_t_Rational.from_Fraction(y.value() + x.value())
    elif    type(x) is Rpn_t_Complex and type(y) in [Rpn_t_Integer, Rpn_t_Float, Rpn_t_Rational, Rpn_t_Complex] \
         or type(y) is Rpn_t_Complex and type(x) in [Rpn_t_Integer, Rpn_t_Float, Rpn_t_Rational, Rpn_t_Complex]:
        result = Rpn_t_Complex.from_complex(complex(y.value()) + complex(x.value()))
    else:
        param_stack.push(y)
        param_stack.push(x)
        raise TypeError("+: Type error ({}, {})".format(type(y).__name__, type(x).__name__))
    param_stack.push(result)
    global show_x
    show_x = True


@defword(name='+loop', doc="""\
Execute a definite loop.
<limit> <initial> DO xxx <incr> +LOOP

The iteration counter is available via I.  LEAVE will exit the loop early.

Example: 10 0 do I . 2 +loop
prints 0 2 4 6 8

qv DO, I, LEAVE, LOOP""")
def w_plusloop():
    pass                        # Grammar rules handle this word


@defword(name='-', args=2, doc="""\
Subtraction  ( y x -- y-x )""")
def w_minus():
    x = param_stack.pop()
    y = param_stack.pop()
    if type(x) is Rpn_t_Integer and type(y) is Rpn_t_Integer:
        result = Rpn_t_Integer(y.value() - x.value())
    elif    type(x) is Rpn_t_Float and type(y) in [Rpn_t_Integer, Rpn_t_Float, Rpn_t_Rational] \
         or type(y) is Rpn_t_Float and type(x) in [Rpn_t_Integer, Rpn_t_Float, Rpn_t_Rational]:
        result = Rpn_t_Float(float(y.value()) - float(x.value()))
    elif    type(x) is Rpn_t_Rational and type(y) in [Rpn_t_Integer, Rpn_t_Rational] \
         or type(y) is Rpn_t_Rational and type(x) in [Rpn_t_Integer, Rpn_t_Rational]:
        result = Rpn_t_Rational.from_Fraction(y.value() - x.value())
    elif    type(x) is Rpn_t_Complex and type(y) in [Rpn_t_Integer, Rpn_t_Float, Rpn_t_Rational, Rpn_t_Complex] \
         or type(y) is Rpn_t_Complex and type(x) in [Rpn_t_Integer, Rpn_t_Float, Rpn_t_Rational, Rpn_t_Complex]:
        result = Rpn_t_Complex.from_complex(complex(y.value()) - complex(x.value()))
    else:
        param_stack.push(y)
        param_stack.push(x)
        raise TypeError("-: Type error ({}, {})".format(type(y).__name__, type(x).__name__))
    param_stack.push(result)
    global show_x
    show_x = True


@defword(name='-rot', args=3, doc="""\
Rotate back top stack element to third spot,
pulling others down  ( z y x -- x z y )
Equivalent to ROT ROT""")
def w_minus_rot():
    x = param_stack.pop()
    y = param_stack.pop()
    z = param_stack.pop()
    param_stack.push(x)
    param_stack.push(z)
    param_stack.push(y)


@defword(name='.', args=1, doc="""\
Print top stack value  ( x -- )
A space is also printed after the number, but no newline.""")
def w_dot():
    write("{} ".format(str(param_stack.pop())))
    global show_x
    show_x = False


@defword(name='.!', hidden=True, args=1)
def w_dot_bang():
    lnwriteln(repr(param_stack.top()))
    global show_x
    show_x = False


@defword(name='.s', doc="""\
Print stack non-destructively""")
def w_dot_s():
    for (i, item) in param_stack.items_bottom_to_top():
        lnwriteln("{}: {}".format(i, item))
    global show_x
    show_x = False


@defword(name='.s!', hidden=True, doc="""\
Print stack non-destructively""")
def w_dot_s_bang():
    for (i, item) in param_stack.items_bottom_to_top():
        lnwriteln("{}: {}".format(i, repr(item)))
    global show_x
    show_x = False


@defword(name='/', args=2, doc="""\
Division  ( y x -- y/x )
X cannot be zero.""")
def w_slash():
    """\
|----------+----------+---------+----------+---------+--------+--------|
| Integer  | Float    | Float   | Rational | Complex |        |        |
| Float    | Float    | Float   | Float    | Complex |        |        |
| Rational | Rational | Float   | Rational | Complex |        |        |
| Complex  | Complex  | Complex | Complex  | Complex |        |        |
| Vector   |          |         |          |         |        |        |
| Matrix   |          |         |          |         |        |        |
|----------+----------+---------+----------+---------+--------+--------|
| ^Y    X> | Integer  | Float   | Rational | Complex | Vector | Matrix |"""
    x = param_stack.pop()
    y = param_stack.pop()

    if     type(x) in [Rpn_t_Integer, Rpn_t_Float, Rpn_t_Rational, Rpn_t_Complex] \
       and x.zerop():
        param_stack.push(y)
        param_stack.push(x)
        raise ValueError("/: Argument cannot be zero")

    if    type(x) is Rpn_t_Rational and type(y) in [Rpn_t_Integer, Rpn_t_Rational] \
       or type(y) is Rpn_t_Rational and type(x) in [Rpn_t_Integer, Rpn_t_Rational]:
        result = Rpn_t_Rational.from_Fraction(y.value() / x.value())
    elif    type(x) in [Rpn_t_Integer, Rpn_t_Float] and type(y) in [Rpn_t_Integer, Rpn_t_Float] \
         or type(x) is Rpn_t_Rational and type(y) is Rpn_t_Float \
         or type(y) is Rpn_t_Rational and type(x) is Rpn_t_Float:
        r = float(y.value()) / float(x.value())
        if type(x) is Rpn_t_Integer and type(y) is Rpn_t_Integer and r.is_integer():
            result = Rpn_t_Integer(r)
        else:
            result = Rpn_t_Float(r)
    elif    type(x) is Rpn_t_Complex and type(y) in [Rpn_t_Integer, Rpn_t_Float, Rpn_t_Rational, Rpn_t_Complex] \
         or type(y) is Rpn_t_Complex and type(x) in [Rpn_t_Integer, Rpn_t_Float, Rpn_t_Rational, Rpn_t_Complex]:
        result = Rpn_t_Complex.from_complex(complex(y.value()) / complex(x.value()))
    else:
        param_stack.push(y)
        param_stack.push(x)
        raise TypeError("/: Type error ({}, {})".format(type(y).__name__, type(x).__name__))
    param_stack.push(result)
    global show_x
    show_x = True


@defword(name='0=', args=1)
def w_zero_equal():
    x = param_stack.pop()
    if type(x) in [Rpn_t_Integer, Rpn_t_Float, Rpn_t_Rational, Rpn_t_Complex]:
        param_stack.push(Rpn_t_Integer(1 if x.zerop() else 0))
        global show_x
        show_x = True
    else:
        param_stack.push(x)
        raise RuntimeError("0=: Type error ({})".format(type(x).__name__))


@defword(name=':', doc="""\
Define a new word  ( -- )
: WORD  [def ...] ;

Define WORD with the specified definition.
Terminate the definition with a semi-colon.""")
def w_colon():
    pass                        # Grammar rules handle this word


@defword(name=';', doc="""\
Terminate WORD definition  ( -- )
: WORD  [def ...] ;""")
def w_semicolon():
    pass                        # Grammar rules handle this word


@defword(name='<', args=2, doc="""\
Return true flag if Y is less than X  ( y x -- flag )""")
def w_less_than():
    x = param_stack.pop()
    y = param_stack.pop()
    if     type(x) in [Rpn_t_Integer, Rpn_t_Rational, Rpn_t_Float] \
       and type(y) in [Rpn_t_Integer, Rpn_t_Rational, Rpn_t_Float]:
        yval = float(y.value())
        xval = float(x.value())
<<<<<<< HEAD
        param_stack.push(Rpn_t_Integer(1 if yval < xval else 0))
=======
        param_stack.push(Rpn_Integer(1 if yval < xval else 0))
>>>>>>> 31bb6e69
    else:
        param_stack.push(y)
        param_stack.push(x)
        raise TypeError("<: Type error ({}, {})".format(type(y).__name__, type(x).__name__))
    global show_x
    show_x = True


@defword(name='<=', args=2, doc="""\
Return true flag if Y is less than or equal to X  ( y x -- flag )""")
def w_less_than_or_equal():
    x = param_stack.pop()
    y = param_stack.pop()
    if     type(x) in [Rpn_t_Integer, Rpn_t_Rational, Rpn_t_Float] \
       and type(y) in [Rpn_t_Integer, Rpn_t_Rational, Rpn_t_Float]:
        yval = float(y.value())
        xval = float(x.value())
<<<<<<< HEAD
        param_stack.push(Rpn_t_Integer(1 if yval <= xval else 0))
=======
        param_stack.push(Rpn_Integer(1 if yval <= xval else 0))
>>>>>>> 31bb6e69
    else:
        param_stack.push(y)
        param_stack.push(x)
        raise TypeError("<=: Type error ({}, {})".format(type(y).__name__, type(x).__name__))
    global show_x
    show_x = True


@defword(name='=', args=2, doc="""\
Return true flag if Y is equal to X  ( y x -- flag )""")
def w_equal():
    """\
|----------+----------+---------+----------+---------+--------+--------|
| Integer  |   xxxx   |  xxx    |  xxxx    | xxxx    |        |        |
| Float    |   xxxxx  |  xxx    |   xxxx   | xxx     |        |        |
| Rational |   xxxx   |  xxx    |  xxxxx   | xxxx    |        |        |
| Complex  |    xxxx  |  xxx    |   xxx    | xxx     |        |        |
| Vector   |          |         |          |         |        |        |
| Matrix   |          |         |          |         |        |        |
|----------+----------+---------+----------+---------+--------+--------|
| ^Y    X> | Integer  | Float   | Rational | Complex | Vector | Matrix |"""
    x = param_stack.pop()
    y = param_stack.pop()
    if type(x) is Rpn_t_Integer and type(y) is Rpn_t_Integer:
        flag = y.value() == x.value()
    elif    type(x) is Rpn_t_Float and type(y) in [Rpn_t_Integer, Rpn_t_Float, Rpn_t_Rational] \
         or type(y) is Rpn_t_Float and type(x) in [Rpn_t_Integer, Rpn_t_Float, Rpn_t_Rational]:
        flag = float(y.value()) == float(x.value()) # Beware floating point equality lossage
    elif    type(x) is Rpn_t_Rational and type(y) in [Rpn_t_Integer, Rpn_t_Rational] \
         or type(y) is Rpn_t_Rational and type(x) in [Rpn_t_Integer, Rpn_t_Rational]:
        flag = Fraction(y.value()) == Fraction(x.value())
    elif    type(x) is Rpn_t_Complex and type(y) in [Rpn_t_Integer, Rpn_t_Float, Rpn_t_Rational, Rpn_t_Complex] \
         or type(y) is Rpn_t_Complex and type(x) in [Rpn_t_Integer, Rpn_t_Float, Rpn_t_Rational, Rpn_t_Complex]:
        flag = complex(y.value()) == complex(x.value())
    # XXX - it should be possible to compare vectors and matrices for equality:
    # check dimensions and components match
    else:
        param_stack.push(y)
        param_stack.push(x)
        raise TypeError("=: Type error ({}, {})".format(type(y).__name__, type(x).__name__))
    param_stack.push(Rpn_t_Integer(1 if flag else 0))
    global show_x
    show_x = True


@defword(name='>', args=2, doc="""\
Return true flag if Y is greater than X  ( y x -- flag )""")
def w_greater_than():
    x = param_stack.pop()
    y = param_stack.pop()
    if     type(x) in [Rpn_t_Integer, Rpn_t_Rational, Rpn_t_Float] \
       and type(y) in [Rpn_t_Integer, Rpn_t_Rational, Rpn_t_Float]:
        yval = float(y.value())
        xval = float(x.value())
<<<<<<< HEAD
        param_stack.push(Rpn_t_Integer(1 if yval > xval else 0))
=======
        param_stack.push(Rpn_Integer(1 if yval > xval else 0))
>>>>>>> 31bb6e69
    else:
        param_stack.push(y)
        param_stack.push(x)
        raise TypeError(">: Type error ({}, {})".format(type(y).__name__, type(x).__name__))
    global show_x
    show_x = True


@defword(name='>=', args=2, doc="""\
Return true flag if Y is greater than or equal to X  ( y x -- flag )""")
def w_less_than_or_equal():
    x = param_stack.pop()
    y = param_stack.pop()
    if     type(x) in [Rpn_t_Integer, Rpn_t_Rational, Rpn_t_Float] \
       and type(y) in [Rpn_t_Integer, Rpn_t_Rational, Rpn_t_Float]:
        yval = float(y.value())
        xval = float(x.value())
<<<<<<< HEAD
        param_stack.push(Rpn_t_Integer(1 if yval >= xval else 0))
=======
        param_stack.push(Rpn_Integer(1 if yval >= xval else 0))
>>>>>>> 31bb6e69
    else:
        param_stack.push(y)
        param_stack.push(x)
        raise TypeError(">=: Type error ({}, {})".format(type(y).__name__, type(x).__name__))
    global show_x
    show_x = True


@defword(name='>r', args=1, doc="""\
Push X onto return stack  ( x -- )""")
def w_to_r():
    return_stack.push(param_stack.pop())


@defword(name='?dup', args=1, doc="""\
Duplicate top stack element if non-zero  ( x -- x x | 0 )""")
def w_query_dup():
    x = param_stack.top()
    if type(x) in [Rpn_t_Integer, Rpn_t_Float, Rpn_t_Rational, Rpn_t_Complex]:
        if not x.zerop():
            w_dup()
    else:
        param_stack.push(x)
        raise TypeError("?dup: Type error ({})".format(type(x).__name__))


@defword(name='abort', doc="""\
Abort execution and return to top level""")
def w_abort():
    raise Rpn_E_Abort()


@defword(name='abort"', doc="""\
Conditionally abort execution  ( f -- )
If flag is non-zero, abort execution and print a message
(up to the closing quotation mark) and return to top level""")
def w_abort_quote():
    pass                        # Grammar rules handle this word


@defword(name='abs', doc="""\
Absolute value  ( x -- |x| )

NOTE: For complex numbers, ABS return the modulus (as a float).""")
def w_abs():
    x = param_stack.pop()
    if type(x) is Rpn_t_Integer:
        result = Rpn_t_Integer(abs(x.value()))
    elif type(x) in [Rpn_t_Float, Rpn_t_Complex]:
        result = Rpn_t_Float(abs(x.value()))
    elif type(x) is Rpn_t_Rational:
        result = Rpn_t_Rational.from_Fraction(abs(x.value()))
    else:
        param_stack.push(x)
        raise TypeError("abs: Type error ({})".format(type(x).__name__))
    param_stack.push(result)
    global show_x
    show_x = True


@defword(name='again', doc="""\
Execute an indefinite loop forever.
BEGIN xxx AGAIN

LEAVE will exit the loop early.

qv BEGIN, LEAVE, REPEAT, UNTIL, WHILE""")
def w_again():
    pass                        # Grammar rules handle this word


@defword(name='begin', doc="""\
Execute an indefinite loop.
BEGIN xxx AGAIN
BEGIN xxx <flag> UNTIL
BEGIN xxx <flag> WHILE yyy REPEAT

LEAVE will exit the loop early.  Note that the effect of the test in
BEGIN...WHILE is opposite that in BEGIN...UNTIL.  The loop repeats
while something is true, rather than until it becomes true.

Do not confuse this with the BEG command, which sets "begin mode" for
Time Value of Money calculations.

qv AGAIN, LEAVE, REPEAT, UNTIL, WHILE""")
def w_begin():
    pass                        # Grammar rules handle this word


@defword(name='bye', doc="""\
Exit program""")
def w_bye():
    raise Rpn_E_End_Program()


@defword(name='case', doc="""\
Execute a sequence of words based on stack value.  Once a match is
executed, no other clauses are considered.  OTHERWISE is optional.
<n> and OF labels must be integers.

<n> CASE
  <x> OF xxx ENDOF
  <y> OF yyy ENDOF
  <z> OF zzz ENDOF
  [ OTHERWISE aaa ]
ENDCASE

qv ENDCASE, ENDOF, OF, OTHERWISE
""")
def w_case():
    pass                        # Grammar rules handle this word


@defword(name='ceil', doc="""\
Ceiling  ( x -- ceil )   Smallest integer greater than or equal to X""")
def w_ceil():
    x = param_stack.pop()
    if type(x) is Rpn_t_Integer:
        result = x
    elif type(x) in [Rpn_t_Float, Rpn_t_Rational]:
        result = Rpn_t_Integer(math.ceil(x.value()))
    else:
        param_stack.push(x)
        raise TypeError("ceil: Type error ({})".format(type(x).__name__))
    param_stack.push(result)
    global show_x
    show_x = True


@defword(name='cf', args=1)
def w_cf():
    x = param_stack.pop()
    if type(x) is Rpn_t_Integer:
        if x.value() < 0 or x.value() > flag_max - 1:
            param_stack.push(x)
            raise ValueError("cf: Argument out of range (0..{} expected)".format(flag_max - 1))
        flag_clear(x.value())
    else:
        param_stack.push(x)
        raise TypeError("cf: Type error ({})".format(type(x).__name__))


# Some HP calcs call this NEGATE, but why type 6 characters when 3 will do?
@defword(name='chs', args=1, doc="""\
Change sign  ( x -- -x )""")
def w_chs():
    x = param_stack.pop()
    if type(x) is Rpn_t_Integer:
        result = Rpn_t_Integer(-1 * x.value())
    elif type(x) is Rpn_t_Float:
        result = Rpn_t_Float(-1.0 * x.value())
    elif type(x) is Rpn_t_Rational:
        result = Rpn_t_Rational.from_Fraction(Fraction(-1,1) * x.value())
    elif type(x) is Rpn_t_Complex:
        result = Rpn_t_Complex(-1.0*x.real(), -1.0*x.imag())
    else:
        param_stack.push(x)
        raise TypeError("chs: Type error ({})".format(type(x).__name__))
    param_stack.push(result)
    global show_x
    show_x = True


@defword(name='clflag', doc="""\
Clear all flags  ( -- )""")
def w_clflag():
    global flags_vec
    flags_vec = 0


@defword(name='clst', doc="""\
Clear the stack""")
def w_clst():
    param_stack.clear()


@defword(name='comb', args=2, doc="""\
Combinations  ( n r -- nCr )
Choose from N objects R at a time, without regard to ordering.

DEFINITION:
          n!
nCr = -----------
      r! * (n-r)!""")
def w_comb():
    x = param_stack.pop()
    y = param_stack.pop()
    if type(x) is Rpn_t_Integer and type(y) is Rpn_t_Integer:
        # Python 3.8 has math.comb()
        n = y.value()
        r = x.value()
        result = Rpn_t_Integer(choose_helper(n, r))
    else:
        param_stack.push(y)
        param_stack.push(x)
        raise TypeError("comb: Type error ({}, {})".format(type(y).__name__, type(x).__name__))
    param_stack.push(result)
    global show_x
    show_x = True


@defword(name='cos', args=1, doc="""\
Cosine  ( angle -- cosine )""")
def w_cos():
    x = param_stack.pop()
    if type(x) in [Rpn_t_Integer, Rpn_t_Float, Rpn_t_Rational]:
        result = Rpn_t_Float(math.cos(convert_mode_to_radians(float(x.value()))))
    elif type(x) is Rpn_t_Complex:
        result = Rpn_t_Complex.from_complex(cmath.cos(x.value()))
    else:
        param_stack.push(x)
        raise TypeError("cos: Type error ({})".format(type(x).__name__))
    param_stack.push(result)
    global show_x
    show_x = True


@defword(name='cr', doc="""\
Print a newline""")
def w_cr():
    writeln()


@defword(name='d->r', args=1, doc="""\
Convert degrees to radians ( deg -- rad )""")
def w_d_to_r():
    x = param_stack.pop()
    if type(x) in [Rpn_t_Integer, Rpn_t_Float, Rpn_t_Rational]:
        result = Rpn_t_Float(convert_mode_to_radians(float(x.value()), "d"))
    else:
        param_stack.push(x)
        raise TypeError("d->r: Type error ({})".format(type(x).__name__))
    param_stack.push(result)
    global show_x
    show_x = True


@defword(name='debug', hidden=True)
def w_debug():
    global rpn_debug
    if rpn_debug:
        rpn_debug = False
    else:
        rpn_debug = True
    lnwriteln("debug: Debugging is now {}".format(rpn_debug))


@defword(name='deg', doc="""\
Set angular mode to degrees""")
def w_deg():
    global angle_mode
    angle_mode = "d"


@defword(name='deg?')
def w_deg_query():
    global angle_mode
    param_stack.push(Rpn_t_Integer(1 if angle_mode == "d" else 0))
    global show_x
    show_x = True


@defword(name='depth', doc="""\
Return current number of elements on stack  ( -- n )""")
def w_depth():
    param_stack.push(Rpn_t_Integer(param_stack.size()))
    global show_x
    show_x = True


@defword(name='dim', args=1, doc="""\
Dimension(s) of X.

For integers, floats, and rationals (scalars), return 0.
For complex numbers, return 2.
For vectors of length N, return a vector [ N ].
For an M-row by N-col matrix, return a vector [ M N ].""")
def w_dim():
    x = param_stack.pop()
    if type(x) in [Rpn_t_Integer, Rpn_t_Float, Rpn_t_Rational]:
        result = Rpn_t_Integer(0)
    elif type(x) is Rpn_t_Complex:
        result = Rpn_t_Integer(2)
    elif type(x) is Rpn_t_Vector:
        result = Rpn_t_Vector(Rpn_List(Rpn_t_Integer(x.size()))) # [ len(x) ]
    elif type(x) is Rpn_t_Matrix:
        # Pretty ugly.  Need a better method to append items.  Ugh,
        # things get added at the beginning of the list, so we have to
        # add the cols, THEN the rows in order to end up with
        # [ rows cols ].
        l = Rpn_List(Rpn_t_Integer(x.ncols()))
        l2 = Rpn_List(Rpn_t_Integer(x.nrows()), l)
        result = Rpn_t_Vector(l2) # [ rows cols ]
    else:
        param_stack.push(x)
        raise TypeError("dim: Type error ({})".format(type(x).__name__))
    param_stack.push(result)
    global show_x
    show_x = True


@defword(name='do', doc="""\
Execute a definite loop.
<limit> <initial> DO xxx        LOOP
<limit> <initial> DO xxx <incr> +LOOP

The iteration counter is available via I.  LEAVE will exit the loop early.

Example: 10 0 do I . loop
prints 0 1 2 3 4 5 6 7 8 9

qv I, LEAVE, LOOP, +LOOP""")
def w_do():
    pass                        # Grammar rules handle this word


@defword(name='drop', args=1, doc="""\
Remove top stack element  ( x -- )""")
def w_drop():
    param_stack.pop()


@defword(name='dup', args=1, doc="""\
Duplicate top stack element  ( x -- x x )
Equivalent to 0 PICK""")
def w_dup():
    x = param_stack.pop()
    param_stack.push(x)
    param_stack.push(x)


@defword(name='E', doc="""\
Constant: Base of natural logarithms ( -- 2.71828... )""")
def w_E():
    param_stack.push(Rpn_t_Float(E))
    global show_x
    show_x = True


@defword(name='else', args=1, doc="""\
Execute a conditional test.  xxx is executed if <flag> is non-zero,
otherwise yyy is executed.
<flag> IF xxx [ ELSE yyy ] THEN

qv IF, THEN""")
def w_else():
    pass                        # Grammar rules handle this word


@defword(name='emit', args=1, doc="""\
emit  ( x -- )    Print a single ASCII character
No space or newline is appended.""")
def w_emit():
    x = param_stack.pop()
    if type(x) is not Rpn_t_Integer:
        param_stack.push(x)
        raise TypeError("emit: Type error ({})".format(type(x).__name__))
    write(chr(x.value()))


@defword(name='endcase', doc="""\
Execute a sequence of words based on stack value.  Once a match is
executed, no other clauses are considered.  OTHERWISE is optional.
<n> and OF labels must be integers.

<n> CASE
  <x> OF xxx ENDOF
  <y> OF yyy ENDOF
  <z> OF zzz ENDOF
  [ OTHERWISE aaa ]
ENDCASE

qv CASE, ENDOF, OF, OTHERWISE
""")
def w_endcase():
    pass                        # Grammar rules handle this word


@defword(name='endof', doc="""\
Execute a sequence of words based on stack value.  Once a match is
executed, no other clauses are considered.  OTHERWISE is optional.
<n> and OF labels must be integers.

<n> CASE
  <x> OF xxx ENDOF
  <y> OF yyy ENDOF
  <z> OF zzz ENDOF
  [ OTHERWISE aaa ]
ENDCASE

qv CASE, ENDCASE, OF, OTHERWISE
""")
def w_endof():
    pass                        # Grammar rules handle this word


@defword(name='eval', str_args=1)
def w_eval():
    s = string_stack.pop().value()
    eval_string(s)


@defword(name='exit', doc="""\
Terminate execution of current word""")
def w_exit():
    raise Rpn_E_Exit()


@defword(name='exp', args=1, doc="""\
Natural exponential ( x -- e^x )""")
def w_exp():
    x = param_stack.pop()
    if type(x) in [Rpn_t_Integer, Rpn_t_Float, Rpn_t_Rational]:
        result = Rpn_t_Float(math.exp(float(x.value())))
    elif type(x) is Rpn_t_Complex:
        result = Rpn_t_Complex.from_complex(cmath.exp(complex(x.value())))
    else:
        param_stack.push(x)
        raise TypeError("exp: Type error ({})".format(type(x).__name__))
    param_stack.push(result)
    global show_x
    show_x = True


@defword(name='fact', args=1, doc="""\
Factorial ( x -- x! )

DEFINITION:
x! = x * (x-1) * (x-2) ... * 2 * 1
0! = 1
X cannot be negative.""")
def w_fact():
    x = param_stack.pop()
    if type(x) is Rpn_t_Integer:
        if x.value() < 0:
            param_stack.push(x)
            raise ValueError("fact: Argument cannot be negative")
        result = Rpn_t_Integer(fact_helper(x.value()))
    else:
        param_stack.push(x)
        raise TypeError("fact: Type error ({})".format(type(x).__name__))
    param_stack.push(result)
    global show_x
    show_x = True


@defword(name='FALSE')
def w_FALSE():
    param_stack.push(Rpn_t_Integer(0))
    global show_x
    show_x = True


@defword(name='fc?', args=1)
def w_fc_query():
    x = param_stack.pop()
    if type(x) is Rpn_t_Integer:
        if x.value() < 0 or x.value() > flag_max - 1:
            param_stack.push(x)
            raise ValueError("fc?: Argument out of range (0..{} expected)".format(flag_max - 1))
        result = Rpn_t_Integer(0 if flag_test(x.value()) else 1)
    else:
        param_stack.push(x)
        raise TypeError("fc?: Type error ({})".format(type(x).__name__))
    param_stack.push(result)
    global show_x
    show_x = True


@defword(name='floor', doc="""\
Floor  ( x -- floor )   Largest integer not greater than X""")
def w_floor():
    x = param_stack.pop()
    if type(x) is Rpn_t_Integer:
        result = x
    elif type(x) in [Rpn_t_Float, Rpn_t_Rational]:
        result = Rpn_t_Integer(math.floor(x.value()))
    else:
        param_stack.push(x)
        raise TypeError("floor: Type error ({})".format(type(x).__name__))
    param_stack.push(result)
    global show_x
    show_x = True


@defword(name='forget', doc="""\
Forget the definition of the following word.""")
def w_forget():
    pass                        # Grammar rules handle this word


@defword(name='fs?', args=1)
def w_fs_query():
    x = param_stack.pop()
    if type(x) is Rpn_t_Integer:
        if x.value() < 0 or x.value() > flag_max - 1:
            param_stack.push(x)
            raise ValueError("fs?: Argument out of range (0..{} expected)".format(flag_max - 1))
        result = Rpn_t_Integer(1 if flag_test(x.value()) else 0)
    else:
        param_stack.push(x)
        raise TypeError("fs?: Type error ({})".format(type(x).__name__))
    param_stack.push(result)
    global show_x
    show_x = True


@defword(name='i', doc="""\
Imaginary unit (0,1)  ( -- i )

DEFINITION:
i = sqrt(-1)

Do not confuse this with the I command, which returns the index for a DO loop.""")
def w_i():
    param_stack.push(Rpn_t_Complex(0,1))
    global show_x
    show_x = True


@defword(name='I', doc="""\
Index of DO loop  ( -- x )

Return the index of the most recent DO loop.

Do not confuse this with the i command, which returns the complex number (0,1).""")
def w_I():
    (_I, _) = lookup_variable('_I')
    if _I is None:
        raise RuntimeError("'I' not valid here, only in DO loops")
    elif type(_I.obj()) is not Rpn_t_Integer:
        raise FatalError("I is not an Rpn_t_Integer")
    else:
        param_stack.push(_I.obj())


@defword(name='if', args=1, doc="""\
Test condition  ( f -- )
Execute a conditional test.  xxx is executed if <flag> is non-zero.
<flag> IF xxx [ ELSE yyy ] THEN

qv ELSE, THEN""")
def w_if():
    pass                        # Grammar rules handle this word


@defword(name='leave', doc="""\
Exit a DO or BEGIN loop immediately.""")
def w_leave():
    raise Rpn_E_Leave


@defword(name='lg', args=1, doc="""\
Logarithm [base 2]  ( x -- lg )
X cannot be zero.
Use "ln" for the natural logarithm, and "log" for the common logarithm.""")
def w_lg():
    x = param_stack.pop()
    if     type(x) in [Rpn_t_Integer, Rpn_t_Float, Rpn_t_Rational, Rpn_t_Complex] \
       and x.zerop():
        param_stack.push(x)
        raise ValueError("lg: Argument cannot be zero")

    if    type(x) is Rpn_t_Integer  and x.value() > 0 \
       or type(x) is Rpn_t_Float    and x.value() > 0.0 \
       or type(x) is Rpn_t_Rational and x.value() > 0:
        r = Rpn_t_Float(math.log2(float(x.value())))
        if type(x) is Rpn_t_Integer and r.is_integer():
            result = Rpn_t_Integer(r)
        else:
            result = Rpn_t_Float(r)
    elif    type(x) is Rpn_t_Complex \
         or type(x) is Rpn_t_Integer  and x.value() < 0 \
         or type(x) is Rpn_t_Float    and x.value() < 0.0 \
         or type(x) is Rpn_t_Rational and x.value() < 0:
        result = Rpn_t_Complex.from_complex(cmath.log(complex(x.value()), 2))
    else:
        param_stack.push(x)
        raise TypeError("lg: Type error ({})".format(type(x).__name__))
    param_stack.push(result)
    global show_x
    show_x = True


@defword(name='ln', args=1, doc="""\
Natural logarithm [base e]  ( x -- ln )
X cannot be zero.
Use "log" for the common (base 10) logarithm.""")
def w_ln():
    x = param_stack.pop()
    if     type(x) in [Rpn_t_Integer, Rpn_t_Float, Rpn_t_Rational, Rpn_t_Complex] \
       and x.zerop():
        param_stack.push(x)
        raise ValueError("ln: Argument cannot be zero")

    if    type(x) is Rpn_t_Integer  and x.value() > 0 \
       or type(x) is Rpn_t_Float    and x.value() > 0.0 \
       or type(x) is Rpn_t_Rational and x.value() > 0:
        result = Rpn_t_Float(math.log(float(x.value())))
    elif    type(x) is Rpn_t_Complex \
         or type(x) is Rpn_t_Integer  and x.value() < 0 \
         or type(x) is Rpn_t_Float    and x.value() < 0.0 \
         or type(x) is Rpn_t_Rational and x.value() < 0:
        result = Rpn_t_Complex.from_complex(cmath.log(complex(x.value())))
    else:
        param_stack.push(x)
        raise TypeError("ln: Type error ({})".format(type(x).__name__))
    param_stack.push(result)
    global show_x
    show_x = True


@defword(name='load', str_args=1, doc="""\
Load file specified on string stack  [ file -- ]""")
def w_load():
    filename = string_stack.pop().value()
    if not os.path.isfile(filename):
        lnwriteln("load: \"{}\" is not a valid file".format(filename))
    else:
        load_file(filename)


@defword(name='log', args=1, doc="""\
Common logarithm [base 10]  ( x -- log )
X cannot be zero.
Use "ln" for the natural (base e) logarithm.""")
def w_log():
    x = param_stack.pop()
    if     type(x) in [Rpn_t_Integer, Rpn_t_Float, Rpn_t_Rational, Rpn_t_Complex] \
       and x.zerop():
        param_stack.push(x)
        raise ValueError("log: Argument cannot be zero")

    if    type(x) is Rpn_t_Integer  and x.value() > 0 \
       or type(x) is Rpn_t_Float    and x.value() > 0.0 \
       or type(x) is Rpn_t_Rational and x.value() > 0:
        r = math.log10(float(x.value()))
        if type(x) is Rpn_t_Integer and r.is_integer():
            result = Rpn_t_Integer(r)
        else:
            result = Rpn_t_Float(r)
    elif    type(x) is Rpn_t_Complex \
         or type(x) is Rpn_t_Integer  and x.value() < 0 \
         or type(x) is Rpn_t_Float    and x.value() < 0.0 \
         or type(x) is Rpn_t_Rational and x.value() < 0:
        result = Rpn_t_Complex.from_complex(cmath.log10(complex(x.value())))
    else:
        param_stack.push(x)
        raise TypeError("log: Type error ({})".format(type(x).__name__))
    param_stack.push(result)
    global show_x
    show_x = True


@defword(name='loop', doc="""\
Execute a definite loop.
<limit> <initial> DO xxx LOOP

The iteration counter is available via I.  LEAVE will exit the loop early.

Example: 10 0 do I . loop
prints 0 1 2 3 4 5 6 7 8 9

qv DO, I, LEAVE, +LOOP""")
def w_loop():
    pass                        # Grammar rules handle this word


@defword(name='max', args=2, doc="""\
Smaller of X or Y  ( y x -- max )""")
def w_max():
    x = param_stack.pop()
    y = param_stack.pop()
    if     type(x) in [Rpn_t_Integer, Rpn_t_Rational, Rpn_t_Float] \
       and type(y) in [Rpn_t_Integer, Rpn_t_Rational, Rpn_t_Float]:
        yval = float(y.value())
        xval = float(x.value())
        param_stack.push(x if xval > yval else y)
    else:
        param_stack.push(y)
        param_stack.push(x)
        raise TypeError("max: Type error ({}, {})".format(type(y).__name__, type(x).__name__))
    global show_x
    show_x = True


@defword(name='min', args=2, doc="""\
Smaller of X or Y  ( y x -- min )""")
def w_min():
    x = param_stack.pop()
    y = param_stack.pop()
    if     type(x) in [Rpn_t_Integer, Rpn_t_Rational, Rpn_t_Float] \
       and type(y) in [Rpn_t_Integer, Rpn_t_Rational, Rpn_t_Float]:
        yval = float(y.value())
        xval = float(x.value())
        param_stack.push(x if xval < yval else y)
    else:
        param_stack.push(y)
        param_stack.push(x)
        raise TypeError("min: Type error ({}, {})".format(type(y).__name__, type(x).__name__))
    global show_x
    show_x = True


@defword(name='nip', args=2, doc="""\
Drop second stack element  ( y x -- x )
Equivalent to SWAP DROP.  J.V. Noble calls this PLUCK.""")
def w_nip():
    x = param_stack.pop()
    y = param_stack.pop()
    param_stack.push(x)


@defword(name='not', args=1, doc="""\
Logical not  ( f -- !f )

Return a TRUE (1) if x is zero, otherwise FALSE (0).  Logically the same
as 0=, but NOT is intended for boolean manipulations and only is defined
on integers; 0= is meant to compare a number to zero, and works for
integers, reals, rationals, and complex numbers.  NOTE: This is not a
bitwise not.""")
def w_not():
    x = param_stack.pop()
    if type(x) is Rpn_t_Integer:
        param_stack.push(Rpn_t_Integer(1 if x.zerop() else 0))
        global show_x
        show_x = True
    else:
        param_stack.push(x)
        raise RuntimeError("not: Type error ({})".format(type(x).__name__))


@defword(name='of', doc="""\
Execute a sequence of words based on stack value.  Once a match is
executed, no other clauses are considered.  OTHERWISE is optional.
<n> and OF labels must be integers.

<n> CASE
  <x> OF xxx ENDOF
  <y> OF yyy ENDOF
  <z> OF zzz ENDOF
  [ OTHERWISE aaa ]
ENDCASE

qv CASE, ENDCASE, ENDOF, OTHERWISE
""")
def w_of():
    pass                        # Grammar rules handle this word


@defword(name='otherwise',  doc="""\
Execute a sequence of words based on stack value.  Once a match is
executed, no other clauses are considered.  OTHERWISE is optional.
<n> and OF labels must be integers.

<n> CASE
  <x> OF xxx ENDOF
  <y> OF yyy ENDOF
  <z> OF zzz ENDOF
  [ OTHERWISE aaa ]
ENDCASE

qv CASE, ENDCASE, ENDOF, OF
""")
def w_otherwise():
    pass                        # Grammar rules handle this word


@defword(name='over', args=2, doc="""\
Duplicate second stack element  ( y x -- y x y )
Equivalent to 1 PICK""")
def w_over():
    x = param_stack.pop()
    y = param_stack.pop()
    param_stack.push(y)
    param_stack.push(x)
    param_stack.push(y)


@defword(name='perm', args=2, doc="""\
Permutations  ( n r -- nPr )
Choose from N objects R at a time, with regard to ordering.

DEFINITION:
        n!
nPr = ------
      (n-r)!""")
def w_perm():
    x = param_stack.pop()
    y = param_stack.pop()
    if type(y) is Rpn_t_Integer and type(x) is Rpn_t_Integer:
        # Python 3.8 has math.perm()
        n = y.value()
        r = x.value()
        if r > n or r < 0:
            result = Rpn_t_Integer(0)
        else:
            t = 1
            while r > 0:
                r -= 1
                t *= n
                n -= 1
            result = Rpn_t_Integer(t)
    else:
        param_stack.push(y)
        param_stack.push(x)
        raise TypeError("perm: Type error ({}, {})".format(type(y).__name__, type(x).__name__))
    param_stack.push(result)
    global show_x
    show_x = True


@defword(name='PI', doc="""\
Constant: Pi ( -- 3.14159... )

DEFINITION:
PI == TAU/2

Consider using TAU instead of PI to simplify your equations.""")
def w_PI():
    param_stack.push(Rpn_t_Float(PI))
    global show_x
    show_x = True


@defword(name='r->d', args=1, doc="""\
Convert radians to degrees ( rad -- deg )""")
def w_r_to_d():
    x = param_stack.pop()
    if type(x) in [Rpn_t_Integer, Rpn_t_Float, Rpn_t_Rational]:
        result = Rpn_t_Float(convert_radians_to_mode(float(x.value()), "d"))
    else:
        param_stack.push(x)
        raise TypeError("r->d: Type error ({})".format(type(x).__name__))
    param_stack.push(result)
    global show_x
    show_x = True


@defword(name='r>', doc="""\
Pop return stack onto parameter stack  ( -- x )""")
def w_r_from():
    if return_stack.empty():
        raise RuntimeError("r>: Empty return stack")
    param_stack.push(return_stack.pop())


@defword(name='r@', doc="""\
Copy top of return stack  ( -- x )""")
def w_r_fetch():
    if return_stack.empty():
        raise RuntimeError("r@: Empty return stack")
    param_stack.push(return_stack.top())


@defword(name='rad')
def w_rad():
    global angle_mode
    angle_mode = "r"


@defword(name='rad?')
def w_rad_query():
    global angle_mode
    param_stack.push(Rpn_t_Integer(1 if angle_mode == "r" else 0))
    global show_x
    show_x = True


@defword(name='rand', doc="""\
Random number  ( -- n )
0 <= n < 1""")
def w_rand():
    param_stack.push(Rpn_t_Float(random.random()))
    global show_x
    show_x = True


@defword(name='rclst', doc="""\
Clear the return stack.
Do not do this inside a DO loop!""")
def w_rclst():
    return_stack.clear()


@defword(name='repeat', doc="""\
Execute an indefinite loop while a condition is satisfied.
BEGIN xxx <flag> WHILE yyy REPEAT

LEAVE will exit the loop early.  Note that the effect of the test in
BEGIN...WHILE is opposite that in BEGIN...UNTIL.  The loop repeats
while something is true, rather than until it becomes true.

qv BEGIN, AGAIN, LEAVE, UNTIL, WHILE""")
def w_repeat():
    pass                        # Grammar rules handle this word


@defword(name='rot', args=3, doc="""\
Rotate third stack element to the top, rolling others up  ( z y x -- y x z )
Equivalent to 2 ROLL""")
def w_rot():
    x = param_stack.pop()
    y = param_stack.pop()
    z = param_stack.pop()
    param_stack.push(y)
    param_stack.push(x)
    param_stack.push(z)


@defword(name='scopes')
def w_scopes():
    for (i, item) in scope_stack.items_bottom_to_top():
        lnwriteln("{}: {}".format(i, item))


@defword(name='sf', args=1)
def w_sf():
    x = param_stack.pop()
    if type(x) is Rpn_t_Integer:
        if x.value() < 0 or x.value() > flag_max - 1:
            param_stack.push(x)
            raise ValueError("sf: Argument out of range (0..{} expected)".format(flag_max - 1))
        flag_set(x.value())
    else:
        param_stack.push(x)
        raise TypeError("sf: Type error ({})".format(type(x).__name__))


@defword(name='shflag', doc="""\
Show status of all flags ( -- )""")
def w_shflag():
    flags = []
    for f in range(flag_max):
        flags.append("%02d:%s" % (f, "YES" if flag_test(f) else "no "))

    columns = global_scope.variable('COLS').obj().value()
    list_in_columns(flags, columns - 1)


@defword(name='show', str_args=1)
def w_show():
    s = string_stack.pop()
    (what, _) = lookup_word(s.value())
    if what is None:
        lnwriteln("Could not find word '{}'".format(s))
    else:
        lnwriteln("show: {}".format(what))
        lnwriteln("show: {}".format(repr(what)))


@defword(name='sign', args=1, doc="""\
Signum  ( n -- sign )
Returns -1, 0, or 1.""")
def w_sign():
    x = param_stack.pop()
    if type(x) in [Rpn_t_Integer, Rpn_t_Float, Rpn_t_Rational]:
        if x.value() < 0:
            r = -1
        elif x.value() > 0:
            r = +1
        else:
            r = 0
        result = Rpn_t_Integer(r)
    else:
        param_stack.push(x)
        raise TypeError("sign: Type error ({})".format(type(x).__name__))
    param_stack.push(result)
    global show_x
    show_x = True


@defword(name='sin', args=1, doc="""\
Sine  ( angle -- sine )""")
def w_sin():
    x = param_stack.pop()
    if type(x) in [Rpn_t_Integer, Rpn_t_Float, Rpn_t_Rational]:
        result = Rpn_t_Float(math.sin(convert_mode_to_radians(float(x.value()))))
    elif type(x) is Rpn_t_Complex:
        result = Rpn_t_Complex.from_complex(cmath.sin(x.value()))
    else:
        param_stack.push(x)
        raise TypeError("sin: Type error ({})".format(type(x).__name__))
    param_stack.push(result)
    global show_x
    show_x = True


@defword(name='sqrt', args=1, doc="""\
Square root  ( x -- sqrt(x) )
Negative X returns a complex number""")
def w_sqrt():
    x = param_stack.pop()
    if type(x) is Rpn_t_Integer and x.zerop():
        result = Rpn_t_Integer(0)
    elif type(x) in [Rpn_t_Float, Rpn_t_Rational] and x.zerop():
        result = Rpn_t_Float(0.0)
    elif type(x) is Rpn_t_Complex and x.zerop():
        result = Rpn_t_Complex()
    elif    type(x) is Rpn_t_Integer  and x.value() > 0 \
         or type(x) is Rpn_t_Float    and x.value() > 0.0 \
         or type(x) is Rpn_t_Rational and x.value() > 0:
        r = math.sqrt(float(x.value()))
        if type(x) is Rpn_t_Integer and r.is_integer():
            result = Rpn_t_Integer(r)
        else:
            result = Rpn_t_Float(r)
    elif    type(x) is Rpn_t_Complex \
         or type(x) is Rpn_t_Integer  and x.value() < 0 \
         or type(x) is Rpn_t_Float    and x.value() < 0.0 \
         or type(x) is Rpn_t_Rational and x.value() < 0:
        result = Rpn_t_Complex.from_complex(cmath.sqrt(complex(x.value())))
    else:
        param_stack.push(x)
        raise TypeError("sqrt: Type error ({})".format(type(x).__name__))
    param_stack.push(result)
    global show_x
    show_x = True


@defword(name='swap', args=2, doc="""\
Exchange top two stack elements  ( y x -- x y )
Equivalent to 1 ROLL""")
def w_swap():
    x = param_stack.pop()
    y = param_stack.pop()
    param_stack.push(x)
    param_stack.push(y)


@defword(name='tan', doc="""\
Tangent  ( angle -- tangent )""")
def w_tan():
    x = param_stack.pop()
    if type(x) in [Rpn_t_Integer, Rpn_t_Float, Rpn_t_Rational]:
        result = Rpn_t_Float(math.tan(convert_mode_to_radians(float(x.value()))))
    elif type(x) is Rpn_t_Complex:
        result = Rpn_t_Complex.from_complex(cmath.tan(x.value()))
    else:
        param_stack.push(x)
        raise TypeError("tan: Type error ({})".format(type(x).__name__))
    param_stack.push(result)
    global show_x
    show_x = True


@defword(name='TAU', doc="""\
Constant: Tau ( -- 6.28318... )

DEFINITION:
Number of radians in a circle.""")
def w_TAU():
    param_stack.push(Rpn_t_Float(TAU))
    global show_x
    show_x = True


@defword(name='then', args=1, doc="""\
Execute a conditional test.  xxx is executed if <flag> is non-zero.
<flag> IF xxx [ ELSE yyy ] THEN

qv ELSE, IF""")
def w_then():
    pass                        # Grammar rules handle this word


@defword(name='TRUE')
def w_TRUE():
    param_stack.push(Rpn_t_Integer(1))
    global show_x
    show_x = True


@defword(name='tuck', args=2, doc="""\
Duplicate top stack element into third position  ( y x -- x y x )
Equivalent to SWAP OVER.  J.V. Noble calls this UNDER.""")
def w_tuck():
    x = param_stack.pop()
    y = param_stack.pop()
    param_stack.push(x)
    param_stack.push(y)
    param_stack.push(x)


@defword(name='until', doc="""\
Execute an indefinite loop until a condition is satisfied.
BEGIN xxx <flag> UNTIL

LEAVE will exit the loop early.  Note that the effect of the test in
BEGIN...WHILE is opposite that in BEGIN...UNTIL.  The loop repeats
while something is true, rather than until it becomes true.

qv AGAIN, BEGIN, LEAVE, REPEAT, WHILE""")
def w_until():
    pass                        # Grammar rules handle this word


@defword(name='vars', doc="""\
List variables and their values""")
def w_vars():
    vars = dict()
    for varname in global_scope.variables():
        var = global_scope.variable(varname)
        if var.hidden():
            continue
        vars[var.name()] = "{}:undef".format(var.name()) if not var.defined() else \
                           "{}={}".format(var.name(), var.obj().value())

    sorted_vars = []
    for key in sorted(vars, key=str.casefold):
        sorted_vars.append(vars[key])
    columns = global_scope.variable('COLS').obj().value()
    list_in_columns(sorted_vars, columns - 1)


@defword(name='vars!', hidden=True)
def w_vars_bang():
    for (i, scope) in scope_stack.items_bottom_to_top():
        lnwriteln("{} vars: {}".format(scope, scope.variables().keys()))


@defword(name='ver', doc="""\
Display the current RPN version.
Also available as @VER""")
def w_ver():
    lnwriteln("RPN version {}".format(global_scope.variable('VER').obj().value()))


@defword(name='vlist')
def w_vlist():
    words = dict()
    for wordname in global_scope.words():
        word = global_scope.word(wordname)
        if word.hidden():
            continue
        words[word.name()] = word.name()
    sorted_words = []
    for key in sorted(words, key=str.casefold):
        sorted_words.append(words[key])
    columns = global_scope.variable('COLS').obj().value()
    list_in_columns(sorted_words, columns - 1)


@defword(name='while', doc="""\
Execute an indefinite loop while a condition is satisfied.
BEGIN xxx <flag> WHILE yyy REPEAT

LEAVE will exit the loop early.  Note that the effect of the test in
BEGIN...WHILE is opposite that in BEGIN...UNTIL.  The loop repeats
while something is true, rather than until it becomes true.

qv AGAIN, BEGIN, LEAVE, REPEAT, UNTIL""")
def w_while():
    pass                        # Grammer rules handle this word


@defword(name='words')
def w_words():
    scope = scope_stack.top()
    lnwriteln("{} words: {}".format(scope, scope.words().keys()))


@defword(name='words!', hidden=True)
def w_words_bang():
    for (i, scope) in scope_stack.items_bottom_to_top():
        lnwriteln("{} words: {}".format(scope, scope.words().keys()))




#############################################################################
#
#       U T I L I T Y   F U N C T I O N S
#
#############################################################################
def memoize(f):
    memoize = {}
    def helper(x):
        if x not in memoize:
            memoize[x] = f(x)
        return memoize[x]
    return helper


def choose_helper(n, r):
    if r > n or r < 0:
        return 0
    if n - r < r:
        r = n - r

    result = 1
    j = 1
    while j <= r:
        result *= n; n -= 1
        result /= j; j += 1
    return result


def convert_mode_to_radians(x, force_mode=None):
    global angle_mode
    mode = force_mode if force_mode is not None else angle_mode
    if mode == "r":
        return x
    elif mode == "d":
        return x / DEG_PER_RAD
    # elif mode == "g":
    #     return x / GRAD_PER_RAD
    else:
        raise Rp2Fatal("{}: Bad angle_mode '{}'".format(whoami(), mode))


def convert_radians_to_mode(r, force_mode=None):
    global angle_mode
    mode = force_mode if force_mode is not None else angle_mode
    if mode == "r":
        return r
    elif mode == "d":
        return r * DEG_PER_RAD
    # elif mode == "g":
    #     return r * GRAD_PER_RAD
    else:
        raise Rp2Fatal("{}: Bad angle_mode '{}'".format(whoami(), mode))


def defvar(name, value, **kwargs):
    global_scope.set_variable(name, Rpn_Variable(name, value, **kwargs))


def old_defword(name, defn, **kwargs):
    global_scope.set_word(name, Rpn_Word(name, defn, **kwargs))


def eval_string(s):
    local_parser = yacc.yacc()
    result = local_parser.parse(s)


@memoize
def fact_helper(x):
    result = 1
    while x > 1:
        result *= x
        x -= 1
    return result


def flag_clear(flag):
    global flags_vec
    if flag < 0 or flag > flag_max - 1:
        raise Rpn_E_Fatal("{}: Flag {} out of range".format(whoami(), flag))
    flags_vec &= ~(1<<flag)

def flag_set(flag):
    global flags_vec
    if flag < 0 or flag > flag_max - 1:
        raise Rpn_E_Fatal("{}: Flag {} out of range".format(whoami(), flag))
    flags_vec |= 1<<flag

def flag_test(flag):
    global flags_vec
    if flag < 0 or flag > flag_max - 1:
        raise Rpn_E_Fatal("{}: Flag {} out of range".format(whoami(), flag))
    return True if flags_vec & 1<<flag != 0 else False


# Jeffrey Magedanz - https://stackoverflow.com/posts/42602689/revisions
def list_in_columns(items, width=79, indent=0, spacing=3):
    """\
Return string listing items along columns.

items : sequence
    List of items to display that must be directly convertible into
    unicode strings.
width : int
    Maximum number of characters per line, including indentation.
indent : int
    Number of spaces in left margin.
spacing : int
    Number of spaces between columns."""

    if not items:
        return u''
    # Ensure all items are strings
### items = [unicode(item) for item in items]
    # Estimate number of columns based on shortest and longest items
    minlen = min(len(item) for item in items)
    maxlen = max(len(item) for item in items)
    # Assume one column with longest width, remaining with shortest.
    # Use negative numbers for ceiling division.
    ncols = 1 - (-(width - indent - maxlen) // (spacing + min(1, minlen)))
    ncols = max(1, min(len(items), ncols))

    # Reduce number of columns until items fit (or only one column)
    while ncols >= 1:
        # Determine number of rows by ceiling division
        nrows = -(-len(items) // ncols)
        # Readjust to avoid empty last column
        ncols = -(-len(items) // nrows)
        # Split items into columns, and test width
        columns = [items[i*nrows:(i+1)*nrows] for i in range(ncols)]
        totalwidth = indent - spacing + sum(
            spacing + max(len(item) for item in column)
            for column in columns
            )
        # Stop if columns fit. Otherwise, reduce number of columns and
        # try again.
        if totalwidth <= width:
            break
        else:
            ncols -= 1

    # Pad all items to column width
    for i, column in enumerate(columns):
        colwidth = max(len(item) for item in column)
        columns[i] = [
            item + ' ' * (colwidth - len(item))
            for item in column
            ]

    # Transpose into rows, and return joined rows
    rows = list(itertools.zip_longest(*columns, fillvalue=''))
    out = '\n'.join(' ' * indent + (u' ' * spacing).join(row).rstrip()
                    for row in rows)
    writeln(out)


def load_file(filename):
    with open(filename, "r") as file:
        contents = file.read()
    eval_string(contents)


def lookup_variable(name):
    for (_, scope) in scope_stack.items_top_to_bottom():
        #lnwriteln("{}: Looking for variable {} in {}...".format(whoami(), name, scope))
        #lnwriteln("{} has variables: {}".format(scope, scope.variables))
        var = scope.variable(name)
        if var is not None:
            # lnwriteln("{}: Found variable {} in scope {}: {}".format(whoami(), name, scope, var))
            return (var, scope)
    #lnwriteln("{}: Variable {} not found".format(whoami(), name))
    return (None, None)


def lookup_word(name):
    for (_, scope) in scope_stack.items_top_to_bottom():
        #lnwriteln("{}: Looking for word {} in {}...".format(whoami(), name, scope))
        #lnwriteln("{} has words: {}".format(scope, scope.words))
        word = scope.word(name)
        if word is not None:
            #lnwriteln("{}: Found word {} in scope {}: {}".format(whoami(), name, scope, word))
            return (word, scope)
    #lnwriteln("{}: Word {} not found".format(whoami(), name))
    return (None, None)


def prompt_string():
    global angle_mode
    return "[{}{}] ".format(angle_mode, param_stack.size())


def push_scope(scope, why):
    #print("Pushing scope {} due to {}".format(scope, why))
    scope_stack.push(scope)

def pop_scope(why):
    scope = scope_stack.pop()
    if scope == global_scope:
        raise Rpn_E_Fatal("Attempting to pop Global scope!")
    #print("Popped scope {} due to {}".format(scope, why))


def sigquit_handler(signum, frame):
    raise Rpn_E_End_Program()


# Simple SIGWINCH handler can become overwhelmed and crash if window
# changes come too fast.  Consider using shutil.get_terminal_size()
def sigwinch_handler(signum, frame):
    stty_size = subprocess.check_output(['stty', 'size']).decode().split()
    if len(stty_size) != 2:
        return

    tty_rows, tty_columns = stty_size
    #lnwriteln("{} x {}".format(tty_rows, tty_columns))
    if int(tty_columns) == 0:
        env_cols = os.getenv("COLUMNS")
        tty_columns = int(env_cols) if env_cols is not None else 80
    if int(tty_rows) == 0:
        env_rows = os.getenv("ROWS")
        tty_rows = int(env_rows) if env_rows is not None else 24
    global_scope.variable('ROWS').set_obj(Rpn_t_Integer(tty_rows))
    global_scope.variable('COLS').set_obj(Rpn_t_Integer(tty_columns))


def whoami():
    whoami = ""
    previous_frame = inspect.currentframe().f_back
    if "self" in previous_frame.f_locals:
        whoami += previous_frame.f_locals["self"].__class__.__name__ + "#"
    whoami += previous_frame.f_code.co_name
    return whoami


def write(s):
    sharpout = global_scope.variable('#OUT')
    outval = sharpout.obj().value()
    newline = s.find("\n")
    while newline != -1:
        substring = s[:newline]
        print(substring)
        outval = 0
        s = s[newline+1:]
        newline = s.find("\n")
    outval += len(s)
    print(s, end='')
    sharpout.set_obj(Rpn_t_Integer(outval))

def writeln(s=""):
    sharpout = global_scope.variable('#OUT')
    print(s)
    sharpout.set_obj(Rpn_t_Integer(0))

def lnwriteln(s):
    sharpout = global_scope.variable('#OUT')
    if sharpout.obj().value() != 0:
        writeln()
    writeln(s)




#############################################################################
#
#       M A I N   L O O P   &   P R I M A R Y   F U N C T I O N S
#
#############################################################################
def initialize():
    global rpn_version, default_protected

    random.seed()
    push_scope(global_scope, "Global scope")
    w_clflag()
    define_variables()
    define_secondary_words()

    # Read & define ROWS and COLS via stty(1)
    sigwinch_handler(0, 0)

    # Switch to user mode; words are no longer protected
    default_protected = False

    init_file = os.path.expanduser("~/.rpn2rc")
    if os.path.isfile(init_file):
        load_file(init_file)


def define_variables():
    defvar('COLS',  Rpn_t_Integer(0))
    defvar('#OUT',  Rpn_t_Integer(0))
    defvar('ROWS',  Rpn_t_Integer(0))
    defvar('trace', Rpn_t_Integer(0))
    defvar('VER',   Rpn_t_Float(rpn_version))


def define_secondary_words():
    eval_string("""

: BL            doc:"BL  ( -- 32 )   ASCII code for a space character"
  32 ;

: space         doc:"space   Display one space character"
  BL emit ;

: spaces        doc:"spaces  ( n -- )   Display N space characters"
  0 do space loop ;

""")


def main_loop():
    global rpn_debug
    global parse_error
    global show_x

    while True:
        if global_scope.variable('#OUT').obj().value() != 0:
            writeln()
        if show_x and not param_stack.empty():
            writeln("{}".format(str(param_stack.top())))
        show_x = False
        write(prompt_string())
        try:
            s = input() + " "
        except EOFError:
            raise Rpn_E_End_Program()
        except KeyboardInterrupt:
            # CTRL/C on input exits program
            raise Rpn_E_End_Program()

        global_scope.variable('#OUT').set_obj(Rpn_t_Integer(0))
        if not s or s == " ":
            continue

        parse_error = False
        try:
            result = parser.parse(s, debug=rpn_debug)
        except Rpn_E_Top_Level:
            continue

        #print("A:parse({}) => result={} (parse_error={})".format(s, repr(result), parse_error))
        while result is None and not parse_error:
            #print("In ..., parser.token() returns {}".format(parser.token()))
            write("... ")
            try:
                t = input() + " "
            except EOFError:
                break
            except KeyboardInterrupt:
                break
            global_scope.variable('#OUT').set_obj(Rpn_t_Integer(0))
            s += t
            result = parser.parse(s, debug=rpn_debug)
            #print("B:parse({}) => result={} (parse_error={}".format(s, repr(result), parse_error))
        if global_scope.variable('trace').obj().value() >= 2:
            lnwriteln("trace={}".format(repr(result)))
        elif global_scope.variable('trace').obj().value() >= 1:
            lnwriteln("trace={}".format(str(result)))


def do_exit():
    if global_scope.variable('#OUT').obj().value() != 0:
        writeln()
    if not param_stack.empty():
        if param_stack.size() == 1:
            w_dot(); print()
        else:
            w_dot_s()
    sys.exit(0)



#############################################################################
#
#       M A I N
#
#############################################################################
parser = yacc.yacc()

param_stack  = Rpn_Stack()
return_stack = Rpn_Stack()
scope_stack  = Rpn_Stack()
string_stack = Rpn_Stack()

if __name__ == "__main__":
    signal.signal(signal.SIGQUIT, sigquit_handler)
    signal.signal(signal.SIGWINCH, sigwinch_handler)
    initialize()
    w_ver()
    try:
        main_loop()
    except Rpn_E_End_Program:
        pass
    except Rpn_E_Fatal as e:
        if len(e._message) > 0:
            lnwriteln("Fatal error: {}".format(e))
        sys.exit(1)
    do_exit()<|MERGE_RESOLUTION|>--- conflicted
+++ resolved
@@ -1865,11 +1865,7 @@
        and type(y) in [Rpn_t_Integer, Rpn_t_Rational, Rpn_t_Float]:
         yval = float(y.value())
         xval = float(x.value())
-<<<<<<< HEAD
         param_stack.push(Rpn_t_Integer(1 if yval < xval else 0))
-=======
-        param_stack.push(Rpn_Integer(1 if yval < xval else 0))
->>>>>>> 31bb6e69
     else:
         param_stack.push(y)
         param_stack.push(x)
@@ -1887,11 +1883,7 @@
        and type(y) in [Rpn_t_Integer, Rpn_t_Rational, Rpn_t_Float]:
         yval = float(y.value())
         xval = float(x.value())
-<<<<<<< HEAD
         param_stack.push(Rpn_t_Integer(1 if yval <= xval else 0))
-=======
-        param_stack.push(Rpn_Integer(1 if yval <= xval else 0))
->>>>>>> 31bb6e69
     else:
         param_stack.push(y)
         param_stack.push(x)
@@ -1946,11 +1938,7 @@
        and type(y) in [Rpn_t_Integer, Rpn_t_Rational, Rpn_t_Float]:
         yval = float(y.value())
         xval = float(x.value())
-<<<<<<< HEAD
         param_stack.push(Rpn_t_Integer(1 if yval > xval else 0))
-=======
-        param_stack.push(Rpn_Integer(1 if yval > xval else 0))
->>>>>>> 31bb6e69
     else:
         param_stack.push(y)
         param_stack.push(x)
@@ -1968,11 +1956,7 @@
        and type(y) in [Rpn_t_Integer, Rpn_t_Rational, Rpn_t_Float]:
         yval = float(y.value())
         xval = float(x.value())
-<<<<<<< HEAD
-        param_stack.push(Rpn_t_Integer(1 if yval >= xval else 0))
-=======
         param_stack.push(Rpn_Integer(1 if yval >= xval else 0))
->>>>>>> 31bb6e69
     else:
         param_stack.push(y)
         param_stack.push(x)
